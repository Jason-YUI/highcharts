/* eslint-env node, es6 */
/* eslint no-console:0, valid-jsdoc:0 */
/* eslint-disable func-style */

'use strict';
const colors = require('colors');
const gulp = require('gulp');
const argv = require('yargs').argv;

/**
 * Get the product version from build.properties.
 * The product version is used in license headers and in package names.
 * @return {string|null} Returns version number or null if not found.
 */
const getProductVersion = () => {
    const fs = require('fs');
    const D = require('./assembler/dependencies.js');
    const properties = fs.readFileSync('./build.properties', 'utf8');
    return D.regexGetCapture(/product\.version=(.+)/, properties);
};

/**
 * Returns fileOptions for the build script
 * @todo Move this functionality to the build script,
 *   and reuse it on github.highcharts.com
 * @return {Object} Object containing all fileOptions
 */
const getFileOptions = (base) => {
    const B = require('./assembler/build.js');
    const DS = '[\\\\\\\/]';
    const NOTDS = '[^\\\\\\\/]';
    const SINGLEDS = DS + NOTDS; // Regex: Single directory seperator
    const folders = {
<<<<<<< HEAD
        'parts': 'parts' + DS + '+\.js$',
        'parts-more': 'parts-more' + DS + '+\.js$',
        'parts-gantt': 'parts-gantt' + DS + '+\.js$'
=======
        'parts': 'parts' + SINGLEDS + '+\.js$',
        'parts-more': 'parts-more' + SINGLEDS + '+\.js$',
        'highchartsFiles': [
            'parts' + DS + 'Globals\.js$',
            'parts' + DS + 'SvgRenderer\.js$',
            'parts' + DS + 'Html\.js$',
            'parts' + DS + 'VmlRenderer\.js$',
            'parts' + DS + 'Axis\.js$',
            'parts' + DS + 'DateTimeAxis\.js$',
            'parts' + DS + 'LogarithmicAxis\.js$',
            'parts' + DS + 'Tooltip\.js$',
            'parts' + DS + 'Pointer\.js$',
            'parts' + DS + 'TouchPointer\.js$',
            'parts' + DS + 'MSPointer\.js$',
            'parts' + DS + 'Legend\.js$',
            'parts' + DS + 'Chart\.js$',
            'parts' + DS + 'Stacking\.js$',
            'parts' + DS + 'Dynamics\.js$',
            'parts' + DS + 'AreaSeries\.js$',
            'parts' + DS + 'SplineSeries\.js$',
            'parts' + DS + 'AreaSplineSeries\.js$',
            'parts' + DS + 'ColumnSeries\.js$',
            'parts' + DS + 'BarSeries\.js$',
            'parts' + DS + 'ScatterSeries\.js$',
            'parts' + DS + 'PieSeries\.js$',
            'parts' + DS + 'DataLabels\.js$',
            'modules' + DS + 'overlapping-datalabels.src\.js$',
            'parts' + DS + 'Interaction\.js$',
            'parts' + DS + 'Responsive\.js$',
            'parts' + DS + 'Color\.js$',
            'parts' + DS + 'Options\.js$',
            'parts' + DS + 'PlotLineOrBand\.js$',
            'parts' + DS + 'Tick\.js$',
            'parts' + DS + 'Point\.js$',
            'parts' + DS + 'Series\.js$',
            'parts' + DS + 'Utilities\.js$'
        ]
>>>>>>> fccd1f6e
    };

    // Modules should not be standalone, and they should exclude all parts files.
    const fileOptions = B.getFilesInFolder(base, true, '')
        .reduce((obj, file) => {
            if (file.indexOf('modules') > -1 || file.indexOf('themes') > -1) {
                obj[file] = {
                    exclude: new RegExp(folders.parts),
                    umd: false
                };
            }
            return obj;
        }, {});

    /**
     * Special cases
     * solid-gauge should also exclude gauge-series
     * highcharts-more and highcharts-3d is also not standalone.
     */
    fileOptions['modules/solid-gauge.src.js'].exclude = new RegExp([folders.parts, 'GaugeSeries\.js$'].join('|'));
    fileOptions['modules/map.src.js'].product = 'Highmaps';
    fileOptions['modules/map-parser.src.js'].product = 'Highmaps';
    fileOptions['modules/stock.src.js'].exclude = new RegExp(folders.highchartsFiles.join('|'));
    Object.assign(fileOptions, {
        'highcharts-more.src.js': {
            exclude: new RegExp(folders.parts),
            umd: false
        },
        'highcharts-3d.src.js': {
            exclude: new RegExp(folders.parts),
            umd: false
        },
        'highmaps.src.js': {
            product: 'Highmaps'
        },
        'highstock.src.js': {
            product: 'Highstock'
        }
    });
    return fileOptions;
};

/**
 * Gulp task to run the building process of distribution files. By default it builds all the distribution files. Usage: "gulp build".
 * @param {string} --file Optional command line argument. Use to build a one or sevral files. Usage: "gulp build --file highcharts.js,modules/data.src.js"
 * @return undefined
 */
const scripts = () => {
    const build = require('./assembler/build').build;
    // const argv = require('yargs').argv; Already declared in the upper scope
    const files = (argv.file) ? argv.file.split(',') : null;
    const type = (argv.type) ? argv.type : 'both';
    const debug = argv.d || false;
    const version = getProductVersion();
    const base = './js/masters/';
    const fileOptions = getFileOptions(base);

    return build({
        base: base,
        debug: debug,
        fileOptions: fileOptions,
        files: files,
        output: './code/',
        type: type,
        version: version
    });
};

/**
 * Creates a set of ES6-modules which is distributable.
 * @return {undefined}
 */
const buildModules = () => {
    const B = require('./assembler/build');
    B.buildModules({
        base: './js/',
        output: './code/modules/',
        type: 'both'
    });
};

const styles = () => {
    const sass = require('gulp-sass');
    gulp.src('./css/*.scss')
        .pipe(sass({ outputStyle: 'expanded' }).on('error', sass.logError))
        .pipe(gulp.dest('./code/css/'));
};

/**
 * Gulp task to execute ESLint. Pattern defaults to './js/**".'
 * @parameter {string} -p Command line parameter to set pattern. To lint sample
 *     files, see the lintSamples function.
 * @return undefined Returns nothing
 */
const lint = () => {
    const CLIEngine = require('eslint').CLIEngine;
    const cli = new CLIEngine();
    const formatter = cli.getFormatter();
    let pattern = (typeof argv.p === 'string') ? [argv.p] : ['./js/**/*.js'];
    let report = cli.executeOnFiles(pattern);
    console.log(formatter(report.results));
};

/**
 * Gulp task to execute ESLint on samples.
 * @parameter {string} -p Command line parameter to set pattern. Example usage
 *     gulp lint -p './samples/**'
 * @return undefined Returns nothing
 */
const lintSamples = () => {
    const CLIEngine = require('eslint').CLIEngine;
    const cli = new CLIEngine({
        ignorePattern: ['./samples/highcharts/common-js/*/demo.js']
    });
    const formatter = cli.getFormatter();
    let report = cli.executeOnFiles([
        './samples/*/*/*/demo.js',
        './samples/*/*/*/test.js',
        './samples/*/*/*/unit-tests.js'
    ]);
    console.log(formatter(report.results));
};

/**
 * Watch changes to JS and SCSS files
 */
gulp.task('default', ['styles', 'scripts'], () => {
    // If styling changes, then build new css and js files.
    gulp.watch(['./css/*.scss'], ['styles', 'scripts']);
    // If js parts files changes, then build new js files.
    gulp.watch(['./js/!(adapters|builds)/*.js'], ['scripts']);
});

gulp.task('ftp', function () {
    const ftp = require('vinyl-ftp');
    const fs = require('fs');
    const paths = {
        buildsDir: './js/builds',
        distributions: [
            './js/highcharts.src.js',
            './js/highmaps.src.js',
            './js/highstock.src.js',
            './js/highcharts-3d.src.js',
            './js/highcharts-more.src.js'
        ],
        assemblies: [
            './js/highcharts.src.js',
            './js/highstock.src.js',
            './js/highcharts-3d.src.js',
            './js/highcharts-more.src.js',
            './js/highmaps.src.js',
            './js/modules/map.src.js',
            './js/modules/heatmap.src.js'
        ],
        modules: ['./js/modules/*.js'],
        parts: ['./js/parts/*.js'],
        parts3D: ['./js/parts-3d/*.js'],
        partsMap: ['./js/parts-map/*.js'],
        partsMore: ['./js/parts-more/*.js'],
        partsGantt: ['./js/parts-gantt/*.js'],
        themes: ['./js/themes/*.js']
    };
    fs.readFile('./git-ignore-me.properties', 'utf8', function (err, lines) {
        if (err) {
            throw err;
        }
        let config = {};
        lines.split('\n').forEach(function (line) {
            line = line.split('=');
            if (line[0]) {
                config[line[0]] = line[1];
            }
        });

        let conn = ftp.create({
            host: config['ftp.host'],
            user: config['ftp.user'],
            password: config['ftp.password']
        });

        let globs = paths.distributions.concat(paths.modules);

        return gulp.src(globs, { base: './js', buffer: false })
            .pipe(conn.newer(config['ftp.dest']))
            .pipe(conn.dest(config['ftp.dest']));
    });
});

gulp.task('ftp-watch', function () {
    gulp.watch('./js/*/*.js', ['scripts', 'ftp']);
});

/**
 * Run the test suite. The task spawns a child process running PhantomJS.
 */
gulp.task('test', function () {
    const spawn = require('child_process').spawn;
    spawn('phantomjs', ['phantomtest.js'].concat(process.argv.slice(3)), {
        cwd: 'utils/samples',
        stdio: 'inherit'
    });
});

/**
 * Run the nightly. The task spawns a child process running node.
 */
gulp.task('nightly', function () {
    const spawn = require('child_process').spawn;
    spawn('node', ['nightly.js'].concat(process.argv.slice(3)), {
        cwd: 'utils/samples',
        stdio: 'inherit'
    });
});

/**
 * Automated generation for internal API docs.
 * Run with --watch argument to watch for changes in the JS files.
 */
gulp.task('jsdoc', function (cb) {
    const jsdoc = require('gulp-jsdoc3');

    const templateDir = './../highcharts-docstrap';

    gulp.src(['README.md', './js/parts/*.js'], { read: false })
    // gulp.src(['README.md', './js/parts/Options.js'], { read: false })
        .pipe(jsdoc({
            navOptions: {
                theme: 'highsoft'
            },
            opts: {
                destination: './internal-docs/',
                private: false,
                template: templateDir + '/template'
            },
            plugins: [
                templateDir + '/plugins/markdown',
                templateDir + '/plugins/optiontag',
                templateDir + '/plugins/sampletag'
            ],
            templates: {
                logoFile: 'img/highcharts-logo.svg',
                systemName: 'Highcharts',
                theme: 'highsoft'
            }
        }, function (err) {
            cb(err); // eslint-disable-line
            if (!err) {
                console.log(
                    colors.green('Wrote JSDoc to ./internal-docs/index.html')
                );
            }
        }));

    if (argv.watch) {
        gulp.watch(['./js/!(adapters|builds)/*.js'], ['jsdoc']);
    }
});

const compile = (files, sourceFolder) => {
    console.log(colors.yellow('Warning: This task may take a few minutes on Mac, and even longer on Windows.'));
    return new Promise((resolve) => {
        files.forEach(path => {
            const closureCompiler = require('google-closure-compiler-js');
            // const fs = require('fs');
            const U = require('./assembler/utilities.js');
            const sourcePath = sourceFolder + path;
            const outputPath = sourcePath.replace('.src.js', '.js');
            const src = U.getFile(sourcePath);
            const out = closureCompiler.compile({
                compilationLevel: 'SIMPLE_OPTIMIZATIONS',
                jsCode: [{
                    src: src
                }],
                languageIn: 'ES5',
                languageOut: 'ES5'
            });
            U.writeFile(outputPath, out.compiledCode);
            // @todo add filesize information
            console.log(colors.green('Compiled ' + sourcePath + ' => ' + outputPath));
        });
        resolve('Compile is complete');
    });
};

/**
 * Compile the JS files in the /code folder
 */
const compileScripts = () => {
    const B = require('./assembler/build.js');
    const sourceFolder = './code/';
    const files = B.getFilesInFolder(sourceFolder, true, '').filter(path => path.endsWith('.src.js'));
    return compile(files, sourceFolder)
        .then(console.log)
        .catch(console.log);
};

/**
 * Compile the JS files in the /code folder
 */
const compileLib = () => {
    const sourceFolder = './vendor/';
    const files = ['canvg.src.js'];
    return compile(files, sourceFolder)
        .then(console.log)
        .catch(console.log);
};

const cleanCode = () => {
    const B = require('./assembler/build.js');
    const U = require('./assembler/utilities.js');
    const codeFolder = './code/';
    const files = B.getFilesInFolder(codeFolder, true, '');
    const keep = ['.gitignore', '.htaccess', 'css/readme.md', 'js/modules/readme.md', 'js/readme.md', 'modules/readme.md', 'readme.txt'];
    const promises = files
        .filter(file => keep.indexOf(file) === -1)
        .map(file => U.removeFile(codeFolder + file));
    return Promise.all(promises)
        .then(() => console.log('Successfully removed code directory.'));
};

const cleanDist = () => {
    const U = require('./assembler/utilities.js');
    return U.removeDirectory('./build/dist').then(() => {
        console.log('Successfully removed dist directory.');
    }).catch(console.log);
};

const copyToDist = () => {
    const fs = require('fs');
    const B = require('./assembler/build.js');
    const U = require('./assembler/utilities.js');
    const sourceFolder = './code/';
    const libFolder = './vendor/';
    const distFolder = './build/dist/';
    const files = B.getFilesInFolder(sourceFolder, true, '');
    // Files that should not be distributed with certain products
    const filter = {
        highcharts: ['highmaps.js', 'highstock.js', 'modules/canvasrenderer.experimental.js', 'modules/map.js', 'modules/map-parser.js'],
        highstock: ['highcharts.js', 'highmaps.js', 'modules/broken-axis.js', 'modules/canvasrenderer.experimental.js', 'modules/map.js', 'modules/map-parser.js'],
        highmaps: ['highstock.js', 'modules/broken-axis.js', 'modules/canvasrenderer.experimental.js', 'modules/map-parser.js', 'modules/series-label.js', 'modules/solid-gauge.js']
    };

    // Copy source files to the distribution packages.
    files.filter((path) => (path.endsWith('.js') || path.endsWith('.css')))
        .forEach((path) => {
            const content = fs.readFileSync(sourceFolder + path);
            const filename = path.replace('.src.js', '.js').replace('js/', '');
            ['highcharts', 'highstock', 'highmaps'].forEach((lib) => {
                if (filter[lib].indexOf(filename) === -1) {
                    U.writeFile(distFolder + lib + '/code/' + path, content);
                }
            });
        });

    // Copy readme to distribution packages
    ['readme.txt'].forEach((path) => {
        const content = fs.readFileSync(sourceFolder + path);
        ['highcharts', 'highstock', 'highmaps'].forEach((lib) => {
            U.writeFile(distFolder + lib + '/code/' + path, content);
        });
    });

    // Copy lib files to the distribution packages. These files are used in the offline-export.
    ['jspdf.js', 'jspdf.src.js', 'svg2pdf.js', 'svg2pdf.src.js', 'canvg.js', 'canvg.src.js'].forEach((path) => {
        const content = fs.readFileSync(libFolder + path);
        ['highcharts', 'highstock', 'highmaps'].forEach((lib) => {
            U.writeFile(distFolder + lib + '/code/lib/' + path, content);
        });
    });
    // Copy radial gradient to dist.
    ['vml-radial-gradient.png'].forEach((path) => {
        const content = fs.readFileSync('./gfx/' + path);
        ['highcharts', 'highstock', 'highmaps'].forEach((lib) => {
            U.writeFile(distFolder + lib + '/gfx/' + path, content);
        });
    });
};

const createProductJS = () => {
    const U = require('./assembler/utilities.js');
    const D = require('./assembler/dependencies.js');
    const path = './build/dist/products.js';

    // @todo Get rid of build.properties and perhaps use package.json in stead.
    const buildProperties = U.getFile('./build.properties');
    let date = D.regexGetCapture(/highcharts\.product\.date=(.+)/, buildProperties);
    let version = D.regexGetCapture(/highcharts\.product\.version=(.+)/, buildProperties);

    // @todo Add reasonable defaults
    date = date === null ? '' : date;
    version = version === null ? '' : version;

    const content = `var products = {
    "Highcharts": {
    "date": "${date}", 
    "nr": "${version}"
    },
    "Highstock": {
        "date": "${date}",
        "nr": "${version}"
    },
    "Highmaps": {
        "date": "${date}",
        "nr": "${version}"
    }
}`;
    U.writeFile(path, content);
};

/**
 * Left pad a string
 * @param  {string} str    The string we want to pad.
 * @param  {string} char   The character we want it to be padded with.
 * @param  {number} length The length of the resulting string.
 * @return {string}        The string with padding on left.
 */
const leftPad = (str, char, length) => char.repeat(length - str.length) + str;

/**
 * Returns time of date as a string in the format of HH:MM:SS
 * @param  {Date} d The date object we want to get the time from
 * @return {string}   The string represantation of the Date object.
 */
const toTimeString = (d) => {
    const pad = (s) => leftPad(s, '0', 2);
    return pad('' + d.getHours()) + ':' + pad('' + d.getMinutes()) + ':' + pad('' + d.getSeconds());
};

/**
 * Returns a string which tells the time difference between to dates.
 * Difference is formatted as xh xm xs xms. Where x is a number.
 * @param  {Date} d1 First date
 * @param  {Date} d2 Second date
 * @return {string} The time difference between the two dates.
 */
const timeDifference = (d1, d2) => {
    const seconds = 1000;
    const minutes = 60 * seconds;
    const hours = 60 * minutes;
    let diff = d2 - d1;
    let x = 0;
    let time = [];
    if (diff > hours) {
        x = Math.floor(diff / hours);
        diff -= x * hours;
        time.push(x + 'h');
    }
    if (diff > minutes || (time.length > 0 && diff > 0)) {
        x = Math.floor(diff / minutes);
        diff -= x * minutes;
        time.push(x + 'm');
    }
    if (diff > seconds || (time.length > 0 && diff > 0)) {
        x = Math.floor(diff / seconds);
        diff -= x * seconds;
        time.push(x + 's');
    }
    if (diff > 0 || time.length === 0) {
        time.push(diff + 'ms');
    }
    return time.join(' ');
};

/**
 * Mirrors the same feedback which gulp gives when executing its tasks.
 * Says when a task started, when it finished, and how long it took.
 * @param  {string} name Name of task which is beeing executed.
 * @param  {string} task A function to execute
 * @return {*}      Returns whatever the task function returns when it is finished.
 */
const gulpify = (name, task) => {
    // const colors = require('colors');
    const isPromise = (value) => (typeof value === 'object' && typeof value.then === 'function');
    return function () {
        const d1 = new Date();
        console.log('[' + colors.gray(toTimeString(d1)) + '] Starting \'' + colors.cyan(name) + '\'...');
        let result = task.apply(null, Array.from(arguments));
        if (!isPromise(result)) {
            result = Promise.resolve(result);
        }
        return result.then(() => {
            const d2 = new Date();
            console.log('[' + colors.gray(toTimeString(d2)) + '] Finished \'' + colors.cyan(name) + '\' after ' + colors.blue(timeDifference(d1, d2)));
        });
    };
};

/**
 * Executes a single terminal command and returns when finished.
 * Outputs stdout to the console.
 * @param  {string} command Command to execute in terminal
 * @return {string} Returns all output to the terminal in the form of a string.
 */
const commandLine = (command) => {
    const exec = require('child_process').exec;
    return new Promise((resolve, reject) => {
        const cli = exec(command, (error, stdout) => {
            if (error) {
                console.log(error);
                reject(error);
            } else {
                console.log('Command finished: ' + command);
                resolve(stdout);
            }
        });
        cli.stdout.on('data', (data) => console.log(data.toString()));
    });
};

const filesize = () => {
    const sourceFolder = './code/';
    // @todo Correct type names to classic and styled
    const types = argv.type ? [argv.type] : ['classic', 'css'];
    const filenames = argv.file ? argv.file.split(',') : ['highcharts.src.js'];
    const files = filenames.reduce((arr, name) => {
        const p = types.map(t => (t === 'css' ? 'js/' : '') + name);
        return arr.concat(p);
    }, []);
    const getGzipSize = (content) => {
        const gzipSize = require('gzip-size');
        return gzipSize.sync(content);
    };
    // const pad = (str, x) => ' '.repeat(x) + str;
    const padRight = (str, x) => str + ' '.repeat(x - str.length);
    const printRow = (sizes, content) => content.map((c, i) => padRight(c.toString(), sizes[i])).join('');
    const report = (name, current, head) => {
        const colsizes = [10, 10, 10, 10];
        const diff = (a, b) => {
            const d = a - b;
            const sign = d > 0 ? '+' : '';
            // const color = diff > 0 ? 'yellow' : 'green';
            return sign + d;
        };
        console.log([
            '',
            colors.cyan(name),
            printRow(colsizes, ['', 'gzipped', 'compiled', 'size']),
            printRow(colsizes, ['New:', current.gzip, current.compiled, current.size]),
            printRow(colsizes, ['HEAD:', head.gzip, head.compiled, head.size]),
            printRow(colsizes, ['Diff:', diff(current.gzip, head.gzip) + 'B', diff(current.compiled, head.compiled) + 'B', diff(current.size, head.size) + 'B']),
            ''
        ].join('\n'));
    };

    const runFileSize = (obj, key) => {
        return Promise.resolve(scripts())
        .then(() => compile(files, sourceFolder))
        .then(() => {
            return files.reduce((o, n) => {
                const getFile = require('./assembler/utilities.js').getFile;
                const filename = n.replace('.src.js', '.js');
                const compiled = getFile(sourceFolder + filename);
                const content = getFile(sourceFolder + n);
                if (!o[filename]) {
                    o[filename] = {};
                }
                o[filename][key] = {
                    gzip: getGzipSize(compiled),
                    size: content.length,
                    compiled: compiled.length
                };
                return o;
            }, obj);
        });
    };

    return runFileSize({}, 'new')
    .then((obj) => {
        return commandLine('git stash')
        .then(() => obj); // Pass obj to next function
    })
    .then((obj) => runFileSize(obj, 'head'))
    .then((obj) => {
        return commandLine('git stash apply && git stash drop')
        .then(() => obj); // Pass obj to next function
    })
    .then((obj) => {
        const keys = Object.keys(obj);
        keys.forEach((key) => {
            const values = obj[key];
            report(key, values.new, values.head);
        });
    })
    .catch(console.log);
};

/**
 * Download a version of the API for Highstock, Highstock or Highmaps.
 * Executes a grunt task through command line.
 * @param  {string} product Which api to download. Must be lowercase.
 * @param  {string} version Which version to download.
 * @return {Promise} Returns a promise which resolves when download is completed.
 */
const downloadAPI = (product, version) => commandLine('grunt download-api:' + product + ':' + version);

/**
 * Download all the API's of Highcharts, Highstock and Highmaps.
 * @return {Promise} Returns a promise which resolves when all downloads are completed.
 */
const downloadAllAPI = () => new Promise((resolve, reject) => {
    // @todo Pass in version, instead of hardcoding it.
    const version = getProductVersion();
    const promises = ['highcharts', 'highstock', 'highmaps'].map((product) => downloadAPI(product, version));
    Promise.all(promises).then(() => {
        resolve('Finished downloading api\'s for Highcharts, Highstock and Highmaps');
    }).catch((err) => {
        reject(err);
    });
});

/**
 * Run remaining dist tasks in build.xml.
 * @return {Promise} Returns a promise which resolves when scripts is finished.
 */
const antDist = () => commandLine('ant dist');

gulp.task('create-productjs', createProductJS);
gulp.task('clean-dist', cleanDist);
gulp.task('clean-code', cleanCode);
gulp.task('copy-to-dist', copyToDist);
gulp.task('filesize', filesize);
gulp.task('styles', styles);
gulp.task('scripts', scripts);
gulp.task('build-modules', buildModules);
gulp.task('lint', lint);
gulp.task('lint-samples', lintSamples);
gulp.task('compile', compileScripts);
gulp.task('compile-lib', compileLib);
gulp.task('download-api', downloadAllAPI);
/**
 * Create distribution files
 */
gulp.task('dist', () => {
    return gulpify('cleanCode', cleanCode)()
        .then(gulpify('styles', styles))
        .then(gulpify('scripts', scripts))
        .then(gulpify('lint', lint))
        .then(gulpify('compile', compileScripts))
        .then(gulpify('cleanDist', cleanDist))
        .then(gulpify('copyToDist', copyToDist))
        .then(gulpify('downloadAllAPI', downloadAllAPI))
        .then(gulpify('createProductJS', createProductJS))
        .then(gulpify('ant-dist', antDist));
});
gulp.task('browserify', function () {
    const fs = require('fs');
    const browserify = require('browserify');
    browserify('./samples/highcharts/common-js/browserify/app.js')
        .bundle(function (err, buf) {
            if (err) {
                // @todo Do something meaningful with err
            }
            fs.writeFileSync('./samples/highcharts/common-js/browserify/demo.js', buf);
        });
});

gulp.task('webpack', function () {
    const webpack = require('webpack');
    webpack({
        entry: './samples/highcharts/common-js/browserify/app.js', // Share the same unit tests
        output: {
            filename: './samples/highcharts/common-js/webpack/demo.js'
        }
    }, function (err) {
        if (err) {
            throw new Error('Webpack failed.');
        }
    });
});

gulp.task('common', ['scripts', 'browserify', 'webpack']);<|MERGE_RESOLUTION|>--- conflicted
+++ resolved
@@ -31,13 +31,9 @@
     const NOTDS = '[^\\\\\\\/]';
     const SINGLEDS = DS + NOTDS; // Regex: Single directory seperator
     const folders = {
-<<<<<<< HEAD
-        'parts': 'parts' + DS + '+\.js$',
-        'parts-more': 'parts-more' + DS + '+\.js$',
-        'parts-gantt': 'parts-gantt' + DS + '+\.js$'
-=======
         'parts': 'parts' + SINGLEDS + '+\.js$',
         'parts-more': 'parts-more' + SINGLEDS + '+\.js$',
+        'parts-gantt': 'parts-gantt' + SINGLEDS + '+\.js$',
         'highchartsFiles': [
             'parts' + DS + 'Globals\.js$',
             'parts' + DS + 'SvgRenderer\.js$',
@@ -73,7 +69,6 @@
             'parts' + DS + 'Series\.js$',
             'parts' + DS + 'Utilities\.js$'
         ]
->>>>>>> fccd1f6e
     };
 
     // Modules should not be standalone, and they should exclude all parts files.
@@ -468,7 +463,7 @@
 
     const content = `var products = {
     "Highcharts": {
-    "date": "${date}", 
+    "date": "${date}",
     "nr": "${version}"
     },
     "Highstock": {
