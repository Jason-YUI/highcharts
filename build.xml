<?xml version="1.0" encoding="utf-8"?>
<!-- Highcharts build file -->
<project name="build" default="usage" xmlns:ac="antlib:net.sf.antcontrib">
    <!-- Describes the usage of the build file by invoking -projecthelp. -->
    <target name="usage">
         <java classname="org.apache.tools.ant.Main">
             <arg value="-projecthelp"/>
             <arg value="-quiet"/>
        </java>
    </target>

    <!-- Sets various properties needed during the build. -->
    <target name="set.properties">
        <!-- Read the release names and versions for our products. -->
        <property file="build.properties"/>
        <filterset id="highcharts.filter">
            <filter token="product.name" value="${highcharts.product.name}"/>
            <filter token="product.cdnpath" value="${highcharts.product.cdnpath}"/>
            <filter token="product.version" value="${highcharts.product.version}"/>
            <filter token="product.date" value="${highcharts.product.date}"/>
        </filterset>
        <filterset id="highstock.filter">
            <filter token="product.name" value="${highstock.product.name}"/>
            <filter token="product.cdnpath" value="${highstock.product.cdnpath}"/>
            <filter token="product.version" value="${highstock.product.version}"/>
            <filter token="product.date" value="${highstock.product.date}"/>
        </filterset>
        <filterset id="highmaps.filter">
            <filter token="product.name" value="${highmaps.product.name}"/>
            <filter token="product.cdnpath" value="${highmaps.product.cdnpath}"/>
            <filter token="product.version" value="${highmaps.product.version}"/>
            <filter token="product.date" value="${highmaps.product.date}"/>
        </filterset>

        <!-- folder names -->
        <property name="tools.dir" value="${basedir}/tools"/>
        <property name="build.dir" value="${basedir}/build"/>
        <property name="dist.dir" value="${build.dir}/dist"/>
        <property name="testoutput.dir" value="${build.dir}/tests"/>
        <property name="coveragereport.dir" value="${build.dir}/coverage-report"/>
        <property name="themes.dir" value="${basedir}/js/themes"/>

        <!-- highcharts/highstock src -->
        <property name="highcharts.parts.dir" location="${basedir}/js/parts"/>
        <property name="highchartsmore.parts.dir" location="${basedir}/js/parts-more"/>

        <property name="highcharts.src.name" value="highcharts.src.js"/>
        <property name="highcharts.src.file" value="${basedir}/js/${highcharts.src.name}"/>
        <property name="highcharts.minified.name" value="highcharts.js"/>
        <property name="highstock.src.name" value="highstock.src.js"/>
        <property name="highstock.src.file" value="${basedir}/js/${highstock.src.name}"/>
        <property name="highstock.minified.name" value="highstock.js"/>
        <property name="highmaps.src.name" value="highmaps.src.js"/>
        <property name="highmaps.src.file" value="${basedir}/js/${highmaps.src.name}"/>
        <property name="highmaps.minified.name" value="highmaps.js"/>
        <property name="highchartsmore.src.name" value="highcharts-more.src.js"/>
        <property name="highchartsmore.src.file" value="${basedir}/js/${highchartsmore.src.name}"/>
        <property name="highchartsmore.minified.name" value="highcharts-more.js"/>
        <property name="mootools.src.name" value="mootools-adapter.src.js"/>
        <property name="prototype.src.name" value="prototype-adapter.src.js"/>
        <property name="standalone.src.name" value="standalone-framework.src.js"/>
        <property name="exporting.src.name" value="exporting.src.js"/>
        <property name="data.src.name" value="data.src.js"/>
        <property name="drilldown.src.name" value="drilldown.src.js"/>
        <property name="funnel.src.name" value="funnel.src.js"/>
        <property name="nodata.src.name" value="no-data-to-display.src.js"/>
        <property name="map.src.name" value="map.src.js"/>
        <property name="heatmap.src.name" value="heatmap.src.js"/>
        <property name="annotations.src.name" value="annotations.src.js"/>
        <property name="mootools.minified.name" value="mootools-adapter.js"/>
        <property name="prototype.minified.name" value="prototype-adapter.js"/>
        <property name="standalone.minified.name" value="standalone-framework.js"/>
        <property name="exporting.minified.name" value="exporting.js"/>
        <property name="data.minified.name" value="data.js"/>
        <property name="drilldown.minified.name" value="drilldown.js"/>
        <property name="funnel.minified.name" value="funnel.js"/>
        <property name="nodata.minified.name" value="no-data-to-display.js"/>
        <property name="map.minified.name" value="map.js"/>
        <property name="heatmap.minified.name" value="heatmap.js"/>
        <property name="annotations.minified.name" value="annotations.js"/>
        <property name="mootools.src.file" value="${basedir}/js/adapters/${mootools.src.name}"/>
        <property name="prototype.src.file" value="${basedir}/js/adapters/${prototype.src.name}"/>
        <property name="standalone.src.file" value="${basedir}/js/adapters/${standalone.src.name}"/>
        <property name="exporting.src.file" value="${basedir}/js/modules/${exporting.src.name}"/>
        <property name="data.src.file" value="${basedir}/js/modules/${data.src.name}"/>
        <property name="drilldown.src.file" value="${basedir}/js/modules/${drilldown.src.name}"/>
        <property name="funnel.src.file" value="${basedir}/js/modules/${funnel.src.name}"/>
        <property name="nodata.src.file" value="${basedir}/js/modules/${nodata.src.name}"/>
        <property name="map.src.file" value="${basedir}/js/modules/${map.src.name}"/>
        <property name="heatmap.src.file" value="${basedir}/js/modules/${heatmap.src.name}"/>
        <property name="annotations.src.file" value="${basedir}/js/modules/${annotations.src.name}"/>
        <property name="highcharts-all.minified.name" value="highcharts-all.js"/>

        <!-- jsLint -->
        <property name="jslint4java.dir" value="${tools.dir}/jslint4java"/>
        <property name="jslint4java.jar" value="${jslint4java.dir}/jslint4java-2.0.0.jar"/>
        <taskdef name="jslint"
            classname="com.googlecode.jslint4java.ant.JSLintTask"
            classpath="${jslint4java.jar}"/>

        <!-- google closure compiler -->
        <property name="gcc.dir" value="${tools.dir}/google-closure-compiler"/>
        <property name="gcc.jar" location="${gcc.dir}/compiler.jar"/>

        <!-- YUI compressor -->
        <property name="yuicomp.dir" value="${tools.dir}/yui-compressor"/>
        <property name="yuicomp.jar" location="${yuicomp.dir}/yuicompressor-2.4.6.jar"/>
        <property name="yuicomp.output.name" value="highcharts.min-yui.js"/>

        <!-- google js-test-driver -->
        <property name="jstestdriver.dir" value="${tools.dir}/js-test-driver"/>
        <property name="jstestdriver.jar" location="${jstestdriver.dir}/JsTestDriver-1.3.5.jar"/>
        <!-- ant-contrib -->
        <property name="ant.contrib.dir" value="${tools.dir}/ant-contrib-0.6-bin"/>
        <property name="ant.contrib.jar" location="${ant.contrib.dir}/lib/ant-contrib-0.6.jar"/>
        <taskdef uri="antlib:net.sf.antcontrib" resource="net/sf/antcontrib/antlib.xml" classpath="${ant.contrib.jar}"/>
        <!-- cache-control Amamzon S3 -->
        <tstamp>
            <format property="http.expires.five.years" pattern="E, dd MMM yyyy hh:mm:ss" locale="en,US" offset="1825"/>
        </tstamp>
        <tstamp>
            <format property="http.expires.one.month" pattern="E, dd MMM yyyy hh:mm:ss" locale="en,US" offset="31"/>
        </tstamp>
        <tstamp>
            <format property="http.expires.one.day" pattern="E, dd MMM yyyy hh:mm:ss" locale="en,US" offset="1"/>
        </tstamp>
        <property name="max.age.five.years" value="157680000"/>
        <property name="max.age.one.month" value="2592001"/>
        <property name="max.age.one.day" value="86400"/>
        <!-- This is the list of files for highcharts -->
        <filelist id="highcharts.files" dir="${highcharts.parts.dir}">
            <file name="Intro.js"/>
            <file name="Globals.js"/>
            <file name="Utilities.js"/>
            <file name="PathAnimation.js"/>
            <file name="JQueryAdapter.js"/>
            <file name="Adapters.js"/>
            <file name="Options.js"/>
            <file name="Color.js"/>
            <file name="SvgRenderer.js"/>
            <file name="Html.js"/>
            <file name="VmlRenderer.js"/>
            <file name="CanVGRenderer.js"/>
            <file name="Tick.js"/>
            <file name="PlotLineOrBand.js"/>
            <file name="Axis.js"/>
            <file name="DateTimeAxis.js"/>
            <file name="LogarithmicAxis.js"/> 
            <file name="Tooltip.js"/>
            <file name="Pointer.js"/>
            <file name="TouchPointer.js"/>
            <file name="MSPointer.js"/>
            <file name="Legend.js"/>
            <file name="Chart.js"/>
            <file name="CenteredSeriesMixin.js"/>
			<file name="Point.js"/>
            <file name="Series.js"/>
            <file name="StackItem.js"/>
            <file name="Dynamics.js"/>
            <file name="LineSeries.js"/>
            <file name="AreaSeries.js"/>
            <file name="SplineSeries.js"/>
            <file name="AreaSplineSeries.js"/>
            <file name="ColumnSeries.js"/>
            <file name="BarSeries.js"/>
            <file name="ScatterSeries.js"/>
            <file name="PieSeries.js"/>
<<<<<<< HEAD
            <file name="Datalabels.js"/>
            <file name="Interaction.js"/>
=======
            <file name="DataLabels.js"/>
>>>>>>> bfd9856b
            <file name="Facade.js"/>
            <file name="Outro.js"/>
        </filelist>

        <!-- This is the list of files for highstock -->
        <filelist id="highstock.files" dir="${highcharts.parts.dir}">
            <file name="Intro.js"/>
            <file name="Globals.js"/>
            <file name="Utilities.js"/>
            <file name="PathAnimation.js"/>
            <file name="JQueryAdapter.js"/>
            <file name="Adapters.js"/>
            <file name="Options.js"/>
            <file name="Color.js"/>
            <file name="SvgRenderer.js"/>
            <file name="Html.js"/>
            <file name="VmlRenderer.js"/>
            <file name="CanVGRenderer.js"/>
            <file name="Tick.js"/>
            <file name="PlotLineOrBand.js"/>
            <file name="Axis.js"/>
            <file name="DateTimeAxis.js"/>
            <file name="LogarithmicAxis.js"/>
            <file name="Tooltip.js"/>
            <file name="Pointer.js"/>
            <file name="TouchPointer.js"/>
            <file name="MSPointer.js"/>
            <file name="Legend.js"/>
            <file name="Chart.js"/>
            <file name="CenteredSeriesMixin.js"/>
            <file name="Point.js"/>
            <file name="Series.js"/>
            <file name="StackItem.js"/>
            <file name="Dynamics.js"/>
            <file name="LineSeries.js"/>
            <file name="AreaSeries.js"/>
            <file name="SplineSeries.js"/>
            <file name="AreaSplineSeries.js"/>
            <file name="ColumnSeries.js"/>
            <file name="BarSeries.js"/>
            <file name="ScatterSeries.js"/>
            <file name="PieSeries.js"/>
            <file name="DataLabels.js"/>
            <file name="Interaction.js"/>
            <!-- Stock -->
            <file name="OrdinalAxis.js"/>
            <file name="DataGrouping.js"/>
            <file name="OHLCSeries.js"/>
            <file name="CandlestickSeries.js"/>
            <file name="FlagsSeries.js"/>
            <file name="Scroller.js"/>
            <file name="RangeSelector.js"/>
            <file name="StockNavigation.js"/>
            <file name="StockChart.js"/>
            <file name="Facade.js"/>
            <file name="Outro.js"/>
        </filelist>

        <!-- This is the list of files for highcharts-more -->
        <filelist id="highchartsmore.files" dir="${highchartsmore.parts.dir}">
            <file name="Intro.js"/>
            <file name="Globals.js"/>
            <file name="Pane.js"/>
            <file name="RadialAxis.js"/>
            <file name="AreaRangeSeries.js"/>
            <file name="AreaSplineRangeSeries.js"/>
            <file name="ColumnRangeSeries.js"/>
            <file name="GaugeSeries.js"/>
            <file name="BoxPlotSeries.js"/>
            <file name="ErrorBarSeries.js"/>
            <file name="WaterfallSeries.js"/>
            <file name="BubbleSeries.js"/>
            <file name="Polar.js"/>
            <file name="Outro.js"/>
        </filelist>


        <!-- This is the list of files for the maps module -->
        <filelist id="maps.files" dir="${basedir}/js">
            <file name="parts-map/Intro.txt"/>
            <file name="parts-map/Globals.js"/>
            <file name="parts-map/MapAxis.js"/>
            <file name="parts-map/ColorAxis.js"/>
            <file name="parts-map/MapChart.js"/>
            <file name="parts-map/MapPointer.js"/>
            <file name="parts-map/MapSeries.js"/>
            <file name="parts-map/MapLineSeries.js"/>
            <file name="parts-map/MapPointSeries.js"/>
            <file name="parts-map/MapBubbleSeries.js"/>
            <file name="parts-map/Map.js"/>
            <file name="parts-map/Outro.txt"/>
        </filelist>


        <!-- This is the list of files for Highmaps -->
        <filelist id="highmaps.files" dir="${basedir}/js">
            <file name="parts/Intro.js"/>
            <file name="parts/Globals.js"/>
            <file name="parts/Utilities.js"/>
            <file name="parts/PathAnimation.js"/>
            <file name="parts/JQueryAdapter.js"/>
            <file name="parts/Adapters.js"/>
            <file name="parts/Options.js"/>
            <file name="parts/Color.js"/>
            <file name="parts/SvgRenderer.js"/>
            <file name="parts/Html.js"/>
            <file name="parts/VmlRenderer.js"/>
            <file name="parts/CanVGRenderer.js"/>
            <file name="parts/Tick.js"/>
            <!-- file name="parts/StackItem.js"/ -->
            <!-- file name="parts/PlotLineOrBand.js"/ -->
            <file name="parts/Axis.js"/>
            <!-- file name="parts/DateTimeAxis.js"/ -->
            <file name="parts/LogarithmicAxis.js"/>
            <file name="parts/Tooltip.js"/>
            <file name="parts/Pointer.js"/>
            <file name="parts/MSPointer.js"/>
            <file name="parts/Legend.js"/>
            <file name="parts/Chart.js"/>
            <!-- file name="parts/CenteredSeriesMixin.js"/ -->
            <file name="parts/Point.js"/>
            <file name="parts/Series.js"/>
            <file name="parts/Dynamics.js"/>
            <file name="parts/LineSeries.js"/>
            <!-- file name="parts/AreaSeries.js"/ -->
            <!-- file name="parts/SplineSeries.js"/ -->
            <!-- file name="parts/AreaSplineSeries.js"/ -->
            <file name="parts/ColumnSeries.js"/>
            <!-- file name="parts/BarSeries.js"/ -->
            <file name="parts/ScatterSeries.js"/>
            <!-- file name="parts/PieSeries.js"/ -->
            <file name="parts/DataLabels.js"/>
            <!-- Maps -->
            <file name="parts-map/MapAxis.js"/>
            <file name="parts-map/ColorAxis.js"/>
            <file name="parts-map/MapSeries.js"/>
            <file name="parts-map/MapChart.js"/>
            <file name="parts-map/MapPointer.js"/>
            <file name="parts-map/MapLineSeries.js"/>
            <file name="parts-map/MapPointSeries.js"/>
            <file name="parts-more/BubbleSeries.js"/>
            <file name="parts-map/MapBubbleSeries.js"/>
            <file name="parts-map/Map.js"/>
            <!-- Outro -->
            <file name="parts/Facade.js"/>
            <file name="parts/Outro.js"/>

        </filelist>

        <filelist id="highcharts-all.files" dir="${dist.dir}">
            <file name="js/adapters/${standalone.minified.name}"/>
            <file name="highcharts/js/${highcharts.minified.name}"/>
            <file name="highcharts/js/${highchartsmore.minified.name}"/>
            <file name="js/modules/${exporting.minified.name}"/>
            <file name="js/modules/${data.minified.name}"/>
        </filelist>
    </target>

    <!-- Set up a clean build folder. -->
    <target name="clean" depends="set.properties">
        <mkdir dir="${build.dir}"/>
        <delete includeemptydirs="true">
            <fileset dir="${build.dir}" includes="**/*"/>
        </delete>

        <mkdir dir="${dist.dir}/js/adapters"/>
        <mkdir dir="${dist.dir}/js/modules"/>
        <mkdir dir="${dist.dir}/highcharts/gfx"/>
        <mkdir dir="${dist.dir}/highcharts/js/adapters"/>
        <mkdir dir="${dist.dir}/highcharts/js/modules"/>
        <mkdir dir="${dist.dir}/highstock/gfx"/>
        <mkdir dir="${dist.dir}/highstock/js/adapters"/>
        <mkdir dir="${dist.dir}/highstock/js/modules"/>
        <mkdir dir="${testoutput.dir}"/>
        <mkdir dir="${coveragereport.dir}"/>

        <delete file="${basedir}/jsTestDriver.conf" failonerror="false"/>
        <delete file="${basedir}/jsTestDriverCoverage.conf" failonerror="false"/>
    </target>

    <!-- Assembles the source parts into one file. -->
    <target name="assemble" depends="clean">
        <!-- Concat highcharts src and replace the product name and version -->
        <concat destfile="${highcharts.src.file}" encoding="UTF-8">
            <filelist refid="highcharts.files"/>
            <filterchain>
                <replacetokens>
                    <token key="product.name" value="${highcharts.product.name}"/>
                    <token key="product.cdnpath" value="${highcharts.product.cdnpath}"/>
                    <token key="product.version" value="${highcharts.product.version}"/>
                    <token key="product.date" value="${highcharts.product.date}"/>
                </replacetokens>
            </filterchain>
        </concat>

        <!-- Concat highstock src and replace the product name and version -->
        <concat destfile="${highstock.src.file}" encoding="UTF-8">
            <filelist refid="highstock.files"/>
            <filterchain>
                <replacetokens>
                    <token key="product.name" value="${highstock.product.name}"/>
                    <token key="product.cdnpath" value="${highstock.product.cdnpath}"/>
                    <token key="product.version" value="${highstock.product.version}"/>
                    <token key="product.date" value="${highstock.product.date}"/>
                </replacetokens>
            </filterchain>
        </concat>

        <!-- Concat highmaps src and replace the product name and version -->
        <concat destfile="${basedir}/js/highmaps.src.js" encoding="UTF-8">
            <filelist refid="highmaps.files"/>
            <filterchain>
                <replacetokens>
                    <token key="product.name" value="${highmaps.product.name}"/>
                    <token key="product.cdnpath" value="${highmaps.product.cdnpath}"/>
                    <token key="product.version" value="${highmaps.product.version}"/>
                    <token key="product.date" value="${highmaps.product.date}"/>
                </replacetokens>
            </filterchain>
        </concat>

        <!-- Concat maps.src.js and replace the product name and version -->
        <concat destfile="${basedir}/js/modules/map.src.js" encoding="UTF-8">
            <filelist refid="maps.files"/>
            <filterchain>
                <replacetokens>
                    <token key="product.name" value="${highmaps.product.name}"/>
                    <token key="product.cdnpath" value="${highmaps.product.cdnpath}"/>
                    <token key="product.version" value="${highmaps.product.version}"/>
                    <token key="product.date" value="${highmaps.product.date}"/>
                </replacetokens>
            </filterchain>
        </concat>

        <!-- Concat highcharts-more src and replace the product name and version -->
        <concat destfile="${highchartsmore.src.file}" encoding="UTF-8">
            <filelist refid="highchartsmore.files"/>
            <filterchain>
                <replacetokens>
                    <token key="product.name" value="${highcharts.product.name}"/>
                    <token key="product.cdnpath" value="${highcharts.product.cdnpath}"/>
                    <token key="product.version" value="${highcharts.product.version}"/>
                    <token key="product.date" value="${highcharts.product.date}"/>
                </replacetokens>
            </filterchain>
        </concat>

        <!-- Concat canvg library together with rgbcolor script -->
        <concat destfile="build/canvas-tools.src.js">
            <filelist dir="lib/canvg-1.1/" files="rgbcolor.js, canvg.js"/>
            <filelist dir="js/modules/" files="canvgrenderer-extended.src.js"/>
        </concat>
    </target>

    <!-- This target convert any mixed line endings to crlf. -->
    <target name="check-crlf" depends="assemble">
        <fixcrlf srcDir="${basedir}/js" includes="**/*.js" encoding="UTF-8" fixlast="false"/>
        <fixcrlf srcDir="${basedir}/test" includes="**/*.js" encoding="UTF-8" fixlast="false"/>
    </target>


    <!-- Set a property that tells if there are nbsp. -->
    <!--
    <target name="do-check-nbsp">
        <condition property="has.nbsp">
            <resourcecontains resource="${highstock.src.file}" substring=""/>
        </condition>
    </target>
    <target name="check-nbsp" depends="do-check-nbsp" if="has.nbsp">
        <echo message="ERROR: Non-breaking space characters exist in source code."/>
    </target>
    -->

    <!-- Runs jslint on generated source code. -->
    <target name="do-lint" depends="check-crlf">
        <jslint haltOnFailure="false" options="sloppy, forin, confusion, plusplus, nomen, vars, regexp, newcap, browser, undef, continue" encoding="UTF-8">
            <formatter type="plain"/>
            <formatter type="report" destfile="${build.dir}/lintreport.html"/>
            <fileset file="${highstock.src.file}"/>
            <fileset file="${highmaps.src.file}"/>
            <fileset file="${highchartsmore.src.file}"/>
            <fileset file="${mootools.src.file}"/>
            <fileset file="${prototype.src.file}"/>
            <fileset file="${standalone.src.file}"/>
            <fileset file="${exporting.src.file}"/>
            <fileset file="${data.src.file}"/>
            <fileset file="${drilldown.src.file}"/>
            <fileset file="${funnel.src.file}"/>
            <fileset file="${nodata.src.file}"/>
            <fileset file="${map.src.file}"/>
            <fileset file="${heatmap.src.file}"/>
            <fileset file="${annotations.src.file}"/>
            <fileset dir="${themes.dir}"/>
            <fileset file="js/modules/canvgrenderer-extended.src.js"/>
        </jslint>


        <!-- Set a property that tells if there are unused variables. -->
        <condition property="lint.variable.error">
            <or>
                <resourcecontains resource="${build.dir}/lintreport.html" substring="Undefined variable"/>
                <resourcecontains resource="${build.dir}/lintreport.html" substring="Unused variable"/>
            </or>
        </condition>
    </target>

    <!-- This target is only run if there are unused variables. -->
    <target name="lint" depends="do-lint" if="lint.variable.error">
        <echo message="Warning: undefined or unused variables exist. Run 'start build/lintreport.html'."/>
    </target>

    <!-- Runs jslint on parts in order to make it easier to find the error by file and line number. -->
    <target name="do-lint-parts" depends="set.properties">
        <jslint haltOnFailure="false" options="sloppy, forin, confusion, plusplus, nomen, vars, regexp, newcap, browser, undef, continue">
            <formatter type="plain"/>
            <formatter type="report" destfile="${build.dir}/lintreport.html"/>
            <fileset dir="${highcharts.parts.dir}">
                <include name="*.js"/>
                <exclude name="Intro.js"/>
                <exclude name="Outro.js"/>
            </fileset>
            <fileset dir="${highchartsmore.parts.dir}">
                <include name="*.js"/>
                <exclude name="Intro.js"/>
                <exclude name="Outro.js"/>
            </fileset>
        </jslint>
        <!-- Set a property that tells if there are unused variables. -->
        <condition property="lint.parts.variable.error">
            <resourcecontains resource="${build.dir}/lintreport.html" substring="Unused variable"/>
        </condition>
        <echo message="General warning: This target won't reveal undefined variables. Run 'ant lint' in addition."/>
    </target>

    <!-- This target is only run if there are unused variables. -->
    <target name="lint-parts" depends="do-lint-parts" if="lint.parts.variable.error">
        <echo message="Warning: Unused variables exist. Run 'start build/lintreport.html', search for 'Unused'."/>
    </target>

    <!-- Runs google closure compiler and yui compressor on src. -->
    <target name="compile">
        <!-- This command sets the logging level in current task to only include echo messages. -->
        <script language="javascript">project.getBuildListeners().firstElement().setMessageOutputLevel(1);</script>

        <echo message="Minifying ${param.src}"/>
        <java jar="${gcc.jar}" fork="true">
            <arg value="--compilation_level"/>
            <arg value="SIMPLE_OPTIMIZATIONS"/>
            <arg value="--js"/>
            <arg value="${param.src}"/>
            <arg value="--js_output_file"/>
            <arg value="${param.out}"/>
            <arg value="--charset"/>
            <arg value="UTF-8"/>
        </java>
        <java jar="${yuicomp.jar}" fork="true">
            <arg value="--type"/>
            <arg value="js"/>
            <arg value="-o"/>
            <arg value="${param.out}.yui-min.js"/>
            <arg value="--charset"/>
            <arg value="UTF-8"/>
            <arg value="${param.src}"/>
        </java>
        <length file="${param.src}" property="input.length"/>
        <length file="${param.out}" property="gcc.output.length"/>
        <!-- Create a temporary zipfile to get the zipped size -->
        <copy file="${param.out}" tofile="${build.dir}/zipme.js"/>
        <zip destfile="${build.dir}/zipped.zip" basedir="${build.dir}" includes="zipme.js"/>
        <length file="${build.dir}/zipped.zip" property="zipped.output.length"/>
        <length file="${param.out}.yui-min.js" property="yuicomp.output.length"/>
        <!-- Create a temporary zipfile to get the zipped size -->
        <copy file="${param.out}.yui-min.js" tofile="${build.dir}/yuizipme.js"/>
        <zip destfile="${build.dir}/yuizipped.zip" basedir="${build.dir}" includes="yuizipme.js"/>
        <length file="${build.dir}/yuizipped.zip" property="yui.zipped.output.length"/>
        <!-- We are not distributing this file, its only used to make sure compilation works. -->
        <delete file="${param.out}.yui-min.js" quiet="true"/>
        <echo message="Google Closure compiler: ${input.length} bytes -&gt; ${gcc.output.length} bytes (${zipped.output.length} bytes zipped)."/>
        <echo message="Yahoo YUI Compressor: ${input.length} bytes -&gt; ${yuicomp.output.length} bytes (${yui.zipped.output.length} bytes zipped)."/>
        <echo message=""/>
    </target>

    <!-- Runs minifiers on source code. -->
    <target name="minify" depends="assemble">
        <antcall target="compile">
            <param name="param.src" value="${highcharts.src.file}"/>
            <param name="param.out" value="${dist.dir}/highcharts/js/${highcharts.minified.name}"/>
        </antcall>
        <antcall target="compile">
            <param name="param.src" value="${highstock.src.file}"/>
            <param name="param.out" value="${dist.dir}/highstock/js/${highstock.minified.name}"/>
        </antcall>
        <antcall target="compile">
            <param name="param.src" value="${highmaps.src.file}"/>
            <param name="param.out" value="${dist.dir}/highmaps/js/${highmaps.minified.name}"/>
        </antcall>
        <antcall target="compile">
            <param name="param.src" value="${highchartsmore.src.file}"/>
            <param name="param.out" value="${dist.dir}/highcharts/js/${highchartsmore.minified.name}"/>
        </antcall>
        <antcall target="compile">
            <param name="param.src" value="${highchartsmore.src.file}"/>
            <param name="param.out" value="${dist.dir}/highstock/js/${highchartsmore.minified.name}"/>
        </antcall>
        <antcall target="compile">
            <param name="param.src" value="${mootools.src.file}"/>
            <param name="param.out" value="${dist.dir}/js/adapters/${mootools.minified.name}"/>
        </antcall>
        <antcall target="compile">
            <param name="param.src" value="${prototype.src.file}"/>
            <param name="param.out" value="${dist.dir}/js/adapters/${prototype.minified.name}"/>
        </antcall>
        <antcall target="compile">
            <param name="param.src" value="${standalone.src.file}"/>
            <param name="param.out" value="${dist.dir}/js/adapters/${standalone.minified.name}"/>
        </antcall>
        <antcall target="compile">
            <param name="param.src" value="${exporting.src.file}"/>
            <param name="param.out" value="${dist.dir}/js/modules/${exporting.minified.name}"/>
        </antcall>
        <antcall target="compile">
            <param name="param.src" value="${data.src.file}"/>
            <param name="param.out" value="${dist.dir}/js/modules/${data.minified.name}"/>
        </antcall>
        <antcall target="compile">
            <param name="param.src" value="${drilldown.src.file}"/>
            <param name="param.out" value="${dist.dir}/js/modules/${drilldown.minified.name}"/>
        </antcall>
        <antcall target="compile">
            <param name="param.src" value="${funnel.src.file}"/>
            <param name="param.out" value="${dist.dir}/js/modules/${funnel.minified.name}"/>
        </antcall>
        <antcall target="compile">
            <param name="param.src" value="${nodata.src.file}"/>
            <param name="param.out" value="${dist.dir}/js/modules/${nodata.minified.name}"/>
        </antcall>
        <antcall target="compile">
            <param name="param.src" value="${map.src.file}"/>
            <param name="param.out" value="${dist.dir}/js/modules/${map.minified.name}"/>
        </antcall>
        <antcall target="compile">
            <param name="param.src" value="${heatmap.src.file}"/>
            <param name="param.out" value="${dist.dir}/js/modules/${heatmap.minified.name}"/>
        </antcall>
        <antcall target="compile">
            <param name="param.src" value="${annotations.src.file}"/>
            <param name="param.out" value="${dist.dir}/js/modules/${annotations.minified.name}"/>
        </antcall>
        <antcall target="compile">
            <param name="param.src" value="build/canvas-tools.src.js"/>
            <param name="param.out" value="build/canvas-tools.js"/>
        </antcall>
        <!-- Concatenate a single file with minified standalone adapter and highcharts sources -->
        <!-- for faster download from cloud.highcharts.com -->
        <concat destfile="${dist.dir}/highcharts/js/${highcharts-all.minified.name}">
            <filelist refid="highcharts-all.files"/>
            <filterchain>
                <replacetokens>
                    <token key="product.name" value="${highcharts.product.name}"/>
                    <token key="product.cdnpath" value="${highcharts.product.cdnpath}"/>
                    <token key="product.version" value="${highcharts.product.version}"/>
                    <token key="product.date" value="${highcharts.product.date}"/>
                </replacetokens>
            </filterchain>
        </concat>
    </target>

    <!-- Builds the source and runts lint and minify. -->
    <target name="build" depends="lint, minify" description="Builds the source and runs jsLint and minify."></target>
    <scriptdef name="listfiles" language="javascript">
        <![CDATA[
        var dir = project.getProperty("samples.dir");
        var fs = project.createDataType("fileset");
        fs.setDir(new java.io.File(dir));
        fs.setIncludes("**/demo.js");

        // Get the files (array) of that fileset
        var ds = fs.getDirectoryScanner(project);
        var demoFiles = ds.getIncludedFiles();
        // get the values via Java API
        var basedir  = fs.getDir(project);
        // Iterate over the demo files
        for (i = 0; i < demoFiles.length; i++) {
            var filename = demoFiles[i];
            var file = new java.io.File(basedir, filename);

            project.setProperty('demo.name', file.getParentFile().getName());
            project.setProperty('demo.html.name', file.getParent() + '/demo.html');
            project.setProperty('demo.js.name', file.getParent() + '/demo.js');
            project.executeTarget('create-sample');
        }
        ]]>
    </scriptdef>

    <target name="create-sample">
        <antcall target="create-sample-param"/>
    </target>

    <target name="create-sample-param">
        <!-- Load the two demo files into properties -->
        <loadfile property="demo.js" srcFile="${demo.js.name}"/>
        <loadfile property="demo.html" srcFile="${demo.html.name}"/>

        <!-- Copy the template file and replace the properties -->
        <copy file="samples/template-example.htm" tofile="${samples.dist.dir}/examples/${demo.name}/index.htm">
            <filterchain>
                <replacetokens>
                    <token key="demo.title" value="${demo.title}"/>
                    <token key="demo.js" value="${demo.js}"/>
                    <token key="demo.html" value="${demo.html}"/>
                </replacetokens>
            </filterchain>
        </copy>
    </target>

    <target name="create-samples">
        <listfiles></listfiles>
    </target>

    <!-- Builds the source and assembles a distribution package. -->
    <target name="dist" depends="build" description="Builds the source and assembles distribution packages.">
        <echo message=""/>
        <echo message="--- Building distribution packages for ---"/>
        <echo message=""/>
        <echo message=" ${highcharts.product.name} - ${highcharts.product.version} (${highcharts.product.date})"/>
        <echo message=" ${highstock.product.name} - ${highstock.product.version} (${highstock.product.date})"/>
        <echo message=""/>

        <!-- 1. Check for any console statements -->
        <!-- fail message="Source contains console or alert statements">
            <condition>
                <or>
                    <resourcecontains resource="${highcharts.src.file}" substring="console."/>
                    <resourcecontains resource="${highstock.src.file}" substring="console."/>
                    <resourcecontains resource="${mootools.src.file}" substring="console."/>
                    <resourcecontains resource="${prototype.src.file}" substring="console."/>
                    <resourcecontains resource="${exporting.src.file}" substring="console."/>
                    <resourcecontains resource="${highcharts.src.file}" substring="alert("/>
                    <resourcecontains resource="${highstock.src.file}" substring="alert("/>
                    <resourcecontains resource="${mootools.src.file}" substring="alert("/>
                    <resourcecontains resource="${prototype.src.file}" substring="alert("/>
                    <resourcecontains resource="${exporting.src.file}" substring="alert("/>
                </or>
            </condition>
        </fail -->

        <echo file="${dist.dir}/products.js" append="false">var products = {'Highcharts': {date: '${highcharts.product.date}', nr: '${highcharts.product.version}'},'Highstock': {date: '${highstock.product.date}', nr: '${highstock.product.version}'}};</echo>
        <!-- 2. Copy highcharts source and minified versions, adapters, modules, themes. Replace product and version at the same time -->
        <copy file="${highcharts.src.file}" todir="${dist.dir}/highcharts/js"><filterset refid="highcharts.filter"/></copy>
        <copy file="${highstock.src.file}" todir="${dist.dir}/highstock/js"><filterset refid="highstock.filter"/></copy>

        <copy file="${highchartsmore.src.file}" todir="${dist.dir}/highcharts/js"><filterset refid="highcharts.filter"/></copy>
        <copy file="${highchartsmore.src.file}" todir="${dist.dir}/highstock/js"><filterset refid="highcharts.filter"/></copy>

        <copy file="${mootools.src.file}" todir="${dist.dir}/highcharts/js/adapters"><filterset refid="highcharts.filter"/></copy>
        <copy file="${dist.dir}/js/adapters/${mootools.minified.name}" todir="${dist.dir}/highcharts/js/adapters"><filterset refid="highcharts.filter"/></copy>
        <copy file="${mootools.src.file}" todir="${dist.dir}/highstock/js/adapters"><filterset refid="highstock.filter"/></copy>
        <copy file="${dist.dir}/js/adapters/${mootools.minified.name}" todir="${dist.dir}/highstock/js/adapters"><filterset refid="highstock.filter"/></copy>

        <copy file="${prototype.src.file}" todir="${dist.dir}/highcharts/js/adapters"><filterset refid="highcharts.filter"/></copy>
        <copy file="${dist.dir}/js/adapters/${prototype.minified.name}" todir="${dist.dir}/highcharts/js/adapters"><filterset refid="highcharts.filter"/></copy>
        <copy file="${prototype.src.file}" todir="${dist.dir}/highstock/js/adapters"><filterset refid="highstock.filter"/></copy>
        <copy file="${dist.dir}/js/adapters/${prototype.minified.name}" todir="${dist.dir}/highstock/js/adapters"><filterset refid="highstock.filter"/></copy>

        <copy file="${standalone.src.file}" todir="${dist.dir}/highcharts/js/adapters"><filterset refid="highcharts.filter"/></copy>
        <copy file="${dist.dir}/js/adapters/${standalone.minified.name}" todir="${dist.dir}/highcharts/js/adapters"><filterset refid="highcharts.filter"/></copy>
        <copy file="${standalone.src.file}" todir="${dist.dir}/highstock/js/adapters"><filterset refid="highstock.filter"/></copy>
        <copy file="${dist.dir}/js/adapters/${standalone.minified.name}" todir="${dist.dir}/highstock/js/adapters"><filterset refid="highstock.filter"/></copy>

        <copy file="${exporting.src.file}" todir="${dist.dir}/highcharts/js/modules"><filterset refid="highcharts.filter"/></copy>
        <copy file="${dist.dir}/js/modules/${exporting.minified.name}" todir="${dist.dir}/highcharts/js/modules"><filterset refid="highcharts.filter"/></copy>
        <copy file="${exporting.src.file}" todir="${dist.dir}/highstock/js/modules"><filterset refid="highstock.filter"/></copy>
        <copy file="${dist.dir}/js/modules/${exporting.minified.name}" todir="${dist.dir}/highstock/js/modules"><filterset refid="highstock.filter"/></copy>

        <copy file="${data.src.file}" todir="${dist.dir}/highcharts/js/modules"><filterset refid="highcharts.filter"/></copy>
        <copy file="${dist.dir}/js/modules/${data.minified.name}" todir="${dist.dir}/highcharts/js/modules"><filterset refid="highcharts.filter"/></copy>
        <copy file="${data.src.file}" todir="${dist.dir}/highstock/js/modules"><filterset refid="highstock.filter"/></copy>
        <copy file="${dist.dir}/js/modules/${data.minified.name}" todir="${dist.dir}/highstock/js/modules"><filterset refid="highstock.filter"/></copy>

        <copy file="${drilldown.src.file}" todir="${dist.dir}/highcharts/js/modules"><filterset refid="highcharts.filter"/></copy>
        <copy file="${dist.dir}/js/modules/${drilldown.minified.name}" todir="${dist.dir}/highcharts/js/modules"><filterset refid="highcharts.filter"/></copy>
        <copy file="${drilldown.src.file}" todir="${dist.dir}/highstock/js/modules"><filterset refid="highstock.filter"/></copy>
        <copy file="${dist.dir}/js/modules/${drilldown.minified.name}" todir="${dist.dir}/highstock/js/modules"><filterset refid="highstock.filter"/></copy>

        <copy file="${funnel.src.file}" todir="${dist.dir}/highcharts/js/modules"><filterset refid="highcharts.filter"/></copy>
        <copy file="${dist.dir}/js/modules/${funnel.minified.name}" todir="${dist.dir}/highcharts/js/modules"><filterset refid="highcharts.filter"/></copy>
        <copy file="${funnel.src.file}" todir="${dist.dir}/highstock/js/modules"><filterset refid="highstock.filter"/></copy>
        <copy file="${dist.dir}/js/modules/${funnel.minified.name}" todir="${dist.dir}/highstock/js/modules"><filterset refid="highstock.filter"/></copy>

        <copy file="${nodata.src.file}" todir="${dist.dir}/highcharts/js/modules"><filterset refid="highcharts.filter"/></copy>
        <copy file="${dist.dir}/js/modules/${nodata.minified.name}" todir="${dist.dir}/highcharts/js/modules"><filterset refid="highcharts.filter"/></copy>
        <copy file="${nodata.src.file}" todir="${dist.dir}/highstock/js/modules"><filterset refid="highstock.filter"/></copy>
        <copy file="${dist.dir}/js/modules/${nodata.minified.name}" todir="${dist.dir}/highstock/js/modules"><filterset refid="highstock.filter"/></copy>

        <copy file="${map.src.file}" todir="${dist.dir}/highcharts/js/modules"><filterset refid="highcharts.filter"/></copy>
        <copy file="${dist.dir}/js/modules/${map.minified.name}" todir="${dist.dir}/highcharts/js/modules"><filterset refid="highcharts.filter"/></copy>
        <copy file="${map.src.file}" todir="${dist.dir}/highstock/js/modules"><filterset refid="highstock.filter"/></copy>
        <copy file="${dist.dir}/js/modules/${map.minified.name}" todir="${dist.dir}/highstock/js/modules"><filterset refid="highstock.filter"/></copy>

        <copy file="${heatmap.src.file}" todir="${dist.dir}/highcharts/js/modules"><filterset refid="highcharts.filter"/></copy>
        <copy file="${dist.dir}/js/modules/${heatmap.minified.name}" todir="${dist.dir}/highcharts/js/modules"><filterset refid="highcharts.filter"/></copy>
        <copy file="${heatmap.src.file}" todir="${dist.dir}/highstock/js/modules"><filterset refid="highstock.filter"/></copy>
        <copy file="${dist.dir}/js/modules/${heatmap.minified.name}" todir="${dist.dir}/highstock/js/modules"><filterset refid="highstock.filter"/></copy>

        <copy file="${annotations.src.file}" todir="${dist.dir}/highcharts/js/modules"><filterset refid="highcharts.filter"/></copy>
        <copy file="${dist.dir}/js/modules/${annotations.minified.name}" todir="${dist.dir}/highcharts/js/modules"><filterset refid="highcharts.filter"/></copy>
        <copy file="${annotations.src.file}" todir="${dist.dir}/highstock/js/modules"><filterset refid="highstock.filter"/></copy>
        <copy file="${dist.dir}/js/modules/${annotations.minified.name}" todir="${dist.dir}/highstock/js/modules"><filterset refid="highstock.filter"/></copy>

        <copy file="build/canvas-tools.src.js" todir="${dist.dir}/highcharts/js/modules"><filterset refid="highcharts.filter"/></copy>
        <copy file="build/canvas-tools.js" todir="${dist.dir}/highcharts/js/modules"><filterset refid="highcharts.filter"/></copy>
        <copy file="build/canvas-tools.src.js" todir="${dist.dir}/highstock/js/modules"><filterset refid="highstock.filter"/></copy>
        <copy file="build/canvas-tools.js" todir="${dist.dir}/highstock/js/modules"><filterset refid="highstock.filter"/></copy>

		<copy file="gfx/vml-radial-gradient.png" todir="${dist.dir}/highcharts/gfx"></copy>
		<copy file="gfx/vml-radial-gradient.png" todir="${dist.dir}/highstock/gfx"></copy>

        <copy todir="${dist.dir}/highcharts/js/themes">
            <fileset dir="${themes.dir}"/>
        </copy>
        <copy todir="${dist.dir}/highstock/js/themes">
            <fileset dir="${themes.dir}"/>
        </copy>

        <!-- 3. Create samples -->
        <!-- Assemble the demo.html and demo.js files into example files for highcharts and highstock -->
        <antcall target="create-samples">
            <param name="demo.title" value="Highcharts"/>
            <param name="samples.dir" value="samples/highcharts/demo"/>
            <param name="samples.dist.dir" value="${dist.dir}/highcharts/"/>
        </antcall>
        <antcall target="create-samples">
            <param name="demo.title" value="Highstock"/>
            <param name="samples.dir" value="samples/stock/demo"/>
            <param name="samples.dist.dir" value="${dist.dir}/highstock/"/>
        </antcall>
        <sleep seconds="1"/>
        <!-- The demos are checked in with references to highcharts.com to be able to run them from jsfiddle -->
        <!-- replace these references with local paths here -->
        <replace dir="${dist.dir}">
            <replacefilter>
                <replacetoken><![CDATA[<script src="http://code.highcharts.com/stock/]]></replacetoken>
                <replacevalue><![CDATA[<script src="../../js/]]></replacevalue>
            </replacefilter>
            <replacefilter>
                <replacetoken><![CDATA[<script src="http://code.highcharts.com/]]></replacetoken>
                <replacevalue><![CDATA[<script src="../../js/]]></replacevalue>
            </replacefilter>
            <include name="**/index.htm"/>
        </replace>
        <!-- Copy the analytics.tsv file to example -->
        <copy file="samples/highcharts/demo/line-ajax/analytics.tsv" todir="${dist.dir}/highcharts/examples/line-ajax/"/>
        <!-- Copy index files -->
        <copy file="samples/highcharts/demo/index.htm" todir="${dist.dir}/highcharts/"/>
        <copy file="samples/stock/demo/index.htm" todir="${dist.dir}/highstock/"/>
        <!-- Copy graphic files -->
        <copy todir="${dist.dir}/highcharts/graphics">
            <fileset dir="samples/graphics"/>
        </copy>
        <copy todir="${dist.dir}/highstock/graphics">
            <fileset dir="samples/graphics"/>
        </copy>

        <!-- 4. Copy export server -->
        <!-- update highcharts export-server with newest js -->
        <copy file="${dist.dir}/highcharts/js/highcharts.js" todir="exporting-server/phantomjs/"/>
        <copy file="${dist.dir}/highstock/js/highstock.js" todir="exporting-server/phantomjs/"/>
        <copy file="${dist.dir}/highcharts/js/highcharts-more.js" todir="exporting-server/phantomjs/"/>
        <copy file="${dist.dir}/highcharts/js/modules/data.js" todir="exporting-server/phantomjs/"/>

        <!-- copy files from phantomjs to java export server -->
        <copy todir="exporting-server/java/highcharts-export/highcharts-export-convert/src/main/resources/phantomjs">
            <fileset dir="exporting-server/phantomjs/">
                <exclude name="*.md"/>
            </fileset>
        </copy>
        <!-- copy highcharts export-server -->
        <copy todir="${dist.dir}/highcharts/exporting-server">
            <fileset dir="exporting-server"/>
        </copy>
        <delete file="${dist.dir}/highcharts/exporting-server/phantomjs/highstock.js" />
        <delete file="${dist.dir}/highcharts/exporting-server/java/highcharts-export/highcharts-export-convert/src/main/resources/phantomjs/highstock.js" />
        <replace file="${dist.dir}/highcharts/exporting-server/java/highcharts-export/highcharts-export-convert/src/main/resources/phantomjs/highcharts-convert.js" token="HIGHCHARTS: &apos;highstock.js&apos;" value="HIGHCHARTS: &apos;highcharts.js&apos;"/>

        <!-- copy highstock export-server -->
        <copy todir="${dist.dir}/highstock/exporting-server">
            <fileset dir="exporting-server"/>
        </copy>
        <!-- Make sure files in the zip have lf line endings -->
        <!-- even if being built on windows -->
        <sleep seconds="5"/>
        <fixcrlf srcdir="${dist.dir}" includes="**/*.js, **/*.html, **/*.htm, **/*.php, **/*.tsv" eol="lf" encoding="UTF-8" />

        <!-- 5. Create zip files -->
        <zip destfile="${dist.dir}/${highcharts.product.name}-${highcharts.product.version}.zip" basedir="${dist.dir}/highcharts"/>
        <zip destfile="${dist.dir}/${highstock.product.name}-${highstock.product.version}.zip" basedir="${dist.dir}/highstock"/>

    </target>

    <!-- Starts the test driver server. -->
    <target name="server" depends="set.properties" description="Starts the unit test server on localhost:4224.">
        <!--
        <exec executable="cmd" dir="${basedir}" osfamily="windows">
            <arg value="/k start java -jar ${jstestdriver.jar} - -port 4224"/>
        </exec>
        -->
        <java jar="${jstestdriver.jar}" fork="true">
            <arg value="--port"/>
            <arg value="4224"/>
        </java>
        <echo message="Test server started at localhost:4224"/>
        <echo message="Before running tests, remember to capture one or more browsers."/>
        <echo message="Exit the server by pressing Control-C in the java window."/>
    </target>

    <target name="test-all" description="Runs the unit tests on all adapters. The server must be running (i.e. 'server').">
        <!-- Param "testrun.name" used in echo output and to build a folder name where test result goes. -->
        <!-- Param "testrun.type" tells which type of test this is, also corresponds to the path name for the conf file. -->
        <!-- Param "required.lib" specifies wich third-party lib is used while testing. -->
        <!-- Param "required.adapter" specifies the corresponding adapter that matches the lib. Leave unset for the built-in jquery support. -->

        <!-- jquery versions -->
        <antcall target="test-specific-lib">
            <param name="testrun.type" value="unit"/>
            <param name="testrun.name" value="jquery-1.8.0"/>
            <param name="required.lib" value="jquery-1.8.0.js"/>
        </antcall>
        <antcall target="test-specific-lib">
            <param name="testrun.type" value="unit"/>
            <param name="testrun.name" value="jquery-1.7.2"/>
            <param name="required.lib" value="jquery-1.7.2.js"/>
        </antcall>
        <antcall target="test-specific-lib">
            <param name="testrun.type" value="unit"/>
            <param name="testrun.name" value="jquery-1.6.4"/>
            <param name="required.lib" value="jquery-1.6.4.js"/>
        </antcall>
        <antcall target="test-specific-lib">
            <param name="testrun.type" value="unit"/>
            <param name="testrun.name" value="jquery-1.5.2"/>
            <param name="required.lib" value="jquery-1.5.2.js"/>
        </antcall>
        <antcall target="test-specific-lib">
            <param name="testrun.type" value="unit"/>
            <param name="testrun.name" value="jquery-1.4.4"/>
            <param name="required.lib" value="jquery-1.4.4.js"/>
        </antcall>


        <!-- no library -->
        <antcall target="test-specific-lib">
            <param name="testrun.type" value="unit"/>
            <param name="testrun.name" value="standalone"/>
            <param name="required.adapter" value="js/adapters/standalone-framework.src.js"/>
        </antcall>

        <!-- mootools versions -->
        <antcall target="test-specific-lib">
            <param name="testrun.type" value="unit"/>
            <param name="testrun.name" value="mootools-1.4.5"/>
            <param name="required.lib" value="mootools-core-1.4.5-full-nocompat.js"/>
            <param name="required.adapter" value="js/adapters/mootools-adapter.src.js"/>
        </antcall>
        <antcall target="test-specific-lib">
            <param name="testrun.type" value="unit"/>
            <param name="testrun.name" value="mootools-1.3.2"/>
            <param name="required.lib" value="mootools-core-1.3.2-full-compat.js"/>
            <param name="required.adapter" value="js/adapters/mootools-adapter.src.js"/>
        </antcall>
        <antcall target="test-specific-lib">
            <param name="testrun.type" value="unit"/>
            <param name="testrun.name" value="mootools-1.2.5"/>
            <param name="required.lib" value="mootools-1.2.5-core-nc.js"/>
            <param name="required.adapter" value="js/adapters/mootools-adapter.src.js"/>
        </antcall>

        <!-- prototype versions -->
        <antcall target="test-specific-lib">
            <param name="testrun.type" value="unit"/>
            <param name="testrun.name" value="prototype-1.7.0.0"/>
            <param name="required.lib" value="prototype-1.7.0.0.js"/>
            <param name="required.adapter" value="js/adapters/prototype-adapter.src.js"/>
        </antcall>
    </target>

    <target name="test" description="Runs the unit tests using latest jquery. The server must be running (i.e. 'server').">
        <antcall target="test-specific-lib">
            <param name="testrun.type" value="unit"/>
            <param name="testrun.name" value="jquery-1.8.0"/>
            <param name="required.lib" value="jquery-1.8.0.js"/>
        </antcall>
    </target>

    <target name="it" description="Runs the integration tests using latest jquery. The server must be running (i.e. 'server').">
        <antcall target="test-specific-lib">
            <param name="testrun.type" value="it"/>
            <param name="testrun.name" value="jquery-1.8.0"/>
            <param name="required.lib" value="jquery-1.8.0.js"/>
        </antcall>
    </target>

    <target name="gc" description="Runs the leaks tests using latest jquery. The server must be running (i.e. 'server').">
        <antcall target="test-specific-lib">
            <param name="testrun.type" value="gc"/>
            <param name="testrun.name" value="jquery-1.8.0"/>
            <param name="required.lib" value="jquery-1.8.0.js"/>
        </antcall>
    </target>

    <!-- Replace the lib with the specified ones, if set. -->
    <target name="replace-lib" if="required.lib">
        <replace file="jsTestDriver.conf" token="#required.lib" value="  - lib/${required.lib}"/>
    </target>

    <!-- Replace the adapter with the specified ones, if set. -->
    <target name="replace-adapter" if="required.adapter">
        <replace file="jsTestDriver.conf" token="#required.adapter" value="  - ${required.adapter}"/>
    </target>

    <target name="test-specific-lib" depends="set.properties">
        <!-- Copy the templated jsTestDriver configuration to root. -->
        <copy file="test/${testrun.type}/jsTestDriver.conf" todir="${basedir}" overwrite="true"/>

        <!-- Expand the tokens to valid js files. -->
        <antcall target="replace-lib"/>
        <antcall target="replace-adapter"/>

        <!-- Create the folder where the report is stored. -->
        <mkdir dir="${testoutput.dir}/${testrun.name}"/>

        <!-- Run the tests -->
        <antcall target="run-test"/>
    </target>

    <!-- Runs the tests without coverage. This is much faster than with coverage enabled. -->
    <target name="run-test" depends="set.properties">
        <echo message="/------------------------------------------------------------"/>
        <echo message="  Running ${testrun.type} tests using: ${testrun.name}"/>
        <echo message=""/>
        <echo message=""/>
        <java jar="${jstestdriver.jar}" fork="true">
            <arg value="--config"/>
            <arg value="jsTestDriver.conf"/>
            <arg value="--testOutput"/>
            <arg value="${testoutput.dir}/${testrun.name}"/>
            <arg value="--tests"/>
            <arg value="all"/>
            <arg value="--reset"/>
        </java>
        <echo message=""/>
        <echo message=""/>
        <echo message="\------------------------------------------------------------"/>
    </target>

    <!-- Starts the test driver server with coverage enabled. -->
    <!-- This must be done on a separate port to the test-server. -->
    <target name="server-coverage" depends="set.properties" description="Starts the unit test server with coverage enabled on localhost:5225.">
        <!-- Copy the jsTestDriverCoverage configuration to root. -->
        <copy file="test/unit/jsTestDriverCoverage.conf" todir="${basedir}" overwrite="true"/>

        <exec executable="cmd" dir="${basedir}" >
            <arg value="/k start java -jar ${jstestdriver.jar} --config jsTestDriverCoverage.conf --port 5225"/>
        </exec>
        <echo message="Coverage test server started at localhost:5225"/>
        <echo message="Before running tests, remember to capture one or more browsers."/>
        <echo message="Exit the server by pressing Control-C in the java window."/>
    </target>

    <!-- Runs coverage analysis for the tests. -->
    <target name="test-coverage" depends="set.properties" description="Runs the unit tests together with code coverage. The server must be running (i.e. 'server-coverage')">
        <!-- Copy the jsTestDriverCoverage configuration to root. -->
        <copy file="test/unit/jsTestDriverCoverage.conf" todir="${basedir}" overwrite="true"/>

        <!-- Run the tests with coverage enabled. -->
        <java jar="${jstestdriver.jar}" fork="true">
            <arg value="--config"/>
            <arg value="jsTestDriverCoverage.conf"/>
            <arg value="--testOutput"/>
            <arg value="${testoutput.dir}"/>
            <arg value="--tests"/>
            <arg value="all"/>
            <arg value="--verbose"/>
        </java>
    </target>

    <!-- Generates a code-coverage report based on the output from the 'test-coverage' task. -->
    <target name="test-report" depends="set.properties" description="Generates a code-coverage report based on the output from the 'test-coverage' task.">
        <!-- When running on windows, the output from coverage is windows-style, but the report requires unix-style paths. -->
        <!-- Replace dos-drive 'C:' with unix style '/C'. -->
        <replace file="${testoutput.dir}/jsTestDriver.conf-coverage.dat" token="SF:C:" value="SF:/C" summary="true"/>
        <!-- Replace dos-paths '\' with unix style '/'. -->
        <replace file="${testoutput.dir}/jsTestDriver.conf-coverage.dat" token="\" value="/" summary="true"/>

        <!-- Run perl and the genhtml script to create the report. -->
        <exec executable="perl" dir="${basedir}">
            <arg value="-w"/>
            <arg value="tools/lcov-1.9/bin/genhtml"/>
            <arg line="-o ${coveragereport.dir} --no-branch-coverage --no-function-coverage --legend --title 'Highcharts test coverage' build/tests/jsTestDriver.conf-coverage.dat"/>
        </exec>

        <!-- Point the browser to the report. -->
        <property name="browser" location="C:/Program Files (x86)/Mozilla Firefox/firefox.exe"/>
        <property name="file" location="${coveragereport.dir}/index.html"/>
        <exec executable="${browser}" spawn="true">
            <arg value="${file}"/>
        </exec>
    </target>
    <!-- gzip javascript files in folder -->
    <target name="gzip-js" description="gzip all javascript versions for upload to Amazon S3" depends="set.properties">
        <property name="gzip.dir" value="${js.dir}/../js-gzip"/>
        <delete dir="${gzip.dir}"/>
        <mkdir dir="${gzip.dir}"/>
        <echo message="placing zipped folder structure in ${gzip.dir}"/>
        <!-- make copy so we don't double-compress files -->
        <sync todir="${gzip.dir}" includeEmptyDirs="true" overwrite="true">
            <fileset dir="${js.dir}" includes="**/*.js"/>
        </sync>
        <ac:for param="file">
            <path>
                <fileset dir="${gzip.dir}"/>
            </path>
            <sequential>
                <!-- we keep the filenames the same and transparently serve gzipped content via http headers -->
                <gzip src="@{file}" destfile="@{file}.gz"/>
                <move file="@{file}.gz" tofile="@{file}" overwrite="true"/>
            </sequential>
        </ac:for>
    </target>
    <target name="put-gzipped-files-to-S3">
        <!-- HINT:    to upload just the contents, specify the directory with a trailing slash, if you want to upload the whole directory specify the directory without trailing slash -->
        <!-- HINT: The sync command will compare checksums and sizes of the remote vs local files and only want to upload those that are new. When using skip-existing only file presence is checked, NOT the content -->
        <echo message="synch local folder: ${local} with remote S3 path: ${remote}"/>
        <!-- Upload the .js files to remote S3 version folder -->
        <!--exec executable="s3cmd" failonerror="true"-->
        <exec dir="${s3cmdDir}" executable="python" failonerror="true">
            <arg line="s3cmd"/>
            <arg value="--guess-mime-type"/>
            <arg value="--add-header=Vary:Accept-Encoding"/>
            <!-- tell proxies to only serve this compressed content to a client who has the accept-encoding header: http://blog.port80software.com/2005/01/21/; NOT REALLY NECESSARY in our case were only serving gzipped js. But it will maybe help for proxy-servers in transition to only gzipped files -->
            <arg value="--add-header=Content-Encoding:gzip"/>
            <arg value="--add-header=Cache-Control:public, max-age=${max.age}"/>
            <arg value="--add-header=Expires:${http.expires}"/>
            <arg value="--encoding=UTF-8"/>
            <arg value="--recursive"/>
            <arg value="--acl-public"/>
            <arg value="--verbose"/>
            <arg value="--no-preserve"/>
            <!--arg value="-!-dry-run" /-->
            <arg value="put"/>
            <arg value="${local}"/>
            <arg value="${remote}/"/>
        </exec>
    </target>
    <!-- synch all files to S3 recursively, but ommit .js files -->
    <target name="put-files-to-S3">
        <echo message="synch local folder: ${local} with remote S3 path: ${remote}"/>
        <exec dir="${s3cmdDir}" executable="python" failonerror="true">
            <arg line="s3cmd"/>
            <arg value="--add-header=Cache-Control:public, max-age=${max.age}"/>
            <arg value="--add-header=Expires:${http.expires}"/>
            <arg value="--guess-mime-type"/>
            <arg value="--encoding=UTF-8"/>
            <arg value="--recursive"/>
            <arg value="--acl-public"/>
            <arg value="--no-preserve"/>
            <arg value="--exclude=**/*.js"/>
            <!--arg value="-!-dry-run" /-->
            <arg value="put"/>
            <arg value="${local}"/>
            <arg value="${remote}/"/>
        </exec>
    </target>
    <target name="put-file-to-S3">
        <echo message="copy a file to : ${local} with remote S3 path: ${remote}"/>
        <exec dir="${s3cmdDir}" executable="python" failonerror="true">
            <arg line="s3cmd"/>
            <arg value="--add-header=Cache-Control:public, max-age=${max.age}"/>
            <arg value="--add-header=Expires:${http.expires}"/>
            <arg value="--guess-mime-type"/>
            <arg value="--encoding=UTF-8"/>
            <arg value="--acl-public"/>
            <arg value="--no-preserve"/>
            <!--arg value="-!   -exclude=*"/>
            <arg value="-!-include=${include.pattern}"/-->
            <!--arg value="-!-dry-run" /-->
            <arg value="put"/>
            <arg value="${local}"/>
            <arg value="${remote}/"/>
        </exec>
    </target>
    <target name="copy-folder-on-S3">
        <echo message="copy a folders and files from : ${from.s3} to: ${to.s3}"/>
        <exec dir="${s3cmdDir}" executable="python" failonerror="true">
            <arg line="s3cmd"/>
            <arg value="--recursive"/>
            <arg value="--guess-mime-type"/>
            <arg value="--encoding=UTF-8"/>
            <arg value="--acl-public"/>
            <arg value="cp"/>
            <arg value="${from.s3}"/>
            <arg value="${to.s3}/"/>
        </exec>
    </target>
    <target name="put-all-versions-nonjs-files-to-S3">
        <!-- This is used to push all versions from local machine to S3 -->
        <echo message="synch local folder: ${local} with remote S3 path: ${remote}"/>
        <echo message="copying all files and folders other than .js"/>
        <exec dir="${s3cmdDir}" executable="python" failonerror="true">
            <arg line="s3cmd"/>
            <!--arg value="-!-skip-existing" /-->
            <arg value="--add-header=Cache-Control:public, max-age=${max.age}"/>
            <arg value="--add-header=Expires:${http.expires}"/>
            <arg value="--guess-mime-type"/>
            <arg value="--encoding=UTF-8"/>
            <arg value="--recursive"/>
            <arg value="--acl-public"/>
            <arg value="--no-preserve"/>
            <arg value="--exclude=**/*.js"/>
            <arg value="--exclude=*.js"/>
            <arg value="--exclude=*.php"/>
            <arg value="--exclude=*.htaccess"/>
            <!--arg value="-!-dry-run" /-->
            <arg value="put"/>
            <arg value="${local}"/>
            <arg value="${remote}/"/>
        </exec>
    </target>
    <target name="deploy-highcharts" depends="set.properties" description="deploy highcharts distribution to Amazon S3">
        <property file="git-ignore-me.properties"/>
        <!-- Get Zip file highcharts -->
        <copy file="${basedir}/build/dist/Highcharts-${highcharts.product.version}.zip" tofile="${basedir}/build/dist/Highcharts-${highcharts.product.version}.zip"/>
        <!-- Upload zip file to S3 -->
        <antcall target="put-file-to-S3">
            <param name="local" value="${basedir}/build/dist/Highcharts-${highcharts.product.version}.zip"/>
            <param name="remote" value="${amazon.s3.bucketname}/zips"/>
            <param name="s3cmdDir" value="${s3cmd.dir}"/>
        </antcall>
        <!-- upload product.js to S3 -->
        <antcall target="put-file-to-S3">
            <param name="local" value="${basedir}/build/dist/products.js"/>
            <param name="remote" value="${amazon.s3.bucketname}"/>
            <param name="s3cmdDir" value="${s3cmd.dir}"/>
        </antcall>
        <antcall target="gzip-js">
            <param name="js.dir" value="${basedir}/build/dist/highcharts/js/"/>
        </antcall>
        <ac:var name="path.var" value=""/>
        <ac:for list="${highcharts.product.version}" delimiter="." param="val">
            <sequential>
                <ac:if>
                    <length string="${path.var}" length="0"/>
                    <then>
                        <ac:var name="path.var" value="@{val}"/>
                        <!-- copy.version will be used later on, to do a remote copy on S3 -->
                        <property name="copy.version" value="@{val}"/>
                        <!-- STEP 1: Copy zipped js/* to ROOT on S3 -->
                        <antcall target="put-gzipped-files-to-S3">
                            <param name="local" value="${basedir}/build/dist/highcharts/js-gzip/"/>
                            <param name="remote" value="${amazon.s3.bucketname}"/>
                            <param name="s3cmdDir" value="${s3cmd.dir}"/>
                            <param name="http.expires" value="${http.expires.one.day}"/>
                            <param name="max.age" value="${max.age.one.day}"/>
                        </antcall>
                        <!-- STEP 2: copy gfx folder to ROOT -->
                        <antcall target="put-files-to-S3">
                            <param name="local" value="${basedir}/build/dist/highcharts/gfx"/>
                            <param name="remote" value="${amazon.s3.bucketname}"/>
                            <param name="s3cmdDir" value="${s3cmd.dir}"/>
                            <param name="http.expires" value="${http.expires.one.day}"/>
                            <param name="max.age" value="${max.age.one.day}"/>
                        </antcall>
                        <!-- STEP 3: Copy to js/* version [= ${path.var} ] on S3 -->
                        <antcall target="put-gzipped-files-to-S3">
                            <param name="local" value="${basedir}/build/dist/highcharts/js-gzip/"/>
                            <param name="remote" value="${amazon.s3.bucketname}/${path.var}"/>
                            <param name="s3cmdDir" value="${s3cmd.dir}"/>
                            <param name="http.expires" value="${http.expires.one.day}"/>
                            <param name="max.age" value="${max.age.one.day}"/>
                        </antcall>
                        <!-- STEP 4: copy gfx folder to version folder on S3-->
                        <antcall target="put-files-to-S3">
                            <param name="local" value="${basedir}/build/dist/highcharts/gfx"/>
                            <param name="remote" value="${amazon.s3.bucketname}/${path.var}"/>
                            <param name="s3cmdDir" value="${s3cmd.dir}"/>
                            <param name="http.expires" value="${http.expires.one.day}"/>
                            <param name="max.age" value="${max.age.one.day}"/>
                        </antcall>
                    </then>
                    <elseif>
                        <!-- UPLOAD TO S3 FOR A FOLDER WITH 3 DIGITS, for example 2.0.0 -->
                        <length string="${path.var}" length="3"/>
                        <then>
                            <ac:var name="path.var" value="${path.var}.@{val}"/>
                            <!-- STEP 1: Copy to js/* version [= ${path.var} ] on S3 -->
                            <antcall target="put-gzipped-files-to-S3">
                                <param name="local" value="${basedir}/build/dist/highcharts/js-gzip/"/>
                                <param name="remote" value="${amazon.s3.bucketname}/${path.var}"/>
                                <param name="s3cmdDir" value="${s3cmd.dir}"/>
                                <param name="http.expires" value="${http.expires.five.years}"/>
                                <param name="max.age" value="${max.age.five.years}"/>
                            </antcall>
                            <!-- STEP 2: copy gfx folder to version folder on S3-->
                            <antcall target="put-files-to-S3">
                                <param name="local" value="${basedir}/build/dist/highcharts/gfx"/>
                                <param name="remote" value="${amazon.s3.bucketname}/${path.var}"/>
                                <param name="s3cmdDir" value="${s3cmd.dir}"/>
                                <param name="http.expires" value="${http.expires.five.years}"/>
                                <param name="max.age" value="${max.age.five.years}"/>
                            </antcall>
                        </then>
                    </elseif>
                    <else>
                        <!-- concatenate version name and assign to path.var-->
                        <!-- COPY FOLDER ON S3, for example, 2 to 2.1 -->
                        <ac:var name="path.var" value="${path.var}.@{val}"/>
                        <antcall target="copy-folder-on-S3">
                            <param name="from.s3" value="${amazon.s3.bucketname}/${copy.version}/"/>
                            <param name="to.s3" value="${amazon.s3.bucketname}/${path.var}"/>
                            <param name="s3cmdDir" value="${s3cmd.dir}"/>
                        </antcall>
                    </else>
                </ac:if>
            </sequential>
        </ac:for>
        <!-- delete dir="${basedir}/build/dist/highcharts/js-gzip"/ -->
    </target>

    <!-- Deploy Highstock to S3 -->
    <target name="deploy-highstock" depends="set.properties" description="deploy highstock distribution to Amazon S3">
        <property file="git-ignore-me.properties"/>
        <copy file="${basedir}/build/dist/Highstock-${highstock.product.version}.zip" tofile="${basedir}/build/dist/Highstock-${highstock.product.version}.zip"/>
        <antcall target="put-file-to-S3">
            <param name="local" value="${basedir}/build/dist/Highstock-${highstock.product.version}.zip"/>
            <param name="remote" value="${amazon.s3.bucketname}/zips"/>
            <param name="s3cmdDir" value="${s3cmd.dir}"/>
            <param name="s3cmdDir" value="${s3cmd.dir}"/>
        </antcall>
        <antcall target="gzip-js">
            <param name="js.dir" value="${basedir}/build/dist/highstock/js/"/>
        </antcall>
        <ac:var name="path.var" value=""/>
        <ac:for list="${highstock.product.version}" delimiter="." param="val">
            <sequential>
                <ac:if>
                    <length string="${path.var}" length="0"/>
                    <then>
                        <ac:var name="path.var" value="@{val}"/>
                        <!-- this will be used later to do a remote copy on S3 -->
                        <property name="copy.version" value="@{val}"/>
                        <!-- Copy zipped js/* to Root on S3 -->
                        <antcall target="put-gzipped-files-to-S3">
                            <param name="local" value="${basedir}/build/dist/highstock/js-gzip/"/>
                            <param name="remote" value="${amazon.s3.bucketname}/stock"/>
                            <param name="s3cmdDir" value="${s3cmd.dir}"/>
                            <param name="http.expires" value="${http.expires.one.day}"/>
                            <param name="max.age" value="${max.age.one.day}"/>
                        </antcall>
                        <!-- copy gfx folder to Root -->
                        <antcall target="put-files-to-S3">
                            <param name="local" value="${basedir}/build/dist/highstock/gfx"/>
                            <param name="remote" value="${amazon.s3.bucketname}/stock"/>
                            <param name="s3cmdDir" value="${s3cmd.dir}"/>
                            <param name="http.expires" value="${http.expires.one.day}"/>
                            <param name="max.age" value="${max.age.one.day}"/>
                        </antcall>
                        <!-- Copy to js/* version [= ${path.var} ] on S3 -->
                        <antcall target="put-gzipped-files-to-S3">
                            <param name="local" value="${basedir}/build/dist/highstock/js-gzip/"/>
                            <param name="remote" value="${amazon.s3.bucketname}/stock/${path.var}"/>
                            <param name="s3cmdDir" value="${s3cmd.dir}"/>
                            <param name="http.expires" value="${http.expires.one.day}"/>
                            <param name="max.age" value="${max.age.one.day}"/>
                        </antcall>
                        <!-- copy gfx folder to version folder on S3-->
                        <antcall target="put-files-to-S3">
                            <param name="local" value="${basedir}/build/dist/highstock/gfx"/>
                            <param name="remote" value="${amazon.s3.bucketname}/stock/${path.var}"/>
                            <param name="s3cmdDir" value="${s3cmd.dir}"/>
                            <param name="http.expires" value="${http.expires.one.day}"/>
                            <param name="max.age" value="${max.age.one.day}"/>
                        </antcall>
                    </then>
                    <elseif>
                        <length string="${path.var}" length="3"/>
                        <then>
                            <ac:var name="path.var" value="${path.var}.@{val}"/>
                            <!-- Copy to js/* version [= ${path.var} ] on S3 -->
                            <antcall target="put-gzipped-files-to-S3">
                                <param name="local" value="${basedir}/build/dist/highstock/js-gzip/"/>
                                <param name="remote" value="${amazon.s3.bucketname}/stock/${path.var}"/>
                                <param name="s3cmdDir" value="${s3cmd.dir}"/>
                                <param name="http.expires" value="${http.expires.five.years}"/>
                                <param name="max.age" value="${max.age.five.years}"/>
                            </antcall>
                            <!-- copy gfx folder to version folder on S3-->
                            <antcall target="put-files-to-S3">
                                <param name="local" value="${basedir}/build/dist/highstock/gfx"/>
                                <param name="remote" value="${amazon.s3.bucketname}/stock/${path.var}"/>
                                <param name="s3cmdDir" value="${s3cmd.dir}"/>
                                <param name="http.expires" value="${http.expires.five.years}"/>
                                <param name="max.age" value="${max.age.five.years}"/>
                            </antcall>
                        </then>
                    </elseif>
                    <else>
                        <!-- concatenate version name and assign to path.var-->
                        <ac:var name="path.var" value="${path.var}.@{val}"/>
                        <antcall target="copy-folder-on-S3">
                            <param name="from.s3" value="${amazon.s3.bucketname}/stock/${copy.version}/"/>
                            <param name="to.s3" value="${amazon.s3.bucketname}/stock/${path.var}"/>
                            <param name="s3cmdDir" value="${s3cmd.dir}"/>
                        </antcall>
                    </else>
                </ac:if>
            </sequential>
        </ac:for>
        <!-- delete dir="${basedir}/build/dist/highstock/js-gzip"/ -->
    </target>

    <target name="deploy-all">
        <antcall target="deploy-highcharts"></antcall>
        <antcall target="deploy-highstock"></antcall>
    </target>


    <!-- push whole versions structure from local machine to Amazon S3 -->
    <target name="push-all-versions-to-S3" depends="set.properties">
        <property file="git-ignore-me.properties"/>
        <!-- copy base folder containing all versions to seperate folder for gzipping *.js files. The user is asked om source directory containing all versions -->
        <input message="Please enter which directory you want to gzip, WITHOUT trailing slash!!! :" addproperty="src.versions.dir"/>
        <antcall target="gzip-js">
            <param name="js.dir" value="${src.versions.dir}"/>
        </antcall>
        <!-- synch gzipped files and folders to S3, only containing javascript files with *.js -->
        <antcall target="put-gzipped-files-to-S3">
            <param name="local" value="${src.versions.dir}/../js-gzip/"/>
            <param name="remote" value="${amazon.s3.bucketname}"/>
            <param name="http.expires" value="${http.expires.one.month}"/>
            <param name="max.age" value="${max.age.one.month}"/>
            <param name="s3cmdDir" value="${s3cmd.dir}"/>
        </antcall>
        <!-- synch files and folders containing non-gzipped content -->
        <antcall target="put-all-versions-nonjs-files-to-S3">
            <param name="local" value="${src.versions.dir}/"/>
            <param name="remote" value="${amazon.s3.bucketname}"/>
            <param name="s3cmdDir" value="${s3cmd.dir}"/>
            <param name="http.expires" value="${http.expires.one.month}"/>
            <param name="max.age" value="${max.age.one.month}"/>
        </antcall>
        <delete dir="${src.versions.dir}/../js-gzip"/>
        <echo message="finished!"/>
    </target>

    <!-- Copy the folders and content of /samples and /studies to higcharts.com.site -->
    <target name="copy-to-site">
        <property file="git-ignore-me.properties"/>
        <copy todir="${highcharts.site.dir}/samples">
            <fileset dir="samples"/>
        </copy>
        <copy todir="${highcharts.site.dir}/studies">
            <fileset dir="studies"/>
        </copy>
        <copy todir="${highcharts.site.dir}/js/themes">
            <fileset dir="js/themes"/>
        </copy>
        <copy todir="${highcharts.site.dir}/errors">
            <fileset dir="errors"/>
        </copy>
        <copy todir="${highcharts.site.dir}/lib">
            <fileset dir="lib"/>
        </copy>
    </target>

</project><|MERGE_RESOLUTION|>--- conflicted
+++ resolved
@@ -165,12 +165,8 @@
             <file name="BarSeries.js"/>
             <file name="ScatterSeries.js"/>
             <file name="PieSeries.js"/>
-<<<<<<< HEAD
-            <file name="Datalabels.js"/>
+            <file name="DataLabels.js"/>
             <file name="Interaction.js"/>
-=======
-            <file name="DataLabels.js"/>
->>>>>>> bfd9856b
             <file name="Facade.js"/>
             <file name="Outro.js"/>
         </filelist>
