$(function () {
<<<<<<< HEAD
    Highcharts.chart('container', {
=======
    var chart = Highcharts.chart('container', {
>>>>>>> 042a8aa1

        xAxis: {
            categories: ['Jan', 'Feb', 'Mar', 'Apr', 'May', 'Jun', 'Jul', 'Aug', 'Sep', 'Oct', 'Nov', 'Dec']
        },

        yAxis: {
            title: {
                text: 'Temperature'
            },
            lineWidth: 2,
            lineColor: '#F33',
            id: 'temperature-axis'
        },

        series: [{
            name: 'Temperature',
            data: [7.0, 6.9, 9.5, 14.5, 18.2, 21.5, 25.2, 26.5, 23.3, 18.3, 13.9, 9.6],
            color: '#F33'
        }]
    });

    // the button handlera
    $('#add').click(function () {
        chart.addAxis({ // Secondary yAxis
            id: 'rainfall-axis',
            title: {
                text: 'Rainfall'
            },
            lineWidth: 2,
            lineColor: '#08F',
            opposite: true
        });
        chart.addSeries({
            name: 'Rainfall',
            type: 'column',
            color: '#08F',
            yAxis: 'rainfall-axis',
            data: [49.9, 71.5, 106.4, 129.2, 144.0, 176.0, 135.6, 148.5, 216.4, 194.1, 95.6, 54.4]
        });
        $(this).attr('disabled', true);
        $('#remove').attr('disabled', false);
    });
    $('#remove').click(function () {
        chart.get('temperature-axis').remove();

        $(this).attr('disabled', true);
        $('#add').attr('disabled', false);
    });
});<|MERGE_RESOLUTION|>--- conflicted
+++ resolved
@@ -1,9 +1,5 @@
 $(function () {
-<<<<<<< HEAD
-    Highcharts.chart('container', {
-=======
     var chart = Highcharts.chart('container', {
->>>>>>> 042a8aa1
 
         xAxis: {
             categories: ['Jan', 'Feb', 'Mar', 'Apr', 'May', 'Jun', 'Jul', 'Aug', 'Sep', 'Oct', 'Nov', 'Dec']
