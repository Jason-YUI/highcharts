--- conflicted
+++ resolved
@@ -116,13 +116,9 @@
     }
 });
 
-<<<<<<< HEAD
 
 // Create the chart
 Highcharts.chart('container', {
-=======
-var chart = Highcharts.chart('container', {
->>>>>>> 92c8eac4
     chart: {
         type: 'column',
         description: 'Chart displaying art grants in 2016, grouped by grant category. ' +
