--- conflicted
+++ resolved
@@ -69,7 +69,8 @@
                     '<td class="number">' + fourth[i][1] + '</td>' :
                     '<td></td><td></td>'
                 ) +
-                '</tr>');
+                '</tr>'
+            );
         }
     });
 
@@ -243,10 +244,7 @@
                     )]) {
                         format = 'Total: $' + Highcharts.numberFormat(this.y, 0);
                     }
-<<<<<<< HEAD
-=======
                     return format;
->>>>>>> 219206c4
                 }
             }
         }
