$(function () {

    $.getJSON('https://www.highcharts.com/samples/data/jsonp.php?filename=aapl-c.json&callback=?', function (data) {
        // Create the chart
        var chart = Highcharts.stockChart('container', {

            chart: {
                height: 300
            },

            rangeSelector: {
                allButtonsEnabled: true,
                buttons: [{
                    type: 'month',
                    count: 3,
                    text: 'Day',
                    dataGrouping: {
                        forced: true,
                        units: [['day', [1]]]
                    }
                }, {
                    type: 'year',
                    count: 1,
                    text: 'Week',
                    dataGrouping: {
                        forced: true,
                        units: [['week', [1]]]
                    }
                }, {
                    type: 'all',
                    text: 'Month',
                    dataGrouping: {
                        forced: true,
                        units: [['month', [1]]]
                    }
                }],
                buttonTheme: {
                    width: 60
                },
                selected: 2
            },

            title: {
                text: 'AAPL Stock Price'
            },

            subtitle: {
                text: 'Custom data grouping tied to range selector'
            },

            _navigator: {
                enabled: false
            },

            series: [{
                name: 'AAPL',
                data: data,
                marker: {
                    enabled: null, // auto
                    radius: 3,
                    lineWidth: 1,
                    lineColor: '#FFFFFF'
                },
                tooltip: {
                    valueDecimals: 2
                }
            }]
        });

<<<<<<< HEAD
        console.log('--- exporting ---');
        document.getElementById('container').append(chart.getSVG());
=======
        $('#container').append($('#container').highcharts().getSVG());
>>>>>>> e2d9955a
    });

});<|MERGE_RESOLUTION|>--- conflicted
+++ resolved
@@ -66,13 +66,6 @@
                 }
             }]
         });
-
-<<<<<<< HEAD
-        console.log('--- exporting ---');
-        document.getElementById('container').append(chart.getSVG());
-=======
-        $('#container').append($('#container').highcharts().getSVG());
->>>>>>> e2d9955a
     });
 
 });