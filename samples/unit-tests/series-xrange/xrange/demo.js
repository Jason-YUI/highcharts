--- conflicted
+++ resolved
@@ -577,13 +577,8 @@
     chart.tooltip.refresh(chart.series[0].points[0]);
 
     var labelBox = chart.tooltip.label.element.getBoundingClientRect();
-<<<<<<< HEAD
-    var pointGraphicBox = chart.series[0].points[0].graphic.element
-        .getBoundingClientRect();
-=======
     var pointGraphicBox = chart.series[0].points[0]
         .graphic.element.getBoundingClientRect();
->>>>>>> 13e8fdd7
 
     //Precision up to 2 pixels
     assert.close(
@@ -602,13 +597,8 @@
     chart.tooltip.refresh(chart.series[0].points[0]);
 
     labelBox = chart.tooltip.label.element.getBoundingClientRect();
-<<<<<<< HEAD
-    pointGraphicBox = chart.series[0].points[0].graphic.element
-        .getBoundingClientRect();
-=======
     pointGraphicBox = chart.series[0].points[0]
         .graphic.element.getBoundingClientRect();
->>>>>>> 13e8fdd7
 
     //Precision up to 2 pixels
     assert.close(
@@ -627,13 +617,8 @@
     chart.tooltip.refresh(chart.series[0].points[0]);
 
     labelBox = chart.tooltip.label.element.getBoundingClientRect();
-<<<<<<< HEAD
-    pointGraphicBox = chart.series[0].points[0].graphic.element
-        .getBoundingClientRect();
-=======
     pointGraphicBox = chart.series[0].points[0]
         .graphic.element.getBoundingClientRect();
->>>>>>> 13e8fdd7
 
     //Precision up to 2 pixels
     assert.close(
@@ -655,13 +640,8 @@
     chart.tooltip.refresh(chart.series[0].points[0]);
 
     labelBox = chart.tooltip.label.element.getBoundingClientRect();
-<<<<<<< HEAD
-    pointGraphicBox = chart.series[0].points[0].graphic.element
-        .getBoundingClientRect();
-=======
     pointGraphicBox = chart.series[0].points[0]
         .graphic.element.getBoundingClientRect();
->>>>>>> 13e8fdd7
 
     //Precision up to 2 pixels
     assert.close(
@@ -686,13 +666,8 @@
     chart.tooltip.refresh(chart.series[0].points[0]);
 
     labelBox = chart.tooltip.label.element.getBoundingClientRect();
-<<<<<<< HEAD
-    pointGraphicBox = chart.series[0].points[0].graphic.element
-        .getBoundingClientRect();
-=======
     pointGraphicBox = chart.series[0].points[0]
         .graphic.element.getBoundingClientRect();
->>>>>>> 13e8fdd7
 
     //Precision up to 2 pixels
     assert.close(
@@ -711,13 +686,8 @@
     chart.tooltip.refresh(chart.series[0].points[0]);
 
     labelBox = chart.tooltip.label.element.getBoundingClientRect();
-<<<<<<< HEAD
-    pointGraphicBox = chart.series[0].points[0].graphic.element
-        .getBoundingClientRect();
-=======
     pointGraphicBox = chart.series[0].points[0]
         .graphic.element.getBoundingClientRect();
->>>>>>> 13e8fdd7
 
     //Precision up to 2 pixels
     assert.close(
@@ -739,13 +709,8 @@
     chart.tooltip.refresh(chart.series[0].points[0]);
 
     labelBox = chart.tooltip.label.element.getBoundingClientRect();
-<<<<<<< HEAD
-    pointGraphicBox = chart.series[0].points[0].graphic.element
-        .getBoundingClientRect();
-=======
     pointGraphicBox = chart.series[0].points[0]
         .graphic.element.getBoundingClientRect();
->>>>>>> 13e8fdd7
 
     //Precision up to 2 pixels
     assert.close(
@@ -767,13 +732,8 @@
     chart.tooltip.refresh(chart.series[0].points[0]);
 
     labelBox = chart.tooltip.label.element.getBoundingClientRect();
-<<<<<<< HEAD
-    pointGraphicBox = chart.series[0].points[0].graphic.element
-        .getBoundingClientRect();
-=======
     pointGraphicBox = chart.series[0].points[0]
         .graphic.element.getBoundingClientRect();
->>>>>>> 13e8fdd7
 
     //Precision up to 2 pixels
     assert.close(
