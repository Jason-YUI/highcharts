--- conflicted
+++ resolved
@@ -70,7 +70,6 @@
 QUnit.test('#6576 - xAxis.title should be considered when positioning scrollbar.', function (assert) {
     var chart = Highcharts.chart('container', {
             xAxis: [{
-<<<<<<< HEAD
                 scrollbar: {
                     enabled: true
                 },
@@ -100,17 +99,11 @@
             },
             xAxis: [{
                 opposite: true,
-=======
->>>>>>> 191ac372
                 scrollbar: {
                     enabled: true
                 },
                 title: {
-<<<<<<< HEAD
                     text: 'Test title.'
-=======
-                    text: 'Test<br>with<br>breaks.'
->>>>>>> 191ac372
                 }
             }],
             series: [{
@@ -121,61 +114,9 @@
         bbox = axis.axisTitle.getBBox(true);
 
     assert.strictEqual(
-<<<<<<< HEAD
         axis.scrollbar.x > bbox.x + bbox.width,
         true,
         'Scrollbar rendered on the left side of the chart.'
     );
 
-});
-
-QUnit.test('#6576 - xAxis.title should be considered when positioning scrollbar.', function (assert) {
-    var chart = Highcharts.chart('container', {
-            xAxis: [{
-=======
-        axis.scrollbar.y > bbox.y + bbox.height,
-        true,
-        'Scrollbar rendered below xAxis.title.'
-    );
-
-});
-
-QUnit.test('#6573 - chart.scrollbar mispositioned when chart is inverted.', function (assert) {
-    var chart = Highcharts.chart('container', {
-            chart: {
-                inverted: true
-            },
-            xAxis: [{
-                opposite: true,
->>>>>>> 191ac372
-                scrollbar: {
-                    enabled: true
-                },
-                title: {
-<<<<<<< HEAD
-                    text: 'Test<br>with<br>breaks.'
-=======
-                    text: 'Test title.'
->>>>>>> 191ac372
-                }
-            }],
-            series: [{
-                data: [4, 20, 100, 5, 2, 33, 12, 23]
-            }]
-        }),
-        axis = chart.xAxis[0],
-        bbox = axis.axisTitle.getBBox(true);
-
-    assert.strictEqual(
-<<<<<<< HEAD
-        axis.scrollbar.y > bbox.y + bbox.height,
-        true,
-        'Scrollbar rendered below xAxis.title.'
-=======
-        axis.scrollbar.x > bbox.x + bbox.width,
-        true,
-        'Scrollbar rendered on the left side of the chart.'
->>>>>>> 191ac372
-    );
-
 });