/* *
 *
 *  !!!!!!! SOURCE GETS TRANSPILED BY TYPESCRIPT. EDIT TS FILE ONLY. !!!!!!!
 *
 * */

'use strict';

<<<<<<< HEAD
import type SVGPath from '../../parts/SVGPath';
import controllableMixin from './controllableMixin.js';
import H from '../../parts/Globals.js';
import MockPoint from '../MockPoint.js';
import Tooltip from '../../parts/Tooltip.js';
import U from '../../parts/Utilities.js';
=======
import type Annotation from '../annotations.src';
import controllableMixin from './controllableMixin.js';
import H from './../../parts/Globals.js';
import MockPoint from './../MockPoint.js';
import Tooltip from '../../parts/Tooltip.js';
import U from './../../parts/Utilities.js';
>>>>>>> f7c76250
const {
    extend,
    format,
    isNumber,
    merge,
    pick
} = U;

/**
 * Internal types.
 * @private
 */
declare global
{
    namespace Highcharts
    {
        interface AnnotationAlignObject extends AlignObject {
            height?: number;
            width?: number;
        }
        class AnnotationControllableLabel implements AnnotationControllable {
            public static attrsMap: Dictionary<string>;
            public static shapesWithoutBackground: Array<string>;
            public static alignedPosition(
                alignOptions: AnnotationAlignObject,
                box: BBoxObject
            ): PositionObject;
            public static justifiedOptions(
                chart: AnnotationChart,
                label: SVGElement,
                alignOptions: AnnotationAlignObject,
                alignAttr: SVGAttributes
            ): AnnotationAlignObject;
            public constructor(annotation: Annotation, options: AnnotationsLabelOptions, index: number);
            public addControlPoints: AnnotationControllableMixin['addControlPoints'];
            public annotation: AnnotationControllable['annotation'];
            public attr: AnnotationControllableMixin['attr'];
            public attrsFromOptions: AnnotationControllableMixin['attrsFromOptions'];
            public chart: AnnotationControllable['chart'];
            public collection: 'labels';
            public controlPoints: AnnotationControllable['controlPoints'];
            public destroy: AnnotationControllableMixin['destroy'];
            public getPointsOptions: AnnotationControllableMixin['getPointsOptions'];
            public graphic: AnnotationControllable['graphic'];
            public index: AnnotationControllable['index'];
            public init: AnnotationControllableMixin['init'];
            public linkPoints: AnnotationControllableMixin['linkPoints'];
            public options: AnnotationsLabelOptions;
            public point: AnnotationControllableMixin['point'];
            public points: AnnotationControllable['points'];
            public rotate: AnnotationControllableMixin['rotate'];
            public scale: AnnotationControllableMixin['scale'];
            public setControlPointsVisibility: AnnotationControllableMixin['setControlPointsVisibility'];
            public shouldBeDrawn: AnnotationControllableMixin['shouldBeDrawn'];
            public transform: AnnotationControllableMixin['transform'];
            public transformPoint: AnnotationControllableMixin['transformPoint'];
            public translateShape: AnnotationControllableMixin['translateShape'];
            public update: AnnotationControllableMixin['update'];
            public anchor(): AnnotationAnchorObject;
            public position(anchor: AnnotationAnchorObject): (PositionObject|null|undefined);
            public redraw(animation?: boolean): void;
            public render(parent: SVGElement): void;
            public translate(dx: number, dy: number): void;
            public translatePoint(dx: number, dy: number): void;
        }
        interface AnnotationMockPoint {
            negative?: boolean;
            ttBelow?: boolean;
        }
        interface SymbolDictionary {
            connector: SymbolFunction<SVGPath>;
        }
    }
}

<<<<<<< HEAD
import '../../parts/SVGRenderer.js';
=======
import './../../parts/SvgRenderer.js';
>>>>>>> f7c76250

/* eslint-disable no-invalid-this, valid-jsdoc */

/**
 * A controllable label class.
 *
 * @requires modules/annotations
 *
 * @private
 * @class
 * @name Highcharts.AnnotationControllableLabel
 *
 * @param {Highcharts.Annotation} annotation
 * An annotation instance.
 * @param {Highcharts.AnnotationsLabelOptions} options
 * A label's options.
 * @param {number} index
 * Index of the label.
 */
const ControllableLabel: typeof Highcharts.AnnotationControllableLabel = function (
    this: Highcharts.AnnotationControllableLabel,
    annotation: Annotation,
    options: Highcharts.AnnotationsLabelOptions,
    index: number
): void {
    this.init(annotation, options, index);
    this.collection = 'labels';
} as any;

/**
 * Shapes which do not have background - the object is used for proper
 * setting of the contrast color.
 *
 * @type {Array<string>}
 */
ControllableLabel.shapesWithoutBackground = ['connector'];

/**
 * Returns new aligned position based alignment options and box to align to.
 * It is almost a one-to-one copy from SVGElement.prototype.align
 * except it does not use and mutate an element
 *
 * @param {Highcharts.AnnotationAlignObject} alignOptions
 *
 * @param {Highcharts.BBoxObject} box
 *
 * @return {Highcharts.PositionObject}
 * Aligned position.
 */
ControllableLabel.alignedPosition = function (
    this: Highcharts.AnnotationControllableLabel,
    alignOptions: Highcharts.AnnotationAlignObject,
    box: Highcharts.BBoxObject
): Highcharts.PositionObject {
    var align = alignOptions.align,
        vAlign = alignOptions.verticalAlign,
        x = (box.x || 0) + (alignOptions.x || 0),
        y = (box.y || 0) + (alignOptions.y || 0),

        alignFactor,
        vAlignFactor;

    if (align === 'right') {
        alignFactor = 1;
    } else if (align === 'center') {
        alignFactor = 2;
    }
    if (alignFactor) {
        x += (box.width - (alignOptions.width || 0)) / alignFactor;
    }

    if (vAlign === 'bottom') {
        vAlignFactor = 1;
    } else if (vAlign === 'middle') {
        vAlignFactor = 2;
    }
    if (vAlignFactor) {
        y += (box.height - (alignOptions.height || 0)) / vAlignFactor;
    }

    return {
        x: Math.round(x),
        y: Math.round(y)
    };
};

/**
 * Returns new alignment options for a label if the label is outside the
 * plot area. It is almost a one-to-one copy from
 * Series.prototype.justifyDataLabel except it does not mutate the label and
 * it works with absolute instead of relative position.
 */
ControllableLabel.justifiedOptions = function (
    this: Highcharts.AnnotationControllableLabel,
    chart: Highcharts.AnnotationChart,
    label: Highcharts.SVGElement,
    alignOptions: Highcharts.AnnotationAlignObject,
    alignAttr: Highcharts.SVGAttributes
): Highcharts.AnnotationAlignObject {
    var align = alignOptions.align,
        verticalAlign = alignOptions.verticalAlign,
        padding = label.box ? 0 : (label.padding || 0),
        bBox = label.getBBox(),
        off,
        //
        options: Highcharts.AnnotationAlignObject = {
            align: align,
            verticalAlign: verticalAlign,
            x: alignOptions.x,
            y: alignOptions.y,
            width: label.width,
            height: label.height
        },
        //
        x = alignAttr.x - chart.plotLeft,
        y = alignAttr.y - chart.plotTop;

    // Off left
    off = x + padding;
    if (off < 0) {
        if (align === 'right') {
            options.align = 'left';
        } else {
            options.x = -off;
        }
    }

    // Off right
    off = x + bBox.width - padding;
    if (off > chart.plotWidth) {
        if (align === 'left') {
            options.align = 'right';
        } else {
            options.x = chart.plotWidth - off;
        }
    }

    // Off top
    off = y + padding;
    if (off < 0) {
        if (verticalAlign === 'bottom') {
            options.verticalAlign = 'top';
        } else {
            options.y = -off;
        }
    }

    // Off bottom
    off = y + bBox.height - padding;
    if (off > chart.plotHeight) {
        if (verticalAlign === 'top') {
            options.verticalAlign = 'bottom';
        } else {
            options.y = chart.plotHeight - off;
        }
    }

    return options;
};

/**
 * A map object which allows to map options attributes to element attributes
 *
 * @type {Highcharts.Dictionary<string>}
 */
ControllableLabel.attrsMap = {
    backgroundColor: 'fill',
    borderColor: 'stroke',
    borderWidth: 'stroke-width',
    zIndex: 'zIndex',
    borderRadius: 'r',
    padding: 'padding'
};

merge(
    true,
    ControllableLabel.prototype,
    controllableMixin,
    /** @lends Annotation.ControllableLabel# */ {
        /**
         * Translate the point of the label by deltaX and deltaY translations.
         * The point is the label's anchor.
         *
         * @param {number} dx translation for x coordinate
         * @param {number} dy translation for y coordinate
         **/
        translatePoint: function (this: Highcharts.AnnotationControllableLabel, dx: number, dy: number): void {
            controllableMixin.translatePoint.call(this, dx, dy, 0);
        },

        /**
         * Translate x and y position relative to the label's anchor.
         *
         * @param {number} dx translation for x coordinate
         * @param {number} dy translation for y coordinate
         **/
        translate: function (this: Highcharts.AnnotationControllableLabel, dx: number, dy: number): void {
            var chart = this.annotation.chart,
                // Annotation.options
                labelOptions = this.annotation.userOptions,
                // Chart.options.annotations
                annotationIndex = chart.annotations.indexOf(this.annotation),
                chartAnnotations = chart.options.annotations,
                chartOptions = chartAnnotations[annotationIndex],
                temp;

            if (chart.inverted) {
                temp = dx;
                dx = dy;
                dy = temp;
            }

            // Local options:
            this.options.x += dx;
            this.options.y += dy;

            // Options stored in chart:
            chartOptions[this.collection][this.index].x = this.options.x;
            chartOptions[this.collection][this.index].y = this.options.y;

            labelOptions[this.collection][this.index].x = this.options.x;
            labelOptions[this.collection][this.index].y = this.options.y;
        },

        render: function (this: Highcharts.AnnotationControllableLabel, parent: Highcharts.SVGElement): void {
            var options = this.options,
                attrs = this.attrsFromOptions(options),
                style = options.style;

            this.graphic = this.annotation.chart.renderer
                .label(
                    '',
                    0,
                    -9999, // #10055
                    options.shape,
                    null as any,
                    null as any,
                    options.useHTML,
                    null as any,
                    'annotation-label'
                )
                .attr(attrs)
                .add(parent);

            if (!this.annotation.chart.styledMode) {
                if (style.color === 'contrast') {
                    style.color = this.annotation.chart.renderer.getContrast(
                        ControllableLabel.shapesWithoutBackground.indexOf(
                            options.shape
                        ) > -1 ? '#FFFFFF' : options.backgroundColor as any
                    );
                }
                this.graphic
                    .css(options.style)
                    .shadow(options.shadow);
            }

            if (options.className) {
                this.graphic.addClass(options.className);
            }

            this.graphic.labelrank = (options as any).labelrank;

            controllableMixin.render.call(this);
        },

        redraw: function (animation?: boolean): void {
            var options = this.options,
                text = this.text || options.format || options.text,
                label = this.graphic,
                point = this.points[0],
                show = false,
                anchor,
                attrs;

            label.attr({
                text: text ?
                    format(
                        text,
                        point.getLabelConfig(),
                        this.annotation.chart
                    ) :
                    options.formatter.call(point, this)
            });

            anchor = this.anchor(point);
            attrs = this.position(anchor);
            show = attrs;

            if (show) {
                label.alignAttr = attrs;

                attrs.anchorX = anchor.absolutePosition.x;
                attrs.anchorY = anchor.absolutePosition.y;

                label[animation ? 'animate' : 'attr'](attrs);
            } else {
                label.attr({
                    x: 0,
                    y: -9999 // #10055
                });
            }

            label.placed = Boolean(show);

            controllableMixin.redraw.call(this, animation);
        },
        /**
         * All basic shapes don't support alignTo() method except label.
         * For a controllable label, we need to subtract translation from
         * options.
         */
        anchor: function (this: Highcharts.AnnotationControllableLabel): Highcharts.AnnotationAnchorObject {
            var anchor = controllableMixin.anchor.apply(this, arguments),
                x = this.options.x || 0,
                y = this.options.y || 0;

            anchor.absolutePosition.x -= x;
            anchor.absolutePosition.y -= y;

            anchor.relativePosition.x -= x;
            anchor.relativePosition.y -= y;

            return anchor;
        },

        /**
         * Returns the label position relative to its anchor.
         *
         * @param {Highcharts.AnnotationAnchorObject} anchor
         *
         * @return {Highcharts.PositionObject|null}
         */
        position: function (
            this: Highcharts.AnnotationControllableLabel,
            anchor: Highcharts.AnnotationAnchorObject
        ): (Highcharts.PositionObject|null|undefined) {
            var item = this.graphic,
                chart = this.annotation.chart,
                point = this.points[0],
                itemOptions = this.options,
                anchorAbsolutePosition = anchor.absolutePosition,
                anchorRelativePosition = anchor.relativePosition,
                itemPosition: (Highcharts.PositionObject|undefined),
                alignTo,
                itemPosRelativeX,
                itemPosRelativeY,

                showItem =
                    point.series.visible &&
                    MockPoint.prototype.isInsidePlot.call(point);

            if (showItem) {

                if (itemOptions.distance) {
                    itemPosition = Tooltip.prototype.getPosition.call(
                        {
                            chart: chart,
                            distance: pick(itemOptions.distance, 16)
                        },
                        item.width,
                        item.height,
                        {
                            plotX: anchorRelativePosition.x,
                            plotY: anchorRelativePosition.y,
                            negative: point.negative,
                            ttBelow: point.ttBelow,
                            h: (anchorRelativePosition.height || anchorRelativePosition.width)
                        } as any
                    );
                } else if ((itemOptions as any).positioner) {
                    itemPosition = (itemOptions as any).positioner.call(this);
                } else {
                    alignTo = {
                        x: anchorAbsolutePosition.x,
                        y: anchorAbsolutePosition.y,
                        width: 0,
                        height: 0
                    };

                    itemPosition = ControllableLabel.alignedPosition(
                        extend(itemOptions, {
                            width: item.width,
                            height: item.height
                        }),
                        alignTo
                    );

                    if (this.options.overflow === 'justify') {
                        itemPosition = ControllableLabel.alignedPosition(
                            ControllableLabel.justifiedOptions(
                                chart,
                                item,
                                itemOptions,
                                itemPosition
                            ),
                            alignTo
                        );
                    }
                }


                if (itemOptions.crop) {
                    itemPosRelativeX = (itemPosition as any).x - chart.plotLeft;
                    itemPosRelativeY = (itemPosition as any).y - chart.plotTop;

                    showItem =
                        chart.isInsidePlot(
                            itemPosRelativeX,
                            itemPosRelativeY
                        ) &&
                        chart.isInsidePlot(
                            itemPosRelativeX + item.width,
                            itemPosRelativeY + item.height
                        );
                }
            }

            return showItem ? itemPosition : null;
        }
    } as any
);

/* ********************************************************************** */

/**
 * General symbol definition for labels with connector
 * @private
 */
H.SVGRenderer.prototype.symbols.connector = function (
    x: number,
    y: number,
    w: number,
    h: number,
    options: Highcharts.SVGAttributes
): SVGPath {
    var anchorX = options && options.anchorX,
        anchorY = options && options.anchorY,
        path: (SVGPath|undefined),
        yOffset: number,
        lateral = w / 2;

    if (isNumber(anchorX) && isNumber(anchorY)) {

        path = [['M', anchorX, anchorY]];

        // Prefer 45 deg connectors
        yOffset = y - anchorY;
        if (yOffset < 0) {
            yOffset = -h - yOffset;
        }
        if (yOffset < w) {
            lateral = anchorX < x + (w / 2) ? yOffset : w - yOffset;
        }

        // Anchor below label
        if (anchorY > y + h) {
            path.push(['L', x + lateral, y + h]);

            // Anchor above label
        } else if (anchorY < y) {
            path.push(['L', x + lateral, y]);

            // Anchor left of label
        } else if (anchorX < x) {
            path.push(['L', x, y + h / 2]);

            // Anchor right of label
        } else if (anchorX > x + w) {
            path.push(['L', x + w, y + h / 2]);
        }
    }

    return path || [];
};

export default ControllableLabel;<|MERGE_RESOLUTION|>--- conflicted
+++ resolved
@@ -6,21 +6,13 @@
 
 'use strict';
 
-<<<<<<< HEAD
+import type Annotation from '../annotations.src';
 import type SVGPath from '../../parts/SVGPath';
-import controllableMixin from './controllableMixin.js';
-import H from '../../parts/Globals.js';
-import MockPoint from '../MockPoint.js';
-import Tooltip from '../../parts/Tooltip.js';
-import U from '../../parts/Utilities.js';
-=======
-import type Annotation from '../annotations.src';
 import controllableMixin from './controllableMixin.js';
 import H from './../../parts/Globals.js';
 import MockPoint from './../MockPoint.js';
 import Tooltip from '../../parts/Tooltip.js';
 import U from './../../parts/Utilities.js';
->>>>>>> f7c76250
 const {
     extend,
     format,
@@ -96,11 +88,7 @@
     }
 }
 
-<<<<<<< HEAD
 import '../../parts/SVGRenderer.js';
-=======
-import './../../parts/SvgRenderer.js';
->>>>>>> f7c76250
 
 /* eslint-disable no-invalid-this, valid-jsdoc */
 
