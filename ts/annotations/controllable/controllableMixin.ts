/* *
 *
 *  !!!!!!! SOURCE GETS TRANSPILED BY TYPESCRIPT. EDIT TS FILE ONLY. !!!!!!!
 *
 * */

'use strict';

import type Annotation from '../annotations.src';
import type SVGElement from '../../parts/SVGElement';
import ControlPoint from '../ControlPoint.js';
import MockPoint from '../MockPoint.js';
import Tooltip from '../../parts/Tooltip.js';
<<<<<<< HEAD
import U from './../../Core/Utilities.js';
=======
import U from '../../parts/Utilities.js';
>>>>>>> e38005e9
const {
    isObject,
    isString,
    merge,
    splat
} = U;

/**
 * Internal types.
 * @private
 */
declare global {
    namespace Highcharts {
        interface AnnotationAnchorObject {
            absolutePosition: BBoxObject;
            relativePosition: BBoxObject;
        }
        interface AnnotationControllable extends AnnotationControllableMixin {
            annotation: Annotation;
            chart: AnnotationChart;
            collection: string;
            controlPoints: Array<AnnotationControlPoint>;
            graphic: SVGElement;
            index: number;
            itemType?: ('label'|'shape');
            markerEnd?: SVGElement;
            markerStart?: SVGElement;
            options: AnnotationControllableOptionsObject;
            points: Array<AnnotationPointType>;
            tracker?: SVGElement;
        }
        interface AnnotationControllableMixin {
            addControlPoints(this: AnnotationControllable): void;
            anchor(this: AnnotationControllable, point: AnnotationPointType): AnnotationAnchorObject;
            attr: SVGElement['attr'];
            attrsFromOptions(this: AnnotationControllable, options: AnnotationControllableOptionsObject): SVGAttributes;
            destroy(this: AnnotationControllable): void;
            getPointsOptions(this: AnnotationControllable): Array<AnnotationMockPointOptionsObject>;
            init(
                this: AnnotationControllable,
                annotation: Annotation,
                options: AnnotationControllableOptionsObject,
                index: number
            ): void;
            linkPoints(this: AnnotationControllable): (Array<AnnotationPointType>|undefined);
            point(
                this: AnnotationControllable,
                pointOptions: (string|Function|AnnotationMockPointOptionsObject),
                point: AnnotationPointType
            ): (AnnotationPointType|null);
            redraw(this: AnnotationControllable, animation?: boolean): void;
            render(this: AnnotationControllable, parentGroup?: SVGElement): void;
            rotate(this: AnnotationControllable, cx: number, cy: number, radians: number): void;
            scale(this: AnnotationControllable, cx: number, cy: number, sx: number, sy: number): void;
            setControlPointsVisibility(this: Highcharts.AnnotationControllable, visible: boolean): void;
            shouldBeDrawn(this: AnnotationControllable): boolean;
            transform(
                this: AnnotationControllable,
                transformation: 'rotate',
                cx: number,
                cy: number,
                radians: number
            ): void;
            transform(
                this: AnnotationControllable,
                transformation: 'scale',
                cx: number,
                cy: number,
                sx: number,
                sy: number
            ): void;
            transform(
                this: AnnotationControllable,
                transformation: string,
                cx: (number|null),
                cy: (number|null),
                p1: number,
                p2?: number
            ): void;
            transformPoint(
                this: AnnotationControllable,
                transformation: string,
                cx: (number|null),
                cy: (number|null),
                p1: number,
                p2: (number|undefined),
                i: number
            ): void;
            translate(this: AnnotationControllable, dx: number, dy: number): void;
            translatePoint(this: Highcharts.AnnotationControllable, dx: number, dy: number, i: number): void;
            translateShape(this: Highcharts.AnnotationControllable, dx: number, dy: number): void;
            update(this: Highcharts.AnnotationControllable, newOptions: AnnotationControllableOptionsObject): void;
        }
        interface AnnotationControllableOptionsObject {
            className?: string;
            controlPoints?: Array<AnnotationControlPointOptionsObject>;
            id?: (number|string);
            markerEnd?: string;
            markerStart?: string;
            point?: (string|AnnotationMockPointOptionsObject);
            points?: Array<(string|AnnotationMockPointOptionsObject)>;
            r?: number;
            x?: number;
            y?: number;
        }
    }
}

/**
 * An object which denots a controllable's anchor positions - relative and
 * absolute.
 *
 * @private
 * @interface Highcharts.AnnotationAnchorObject
 *//**
 * Relative to the plot area position
 * @name Highcharts.AnnotationAnchorObject#relativePosition
 * @type {Highcharts.BBoxObject}
 *//**
 * Absolute position
 * @name Highcharts.AnnotationAnchorObject#absolutePosition
 * @type {Highcharts.BBoxObject}
 */

/**
 * @interface Highcharts.AnnotationControllable
 *//**
 * @name Highcharts.AnnotationControllable#annotation
 * @type {Highcharts.Annotation}
 *//**
 * @name Highcharts.AnnotationControllable#chart
 * @type {Highcharts.Chart}
 *//**
 * @name Highcharts.AnnotationControllable#collection
 * @type {string}
 *//**
 * @private
 * @name Highcharts.AnnotationControllable#controlPoints
 * @type {Array<Highcharts.AnnotationControlPoint>}
 *//**
 * @name Highcharts.AnnotationControllable#points
 * @type {Array<Highcharts.Point>}
 */

/* eslint-disable no-invalid-this, valid-jsdoc */

/**
 * It provides methods for handling points, control points
 * and points transformations.
 *
 * @private
 * @mixin
 * @name Highcharts.AnnotationControllableMixin
 */
var controllableMixin: Highcharts.AnnotationControllableMixin = {
    /**
     * Init the controllable
     */
    init: function (
        this: Highcharts.AnnotationControllable,
        annotation: Annotation,
        options: Highcharts.AnnotationControllableOptionsObject,
        index: number
    ): void {
        this.annotation = annotation;
        this.chart = annotation.chart;
        this.options = options;
        this.points = [];
        this.controlPoints = [];
        this.index = index;

        this.linkPoints();
        this.addControlPoints();
    },

    /**
     * Redirect attr usage on the controllable graphic element.
     */
    attr: function (this: Highcharts.AnnotationControllable): void {
        this.graphic.attr.apply(this.graphic, arguments);
    } as any,


    /**
     * Get the controllable's points options.
     *
     * @return {Array<Highcharts.PointOptionsObject>}
     * An array of points' options.
     */
    getPointsOptions: function (
        this: Highcharts.AnnotationControllable
    ): Array<Highcharts.AnnotationMockPointOptionsObject> {
        var options = this.options;

        return (options.points || (options.point && splat(options.point))) as any;
    },

    /**
     * Utility function for mapping item's options
     * to element's attribute
     *
     * @param {Highcharts.AnnotationsLabelsOptions|Highcharts.AnnotationsShapesOptions} options
     *
     * @return {Highcharts.SVGAttributes}
     * Mapped options.
     */
    attrsFromOptions: function (
        this: Highcharts.AnnotationControllable,
        options: Highcharts.AnnotationControllableOptionsObject
    ): Highcharts.SVGAttributes {
        var map: Highcharts.SVGAttributes = (this.constructor as any).attrsMap,
            attrs: Highcharts.SVGAttributes = {},
            key: string,
            mappedKey,
            styledMode = this.chart.styledMode;

        for (key in options) { // eslint-disable-line guard-for-in
            mappedKey = map[key];

            if (
                mappedKey &&
                (
                    !styledMode ||
                    ['fill', 'stroke', 'stroke-width']
                        .indexOf(mappedKey) === -1
                )
            ) {
                attrs[mappedKey] = (options as any)[key];
            }
        }

        return attrs;
    },

    /**
     * Returns object which denotes anchor position - relative and absolute.
     *
     * @param {Highcharts.AnnotationPointType} point
     * A point like object.
     *
     * @return {Highcharts.AnnotationAnchorObject} a controllable anchor
     */
    anchor: function (
        this: Highcharts.AnnotationControllable,
        point: Highcharts.AnnotationPointType
    ): Highcharts.AnnotationAnchorObject {
        var plotBox = point.series.getPlotBox(),

            box = point.mock ?
                point.toAnchor() :
                Tooltip.prototype.getAnchor.call({
                    chart: point.series.chart
                }, point),

            anchor = {
                x: box[0] + (this.options.x || 0),
                y: box[1] + (this.options.y || 0),
                height: box[2] || 0,
                width: box[3] || 0
            };

        return {
            relativePosition: anchor,
            absolutePosition: merge(anchor, {
                x: anchor.x + plotBox.translateX,
                y: anchor.y + plotBox.translateY
            })
        };
    },

    /**
     * Map point's options to a point-like object.
     *
     * @param {string|Function|Highcharts.AnnotationMockPointOptionsObject|Highcharts.AnnotationPointType} pointOptions
     * Point's options.
     *
     * @param {Highcharts.AnnotationPointType} point
     * A point-like instance.
     *
     * @return {Highcharts.AnnotationPointType|null}
     *         if the point is found/set returns this point, otherwise null
     */
    point: function (
        this: Highcharts.AnnotationControllable,
        pointOptions: (string|Function|Highcharts.AnnotationMockPointOptionsObject|Highcharts.AnnotationMockPoint),
        point: (Highcharts.AnnotationPointType|null)
    ): (Highcharts.AnnotationPointType|null) {
        if (pointOptions && (pointOptions as Highcharts.AnnotationMockPointOptionsObject).series) {
            return pointOptions as any;
        }

        if (!point || point.series === null) {
            if (isObject(pointOptions)) {
                point = new MockPoint(
                    this.chart,
                    this,
                    pointOptions as any
                );
            } else if (isString(pointOptions)) {
                point = (this.chart.get(pointOptions) as any) || null;
            } else if (typeof pointOptions === 'function') {
                var pointConfig: (Highcharts.AnnotationMockPoint|Highcharts.AnnotationMockPointOptionsObject) =
                    pointOptions.call(point, this);

                point = pointConfig.series ?
                    pointConfig :
                    new MockPoint(
                        this.chart,
                        this,
                        pointOptions
                    );
            }
        }

        return point;
    },

    /**
     * Find point-like objects based on points options.
     *
     * @return {Array<Annotation.PointLike>} an array of point-like objects
     */
    linkPoints: function (this: Highcharts.AnnotationControllable): (Array<Highcharts.AnnotationPointType>|undefined) {
        var pointsOptions = this.getPointsOptions(),
            points = this.points,
            len = (pointsOptions && pointsOptions.length) || 0,
            i: number,
            point: (Highcharts.AnnotationPointType|null);

        for (i = 0; i < len; i++) {
            point = this.point(pointsOptions[i], points[i]);

            if (!point) {
                points.length = 0;

                return;
            }

            if (point.mock) {
                point.refresh();
            }

            points[i] = point;
        }

        return points;
    },


    /**
     * Add control points to a controllable.
     */
    addControlPoints: function (this: Highcharts.AnnotationControllable): void {
        var controlPointsOptions = this.options.controlPoints;

        (controlPointsOptions || []).forEach(
            function (
                controlPointOptions: Highcharts.AnnotationControlPointOptionsObject,
                i: number
            ): void {
                var options = merge(
                    (this.options as any).controlPointOptions,
                    controlPointOptions
                );

                if (!options.index) {
                    options.index = i;
                }

                (controlPointsOptions as any)[i] = options;

                this.controlPoints.push(
                    new ControlPoint(this.chart, this, options)
                );
            },
            this
        );
    },

    /**
     * Check if a controllable should be rendered/redrawn.
     *
     * @return {boolean}
     * Whether a controllable should be drawn.
     */
    shouldBeDrawn: function (this: Highcharts.AnnotationControllable): boolean {
        return Boolean(this.points.length);
    },

    /**
     * Render a controllable.
     */
    render: function (this: Highcharts.AnnotationControllable, _parentGroup?: SVGElement): void {
        this.controlPoints.forEach(function (controlPoint): void {
            controlPoint.render();
        });
    },

    /**
     * Redraw a controllable.
     *
     * @param {boolean} [animation]
     */
    redraw: function (this: Highcharts.AnnotationControllable, animation?: boolean): void {
        this.controlPoints.forEach(function (controlPoint: Highcharts.AnnotationControlPoint): void {
            controlPoint.redraw(animation);
        });
    },

    /**
     * Transform a controllable with a specific transformation.
     *
     * @param {string} transformation a transformation name
     * @param {number|null} cx origin x transformation
     * @param {number|null} cy origin y transformation
     * @param {number} p1 param for the transformation
     * @param {number} [p2] param for the transformation
     */
    transform: function (
        this: Highcharts.AnnotationControllable,
        transformation: string,
        cx: (number|null),
        cy: (number|null),
        p1: number,
        p2?: number
    ): void {
        if (this.chart.inverted) {
            var temp = cx;

            cx = cy;
            cy = temp;
        }

        this.points.forEach(function (point: Highcharts.AnnotationPointType, i: number): void {
            this.transformPoint(transformation, cx, cy, p1, p2, i);
        }, this);
    },

    /**
     * Transform a point with a specific transformation
     * If a transformed point is a real point it is replaced with
     * the mock point.
     *
     * @param {string} transformation a transformation name
     * @param {number|null} cx origin x transformation
     * @param {number|null} cy origin y transformation
     * @param {number} p1 param for the transformation
     * @param {number|undefined} p2 param for the transformation
     * @param {number} i index of the point
     */
    transformPoint: function (
        this: Highcharts.AnnotationControllable,
        transformation: string,
        cx: (number|null),
        cy: (number|null),
        p1: number,
        p2: (number|undefined),
        i: number
    ): void {
        var point = this.points[i];

        if (!point.mock) {
            point = this.points[i] = MockPoint.fromPoint(point);
        }

        (point as any)[transformation](cx, cy, p1, p2);
    },

    /**
     * Translate a controllable.
     *
     * @param {number} dx translation for x coordinate
     * @param {number} dy translation for y coordinate
     **/
    translate: function (this: Highcharts.AnnotationControllable, dx: number, dy: number): void {
        this.transform('translate', null, null, dx, dy);
    },

    /**
     * Translate a specific point within a controllable.
     *
     * @param {number} dx translation for x coordinate
     * @param {number} dy translation for y coordinate
     * @param {number} i index of the point
     **/
    translatePoint: function (this: Highcharts.AnnotationControllable, dx: number, dy: number, i: number): void {
        this.transformPoint('translate', null, null, dx, dy, i);
    },

    /**
     * Translate shape within controllable item.
     * Replaces `controllable.translate` method.
     *
     * @param {number} dx translation for x coordinate
     * @param {number} dy translation for y coordinate
     */
    translateShape: function (this: Highcharts.AnnotationControllable, dx: number, dy: number): void {
        var chart: Highcharts.AnnotationChart = this.annotation.chart,
            // Annotation.options
            shapeOptions = this.annotation.userOptions,
            // Chart.options.annotations
            annotationIndex = chart.annotations.indexOf(this.annotation),
            chartOptions = chart.options.annotations[annotationIndex];

        this.translatePoint(dx, dy, 0);

        // Options stored in:
        // - chart (for exporting)
        // - current config (for redraws)
        (chartOptions as any)[this.collection][this.index].point = this.options.point;
        (shapeOptions as any)[this.collection][this.index].point = this.options.point;
    },

    /**
     * Rotate a controllable.
     *
     * @param {number} cx origin x rotation
     * @param {number} cy origin y rotation
     * @param {number} radians
     **/
    rotate: function (this: Highcharts.AnnotationControllable, cx: number, cy: number, radians: number): void {
        this.transform('rotate', cx, cy, radians);
    },

    /**
     * Scale a controllable.
     *
     * @param {number} cx origin x rotation
     * @param {number} cy origin y rotation
     * @param {number} sx scale factor x
     * @param {number} sy scale factor y
     */
    scale: function (this: Highcharts.AnnotationControllable, cx: number, cy: number, sx: number, sy: number): void {
        this.transform('scale', cx, cy, sx, sy);
    },

    /**
     * Set control points' visibility.
     *
     * @param {boolean} visible
     */
    setControlPointsVisibility: function (this: Highcharts.AnnotationControllable, visible: boolean): void {
        this.controlPoints.forEach(function (controlPoint: Highcharts.AnnotationControlPoint): void {
            controlPoint.setVisibility(visible);
        });
    },

    /**
     * Destroy a controllable.
     */
    destroy: function (this: Highcharts.AnnotationControllable): void {
        if (this.graphic) {
            this.graphic = this.graphic.destroy() as any;
        }

        if (this.tracker) {
            this.tracker = this.tracker.destroy();
        }

        this.controlPoints.forEach(function (controlPoint: Highcharts.AnnotationControlPoint): void {
            controlPoint.destroy();
        });

        this.chart = null as any;
        this.points = null as any;
        this.controlPoints = null as any;
        this.options = null as any;

        if (this.annotation) {
            this.annotation = null as any;
        }
    },

    /**
     * Update a controllable.
     *
     * @param {Object} newOptions
     */
    update: function (
        this: Highcharts.AnnotationControllable,
        newOptions: Highcharts.AnnotationControllableOptionsObject
    ): void {
        var annotation = this.annotation,
            options = merge(true, this.options, newOptions),
            parentGroup = this.graphic.parentGroup;

        this.destroy();
        (this as any).constructor(annotation, options);
        this.render(parentGroup);
        this.redraw();
    }
};

namespace controllableMixin {
    export type Type = Highcharts.AnnotationControllable;
}

export default controllableMixin;<|MERGE_RESOLUTION|>--- conflicted
+++ resolved
@@ -11,11 +11,7 @@
 import ControlPoint from '../ControlPoint.js';
 import MockPoint from '../MockPoint.js';
 import Tooltip from '../../parts/Tooltip.js';
-<<<<<<< HEAD
-import U from './../../Core/Utilities.js';
-=======
-import U from '../../parts/Utilities.js';
->>>>>>> e38005e9
+import U from '../../Core/Utilities.js';
 const {
     isObject,
     isString,
