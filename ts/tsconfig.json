--- conflicted
+++ resolved
@@ -2,11 +2,7 @@
     "compilerOptions": {
         "allowJs": true,
         "allowSyntheticDefaultImports": true,
-<<<<<<< HEAD
-        "composite": false,
-=======
         "alwaysStrict": false,
->>>>>>> da11bb3f
         "declaration": false,
         "esModuleInterop": true,
         "forceConsistentCasingInFileNames": true,
