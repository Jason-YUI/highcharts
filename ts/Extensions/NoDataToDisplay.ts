/* *
 *
 *  Plugin for displaying a message when there is no data visible in chart.
 *
 *  (c) 2010-2020 Highsoft AS
 *
 *  Author: Oystein Moseng
 *
 *  License: www.highcharts.com/license
 *
 *  !!!!!!! SOURCE GETS TRANSPILED BY TYPESCRIPT. EDIT TS FILE ONLY. !!!!!!!
 *
 * */

import type AlignObject from '../Core/Renderer/AlignObject';
import type CSSObject from '../Core/Renderer/CSSObject';
import type SVGAttributes from '../Core/Renderer/SVG/SVGAttributes';
import Chart from '../Core/Chart/Chart.js';
import U from '../Core/Utilities.js';
const {
    addEvent,
    extend,
    getOptions,
    merge
} = U;

/**
 * Internal types
 * @private
 */
declare global {
    namespace Highcharts {
        interface LangOptions {
            noData?: string;
        }
        interface Options {
            noData?: NoDataOptions;
        }
        interface NoDataOptions {
            attr?: SVGAttributes;
            useHTML?: boolean;
            position?: AlignObject;
            style?: CSSObject;
        }
        interface ChartLike {
            noDataLabel?: SVGElement;
            /** @requires modules/no-data-to-display */
            showNoData(str?: string): void;
            /** @requires modules/no-data-to-display */
            hideNoData(): void;
            /** @requires modules/no-data-to-display */
            hasData(): (boolean|undefined);
        }
    }
}

var chartPrototype = Chart.prototype,
    defaultOptions = getOptions();

// Add language option
extend(
    defaultOptions.lang,
    /**
     * @optionparent lang
     */
    {
        /**
         * The text to display when the chart contains no data.
         *
         * @see [noData](#noData)
         *
         * @sample highcharts/no-data-to-display/no-data-line
         *         No-data text
         *
         * @since    3.0.8
         * @product  highcharts highstock
         * @requires modules/no-data-to-display
         */
        noData: 'No data to display'
    }
);

// Add default display options for message

/**
 * Options for displaying a message like "No data to display".
 * This feature requires the file no-data-to-display.js to be loaded in the
 * page. The actual text to display is set in the lang.noData option.
 *
 * @sample highcharts/no-data-to-display/no-data-line
 *         Line chart with no-data module
 * @sample highcharts/no-data-to-display/no-data-pie
 *         Pie chart with no-data module
 *
 * @product      highcharts highstock gantt
 * @requires     modules/no-data-to-display
 * @optionparent noData
 */
defaultOptions.noData = {

    /**
     * An object of additional SVG attributes for the no-data label.
     *
     * @type      {Highcharts.SVGAttributes}
     * @since     3.0.8
     * @product   highcharts highstock gantt
     * @apioption noData.attr
     */
    attr: {
        zIndex: 1
    },

    /**
     * Whether to insert the label as HTML, or as pseudo-HTML rendered with
     * SVG.
     *
     * @type      {boolean}
     * @default   false
     * @since     4.1.10
     * @product   highcharts highstock gantt
     * @apioption noData.useHTML
     */

    /**
     * The position of the no-data label, relative to the plot area.
     *
     * @type  {Highcharts.AlignObject}
     * @since 3.0.8
     */
    position: {

        /**
         * Horizontal offset of the label, in pixels.
         */
        x: 0,

        /**
         * Vertical offset of the label, in pixels.
         */
        y: 0,

        /**
         * Horizontal alignment of the label.
         *
         * @type {Highcharts.AlignValue}
         */
        align: 'center',

        /**
         * Vertical alignment of the label.
         *
         * @type {Highcharts.VerticalAlignValue}
         */
        verticalAlign: 'middle'
    },

    /**
     * CSS styles for the no-data label.
     *
     * @sample highcharts/no-data-to-display/no-data-line
     *         Styled no-data text
     *
     * @type {Highcharts.CSSObject}
     */
    style: {
        /** @ignore */
        fontWeight: 'bold',
        /** @ignore */
        fontSize: '12px',
        /** @ignore */
        color: '${palette.neutralColor60}'
    }

};

/**
 * Display a no-data message.
 * @private
 * @function Highcharts.Chart#showNoData
 * @param {string} [str]
 * An optional message to show in place of the default one
 * @return {void}
 * @requires modules/no-data-to-display
 */
chartPrototype.showNoData = function (str?: string): void {
    var chart = this,
        options = chart.options,
        text = str || (options && (options.lang as any).noData),
        noDataOptions: Highcharts.NoDataOptions =
            options && (options.noData || {});

    if (chart.renderer) { // Meaning chart is not destroyed

        if (!chart.noDataLabel) {
            chart.noDataLabel = chart.renderer
                .label(
                    text,
                    0,
                    0,
                    void 0,
                    void 0,
                    void 0,
                    noDataOptions.useHTML,
                    void 0,
                    'no-data'
                )
                .add();
        }

        if (!chart.styledMode) {
            chart.noDataLabel
<<<<<<< HEAD
                .attr(
                    this.renderer.filterUserAttributes(noDataOptions.attr || {})
                )
                .css(noDataOptions.style as any);
=======
                .attr(noDataOptions.attr)
                .css(noDataOptions.style || {});
>>>>>>> c6710ef6
        }

        chart.noDataLabel.align(
            extend(chart.noDataLabel.getBBox(), noDataOptions.position || {}),
            false,
            'plotBox'
        );
    }
};


/**
 * Hide no-data message.
 *
 * @private
 * @function Highcharts.Chart#hideNoData
 * @return {void}
 * @requires modules/no-data-to-display
 */
chartPrototype.hideNoData = function (): void {
    var chart = this;

    if (chart.noDataLabel) {
        chart.noDataLabel = chart.noDataLabel.destroy();
    }
};

/**
 * Returns true if there are data points within the plot area now.
 *
 * @private
 * @function Highcharts.Chart#hasData
 * @return {boolean|undefined}
 * True, if there are data points.
 * @requires modules/no-data-to-display
 */
chartPrototype.hasData = function (): (boolean|undefined) {
    var chart = this,
        series = chart.series || [],
        i = series.length;

    while (i--) {
        if (series[i].hasData() && !series[i].options.isInternal) {
            return true;
        }
    }

    return chart.loadingShown; // #4588
};

/* eslint-disable no-invalid-this */

// Add event listener to handle automatic show or hide no-data message.
addEvent(Chart, 'render', function handleNoData(): void {
    if (this.hasData()) {
        this.hideNoData();
    } else {
        this.showNoData();
    }
});<|MERGE_RESOLUTION|>--- conflicted
+++ resolved
@@ -209,15 +209,8 @@
 
         if (!chart.styledMode) {
             chart.noDataLabel
-<<<<<<< HEAD
-                .attr(
-                    this.renderer.filterUserAttributes(noDataOptions.attr || {})
-                )
-                .css(noDataOptions.style as any);
-=======
-                .attr(noDataOptions.attr)
+                .attr(this.renderer.filterUserAttributes(noDataOptions.attr || {}))
                 .css(noDataOptions.style || {});
->>>>>>> c6710ef6
         }
 
         chart.noDataLabel.align(
