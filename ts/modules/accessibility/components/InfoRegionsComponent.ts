/* *
 *
 *  (c) 2009-2020 Øystein Moseng
 *
 *  Accessibility component for chart info region and table.
 *
 *  License: www.highcharts.com/license
 *
 *  !!!!!!! SOURCE GETS TRANSPILED BY TYPESCRIPT. EDIT TS FILE ONLY. !!!!!!!
 *
 * */

'use strict';

import H from '../../../parts/Globals.js';
var doc = H.win.document;

import U from '../../../parts/Utilities.js';
const {
    extend,
    format,
    pick
} = U;

import AccessibilityComponent from '../AccessibilityComponent.js';
import Announcer from '../utils/Announcer.js';
import AnnotationsA11y from './AnnotationsA11y.js';
const getAnnotationsInfoHTML = AnnotationsA11y.getAnnotationsInfoHTML;

import ChartUtilities from '../utils/chartUtilities.js';
var unhideChartElementFromAT = ChartUtilities.unhideChartElementFromAT,
    getChartTitle = ChartUtilities.getChartTitle,
    getAxisDescription = ChartUtilities.getAxisDescription;

import HTMLUtilities from '../utils/htmlUtilities.js';
var addClass = HTMLUtilities.addClass,
    setElAttrs = HTMLUtilities.setElAttrs,
    escapeStringForHTML = HTMLUtilities.escapeStringForHTML,
    stripHTMLTagsFromString = HTMLUtilities.stripHTMLTagsFromString,
    getElement = HTMLUtilities.getElement,
    visuallyHideElement = HTMLUtilities.visuallyHideElement;

/**
 * Internal types.
 * @private
 */
declare global {
    namespace Highcharts {
        class InfoRegionsComponent extends AccessibilityComponent {
            public constructor();
            public announcer: Announcer;
            public dataTableButtonId?: string;
            public filterDataButtonId?: string;
            public dataTableDiv?: HTMLDOMElement;
            public linkedDescriptionElement: (HTMLDOMElement|undefined);
            public screenReaderSections: Dictionary<(
                InfoRegionsComponentScreenReaderSectionObject
            )>;
            sonifyButton?: HTMLDOMElement|SVGDOMElement|null;
            public sonifyButtonId?: string;
            public viewDataTableButton?: (
                ''|HTMLDOMElement|SVGDOMElement|null
            );
            public defaultAfterChartFormatter(): string;
            public defaultBeforeChartFormatter(): string;
            public focusDataTable(): void;
            public getAxesDescription(): Dictionary<string>;
            public getAxisDescriptionText(
                collectionKey: ('xAxis'|'yAxis')
            ): string;
            public getAxisFromToDescription(axis: Axis): string;
            public getAxisRangeDescription(axis: Axis): string;
            public getAxisTimeLengthDesc(axis: Axis): string;
            public getCategoryAxisRangeDesc(axis: Axis): string;
            public getDataTableButtonText(buttonId: string): string;
            public getFilterDataButtonText(buttonId: string): string;
            public getEndOfChartMarkerText(): string;
            public getLinkedDescription(): string;
            public getLinkedDescriptionElement(): (HTMLDOMElement|undefined);
            public getLongdescText(): string;
            public getSonifyButtonText(buttonId: string): string;
            public getSubtitleText(): string;
            public getTypeDescriptionText(): string;
            public init(): void;
            public initDataTableButton(buttonId: string): void;
            public initFilterDataButton(buttonId: string): void;
            public initRegionsDefinitions(): void;
            public initSonifyButton(sonifyButtonId: string): void;
            public onChartUpdate(): void;
            public onDataTableCreated(e: { html: string }): void;
            public setLinkedDescriptionAttrs(): void;
            public setScreenReaderSectionAttribs(
                sectionDiv: HTMLDOMElement,
                regionKey: string
            ): void;
            public updateScreenReaderSection(regionKey: string): void;
        }
        interface Chart {
            /** @requires modules/accessibility */
            getTypeDescription(types: Array<string>): string;
        }
        interface InfoRegionsComponentTypeDescFormatContextObject {
            chart: Chart;
            mapTitle: (string|undefined);
            numSeries: number;
            numPoints: number;
        }
        interface InfoRegionsComponentScreenReaderSectionObject {
            afterInserted?: Function;
            element: (HTMLDOMElement|null);
            buildContent: Function;
            insertIntoDOM: Function;
        }
    }
}


/* eslint-disable no-invalid-this, valid-jsdoc */

/**
 * @private
 */
function getTypeDescForMapChart(
    chart: Highcharts.Chart,
    formatContext: Highcharts.InfoRegionsComponentTypeDescFormatContextObject
): string {
    return formatContext.mapTitle ?
        chart.langFormat('accessibility.chartTypes.mapTypeDescription',
            formatContext) :
        chart.langFormat('accessibility.chartTypes.unknownMap',
            formatContext);
}

/**
 * @private
 */
function getTypeDescForCombinationChart(
    chart: Highcharts.Chart,
    formatContext: Highcharts.InfoRegionsComponentTypeDescFormatContextObject
): string {
    return chart.langFormat('accessibility.chartTypes.combinationChart',
        formatContext);
}

/**
 * @private
 */
function getTypeDescForEmptyChart(
    chart: Highcharts.Chart,
    formatContext: Highcharts.InfoRegionsComponentTypeDescFormatContextObject
): string {
    return chart.langFormat('accessibility.chartTypes.emptyChart',
        formatContext);
}

/**
 * @private
 */
function buildTypeDescriptionFromSeries(
    chart: Highcharts.Chart,
    types: Array<string>,
    context: Highcharts.InfoRegionsComponentTypeDescFormatContextObject
): string {
    var firstType = types[0],
        typeExplaination = chart.langFormat(
            'accessibility.seriesTypeDescriptions.' + firstType,
            context
        ),
        multi = chart.series && chart.series.length < 2 ? 'Single' : 'Multiple';

    return (
        chart.langFormat(
            'accessibility.chartTypes.' + firstType + multi,
            context
        ) ||
        chart.langFormat(
            'accessibility.chartTypes.default' + multi,
            context
        )
    ) + (typeExplaination ? ' ' + typeExplaination : '');
}

/**
 * @private
 */
function getTableSummary(chart: Highcharts.Chart): string {
    return chart.langFormat(
        'accessibility.table.tableSummary', { chart: chart }
    );
}

/**
 * @private
 */
function stripEmptyHTMLTags(str: string): string {
    return str.replace(/<(\w+)[^>]*?>\s*<\/\1>/g, '');
}

/**
 * @private
 */
function enableSimpleHTML(str: string): string {
    return str
        .replace(/&lt;(h[1-7]|p|div|ul|ol|li)&gt;/g, '<$1>')
        .replace(/&lt;&#x2F;(h[1-7]|p|div|ul|ol|li|a|button)&gt;/g, '</$1>')
        .replace(
            /&lt;(div|a|button) id=&quot;([a-zA-Z\-0-9#]*?)&quot;&gt;/g,
            '<$1 id="$2">'
        );
}

/**
 * @private
 */
function stringToSimpleHTML(str: string): string {
    return stripEmptyHTMLTags(enableSimpleHTML(escapeStringForHTML(str)));
}


/**
 * Return simplified explaination of chart type. Some types will not be familiar
 * to most users, but in those cases we try to add an explaination of the type.
 *
 * @private
 * @function Highcharts.Chart#getTypeDescription
 * @param {Array<string>} types The series types in this chart.
 * @return {string} The text description of the chart type.
 */
H.Chart.prototype.getTypeDescription = function (types: Array<string>): string {
    var firstType = types[0],
        firstSeries = this.series && this.series[0] || {},
        formatContext: Highcharts.InfoRegionsComponentTypeDescFormatContextObject = {
            numSeries: this.series.length,
            numPoints: firstSeries.points && firstSeries.points.length,
            chart: this,
            mapTitle: (firstSeries as Highcharts.MapSeries).mapTitle
        };

    if (!firstType) {
        return getTypeDescForEmptyChart(this, formatContext);
    }

    if (firstType === 'map') {
        return getTypeDescForMapChart(this, formatContext);
    }

    if ((this.types as any).length > 1) {
        return getTypeDescForCombinationChart(this, formatContext);
    }

    return buildTypeDescriptionFromSeries(this, types, formatContext);
};


/**
 * The InfoRegionsComponent class
 *
 * @private
 * @class
 * @name Highcharts.InfoRegionsComponent
 */
var InfoRegionsComponent: typeof Highcharts.InfoRegionsComponent =
    function (): void {} as any;
InfoRegionsComponent.prototype = new (AccessibilityComponent as any)();
extend(InfoRegionsComponent.prototype, /** @lends Highcharts.InfoRegionsComponent */ { // eslint-disable-line

    /**
     * Init the component
     * @private
     */
    init: function (this: Highcharts.InfoRegionsComponent): void {
        const chart = this.chart;
        const component = this;

        this.initRegionsDefinitions();

        this.addEvent(chart, 'afterGetTable', function (
            e: { html: string }
        ): void {
            component.onDataTableCreated(e);
        });

        this.addEvent(chart, 'afterViewData', function (
            tableDiv: Highcharts.HTMLDOMElement
        ): void {
            component.dataTableDiv = tableDiv;

            // Use small delay to give browsers & AT time to register new table
            setTimeout(function (): void {
                component.focusDataTable();
            }, 300);
        });

        this.announcer = new Announcer(chart, 'assertive');
    },


    /**
     * @private
     */
    initRegionsDefinitions: function (
        this: Highcharts.InfoRegionsComponent
    ): void {
        var component = this;

        this.screenReaderSections = {
            before: {
                element: null,
                buildContent: function (
                    chart: Highcharts.AccessibilityChart
                ): string {
                    var formatter: (
                        Highcharts.ScreenReaderFormatterCallbackFunction<(
                            Highcharts.Chart
                        )>|undefined
                    ) = chart.options.accessibility
                        .screenReaderSection.beforeChartFormatter;
                    return formatter ? formatter(chart) :
                        (component.defaultBeforeChartFormatter as any)(chart);
                },
                insertIntoDOM: function (
                    el: Highcharts.HTMLDOMElement,
                    chart: Highcharts.AccessibilityChart
                ): void {
                    chart.renderTo.insertBefore(
                        el, chart.renderTo.firstChild
                    );
                },
                afterInserted: function (): void {
                    if (typeof component.sonifyButtonId !== 'undefined') {
                        component.initSonifyButton(component.sonifyButtonId);
                    }
                    if (typeof component.dataTableButtonId !== 'undefined') {
                        component.initDataTableButton(component.dataTableButtonId);
                    }
                    if (typeof component.filterDataButtonId !== 'undefined') {
                        component.initFilterDataButton(component.filterDataButtonId);
                    }
                }
            },

            after: {
                element: null,
                buildContent: function (
                    chart: Highcharts.AccessibilityChart
                ): string {
                    var formatter = chart.options.accessibility.screenReaderSection
                        .afterChartFormatter;
                    return formatter ? formatter(chart) :
                        component.defaultAfterChartFormatter();
                },
                insertIntoDOM: function (
                    el: Highcharts.HTMLDOMElement,
                    chart: Highcharts.AccessibilityChart
                ): void {
                    chart.renderTo.insertBefore(
                        el, chart.container.nextSibling
                    );
                }
            }
        };
    },


    /**
     * Called on chart render. Have to update the sections on render, in order
     * to get a11y info from series.
     */
    onChartRender: function (this: Highcharts.InfoRegionsComponent): void {
        var component = this;

        this.linkedDescriptionElement = this.getLinkedDescriptionElement();
        this.setLinkedDescriptionAttrs();

        Object.keys(this.screenReaderSections).forEach(function (
            regionKey: string
        ): void {
            component.updateScreenReaderSection(regionKey);
        });
    },


    /**
     * @private
     */
    getLinkedDescriptionElement: function (
        this: Highcharts.InfoRegionsComponent
    ): (Highcharts.HTMLDOMElement|undefined) {
        var chartOptions = this.chart.options,
            linkedDescOption = chartOptions.accessibility.linkedDescription;

        if (!linkedDescOption) {
            return;
        }

        if (typeof linkedDescOption !== 'string') {
            return linkedDescOption;
        }

        var query = format(linkedDescOption, this.chart),
            queryMatch = doc.querySelectorAll(query);

        if (queryMatch.length === 1) {
            return queryMatch[0] as any;
        }
    },


    /**
     * @private
     */
    setLinkedDescriptionAttrs: function (
        this: Highcharts.InfoRegionsComponent
    ): void {
        var el = this.linkedDescriptionElement;

        if (el) {
            el.setAttribute('aria-hidden', 'true');
            addClass(el, 'highcharts-linked-description');
        }
    },


    /**
     * @private
     * @param {string} regionKey The name/key of the region to update
     */
    updateScreenReaderSection: function (
        this: Highcharts.InfoRegionsComponent,
        regionKey: string
    ): void {
        var chart = this.chart,
            region = this.screenReaderSections[regionKey],
            content = region.buildContent(chart),
            sectionDiv = region.element = (
                region.element || this.createElement('div')
            ),
            hiddenDiv: Highcharts.HTMLDOMElement = (
                (sectionDiv.firstChild as any) || this.createElement('div')
            );

        this.setScreenReaderSectionAttribs(sectionDiv, regionKey);
        hiddenDiv.innerHTML = content;
        sectionDiv.appendChild(hiddenDiv);
        region.insertIntoDOM(sectionDiv, chart);

        visuallyHideElement(hiddenDiv);
        unhideChartElementFromAT(chart, hiddenDiv);
        if (region.afterInserted) {
            region.afterInserted();
        }
    },


    /**
     * @private
     * @param {Highcharts.HTMLDOMElement} sectionDiv The section element
     * @param {string} regionKey Name/key of the region we are setting attrs for
     */
    setScreenReaderSectionAttribs: function (
        this: Highcharts.InfoRegionsComponent,
        sectionDiv: Highcharts.HTMLDOMElement,
        regionKey: string
    ): void {
        var labelLangKey = (
                'accessibility.screenReaderSection.' + regionKey + 'RegionLabel'
            ),
            chart = this.chart,
            labelText = chart.langFormat(labelLangKey, { chart: chart }),
            sectionId = 'highcharts-screen-reader-region-' + regionKey + '-' +
                chart.index;

        setElAttrs(sectionDiv, {
            id: sectionId,
            'aria-label': labelText
        });

        // Sections are wrapped to be positioned relatively to chart in case
        // elements inside are tabbed to.
        sectionDiv.style.position = 'relative';

        if (
            chart.options.accessibility.landmarkVerbosity === 'all' &&
            labelText
        ) {
            sectionDiv.setAttribute('role', 'region');
        }
    },


    /**
     * @private
     * @return {string}
     */
    defaultBeforeChartFormatter: function (
        this: Highcharts.InfoRegionsComponent
    ): string {
        const chart = this.chart,
            format = chart.options.accessibility
                .screenReaderSection.beforeChartFormat,
            axesDesc = this.getAxesDescription(),
            sonifyButtonId = 'highcharts-a11y-sonify-data-btn-' +
                chart.index,
            dataTableButtonId = 'hc-linkto-highcharts-data-table-' +
                chart.index,
            filterDataButtonId = 'highcharts-filter-data-btn-' + chart.index,
            shouldHaveDataFilter = chart.options.dataFilter?.enabled,
            annotationsList = getAnnotationsInfoHTML(chart as Highcharts.AnnotationChart),
            annotationsTitleStr = chart.langFormat(
                'accessibility.screenReaderSection.annotations.heading',
                { chart: chart }
            ),
            context = {
                chartTitle: getChartTitle(chart),
                typeDescription: this.getTypeDescriptionText(),
                chartSubtitle: this.getSubtitleText(),
                chartLongdesc: this.getLongdescText(),
                filterDataButton: shouldHaveDataFilter ?
                    this.getFilterDataButtonText(filterDataButtonId) : '',
                xAxisDescription: axesDesc.xAxis,
                yAxisDescription: axesDesc.yAxis,
                playAsSoundButton: chart.sonify ?
                    this.getSonifyButtonText(sonifyButtonId) : '',
                viewTableButton: chart.getCSV ?
                    this.getDataTableButtonText(dataTableButtonId) : '',
                annotationsTitle: annotationsList ? annotationsTitleStr : '',
                annotationsList: annotationsList
            },
            formattedString = H.i18nFormat(format, context, chart);

        this.dataTableButtonId = dataTableButtonId;
<<<<<<< HEAD
        this.filterDataButtonId = filterDataButtonId;
=======
        this.sonifyButtonId = sonifyButtonId;

>>>>>>> a8d060e0
        return stringToSimpleHTML(formattedString);
    },


    /**
     * @private
     * @return {string}
     */
    defaultAfterChartFormatter: function (
        this: Highcharts.InfoRegionsComponent
    ): string {
        var chart = this.chart,
            format = chart.options.accessibility
                .screenReaderSection.afterChartFormat,
            context = {
                endOfChartMarker: this.getEndOfChartMarkerText()
            },
            formattedString = H.i18nFormat(format, context, chart);

        return stringToSimpleHTML(formattedString);
    },


    /**
     * @private
     * @return {string}
     */
    getLinkedDescription: function (
        this: Highcharts.InfoRegionsComponent
    ): string {
        var el = this.linkedDescriptionElement,
            content = el && el.innerHTML || '';

        return stripHTMLTagsFromString(content);
    },


    /**
     * @private
     * @return {string}
     */
    getLongdescText: function (
        this: Highcharts.InfoRegionsComponent
    ): string {
        var chartOptions = this.chart.options,
            captionOptions = chartOptions.caption,
            captionText = captionOptions && captionOptions.text,
            linkedDescription = this.getLinkedDescription();

        return (
            chartOptions.accessibility.description ||
            linkedDescription ||
            captionText ||
            ''
        );
    },


    /**
     * @private
     * @return {string}
     */
    getTypeDescriptionText: function (
        this: Highcharts.InfoRegionsComponent
    ): string {
        var chart = this.chart;
        return chart.types ?
            chart.options.accessibility.typeDescription ||
            chart.getTypeDescription(chart.types) : '';
    },


    /**
     * @private
     * @param {string} buttonId
     * @return {string}
     */
    getDataTableButtonText: function (
        this: Highcharts.InfoRegionsComponent,
        buttonId: string
    ): string {
        var chart = this.chart,
            buttonText = chart.langFormat(
                'accessibility.table.viewAsDataTableButtonText',
                { chart: chart, chartTitle: getChartTitle(chart) }
            );

        return '<a id="' + buttonId + '">' + buttonText + '</a>';
    },


    /**
     * @private
     * @param {string} buttonId
     * @return {string}
     */
<<<<<<< HEAD
    getFilterDataButtonText: function (
        this: Highcharts.InfoRegionsComponent,
        buttonId: string
    ): string {
        var chart = this.chart,
            buttonText = chart.langFormat(
                'dataFilter.dataFilterButtonText',
                { chart: chart, chartTitle: getChartTitle(chart) }
            );
=======
    getSonifyButtonText: function (
        this: Highcharts.InfoRegionsComponent,
        buttonId: string
    ): string {
        const chart = this.chart;

        if (chart.options.sonification?.enabled === false) {
            return '';
        }

        const buttonText = chart.langFormat(
            'accessibility.sonification.playAsSoundButtonText',
            { chart: chart, chartTitle: getChartTitle(chart) }
        );
>>>>>>> a8d060e0

        return '<button id="' + buttonId + '">' + buttonText + '</button>';
    },


    /**
     * @private
     * @return {string}
     */
    getSubtitleText: function (
        this: Highcharts.InfoRegionsComponent
    ): string {
        var subtitle = (
            this.chart.options.subtitle
        );
        return stripHTMLTagsFromString(subtitle && subtitle.text || '');
    },


    /**
     * @private
     * @return {string}
     */
    getEndOfChartMarkerText: function (
        this: Highcharts.InfoRegionsComponent
    ): string {
        var chart = this.chart,
            markerText = chart.langFormat(
                'accessibility.screenReaderSection.endOfChartMarker',
                { chart: chart }
            ),
            id = 'highcharts-end-of-chart-marker-' + chart.index;

        return '<div id="' + id + '">' + markerText + '</div>';
    },


    /**
     * @private
     * @param {Highcharts.Dictionary<string>} e
     */
    onDataTableCreated: function (
        this: Highcharts.InfoRegionsComponent,
        e: { html: string }
    ): void {
        var chart = this.chart;

        if (chart.options.accessibility.enabled) {
            if (this.viewDataTableButton) {
                this.viewDataTableButton.setAttribute('aria-expanded', 'true');
            }

            e.html = e.html.replace('<table ',
                '<table tabindex="0" summary="' + getTableSummary(chart) + '"');
        }
    },


    /**
     * @private
     */
    focusDataTable: function (
        this: Highcharts.InfoRegionsComponent
    ): void {
        var tableDiv = this.dataTableDiv,
            table = tableDiv && tableDiv.getElementsByTagName('table')[0];

        if (table && table.focus) {
            table.focus();
        }
    },


    /**
     * @private
     * @param {string} sonifyButtonId
     */
    initSonifyButton: function (
        this: Highcharts.InfoRegionsComponent,
        sonifyButtonId: string
    ): void {
        const el = this.sonifyButton = getElement(sonifyButtonId);
        const chart = this.chart as Highcharts.SonifyableChart;
        const defaultHandler = (e: Event): void => {
            el?.setAttribute('aria-hidden', 'true');
            el?.setAttribute('aria-label', '');
            e.preventDefault();
            e.stopPropagation();

            const announceMsg = chart.langFormat(
                'accessibility.sonification.playAsSoundClickAnnouncement',
                { chart: chart }
            );
            this.announcer.announce(announceMsg);

            setTimeout((): void => {
                el?.removeAttribute('aria-hidden');
                el?.removeAttribute('aria-label');

                if (chart.sonify) {
                    chart.sonify();
                }
            }, 1000); // Delay to let screen reader speak the button press
        };

        if (el && chart) {
            setElAttrs(el, {
                tabindex: '-1'
            });

            el.onclick = function (e): void {
                const onPlayAsSoundClick = chart.options.accessibility?.screenReaderSection
                    .onPlayAsSoundClick;

                (onPlayAsSoundClick || defaultHandler).call(
                    this, e, chart as Highcharts.AccessibilityChart
                );
            };
        }
    },


    /**
     * Set attribs and handlers for default viewAsDataTable button if exists.
     * @private
     * @param {string} buttonId
     */
    initDataTableButton: function (
        this: Highcharts.InfoRegionsComponent,
        buttonId: string
    ): void {
        var el = this.viewDataTableButton = getElement(buttonId),
            chart = this.chart,
            tableId = buttonId.replace('hc-linkto-', '');

        if (el) {
            setElAttrs(el, {
                role: 'button',
                tabindex: '-1',
                'aria-expanded': !!getElement(tableId),
                href: '#' + tableId
            });

            el.onclick = chart.options.accessibility
                .screenReaderSection.onViewDataTableClick ||
                function (): void {
                    chart.viewData();
                };
        }
    },


    /**
     * Set handler for default filter data button if exists.
     * @private
     * @param {string} buttonId
     */
    initFilterDataButton: function (
        this: Highcharts.InfoRegionsComponent,
        buttonId: string
    ): void {
        var el = getElement(buttonId);

        if (el) {
            el.onclick = (): void => this.chart.showDataFilterDialog();
        }
    },


    /**
     * Return object with text description of each of the chart's axes.
     * @private
     * @return {Highcharts.Dictionary<string>}
     */
    getAxesDescription: function (
        this: Highcharts.InfoRegionsComponent
    ): Highcharts.Dictionary<string> {
        var chart = this.chart,
            shouldDescribeColl = function (
                collectionKey: ('xAxis'|'yAxis'),
                defaultCondition: boolean
            ): boolean {
                var axes = chart[collectionKey];
                return axes.length > 1 || axes[0] &&
                pick(
                    axes[0].options.accessibility &&
                    axes[0].options.accessibility.enabled,
                    defaultCondition
                );
            },
            hasNoMap = !!chart.types && chart.types.indexOf('map') < 0,
            hasCartesian = !!chart.hasCartesianSeries,
            showXAxes = shouldDescribeColl(
                'xAxis', !chart.angular && hasCartesian && hasNoMap
            ),
            showYAxes = shouldDescribeColl(
                'yAxis', hasCartesian && hasNoMap
            ),
            desc: Highcharts.Dictionary<string> = {};

        if (showXAxes) {
            desc.xAxis = this.getAxisDescriptionText('xAxis');
        }

        if (showYAxes) {
            desc.yAxis = this.getAxisDescriptionText('yAxis');
        }

        return desc;
    },


    /**
     * @private
     * @param {string} collectionKey
     * @return {string}
     */
    getAxisDescriptionText: function (
        this: Highcharts.InfoRegionsComponent,
        collectionKey: ('xAxis'|'yAxis')
    ): string {
        var component = this,
            chart = this.chart,
            axes = chart[collectionKey];

        return chart.langFormat(
            'accessibility.axis.' + collectionKey + 'Description' + (
                axes.length > 1 ? 'Plural' : 'Singular'
            ),
            {
                chart: chart,
                names: axes.map(function (axis: Highcharts.Axis): string {
                    return getAxisDescription(axis);
                }),
                ranges: axes.map(function (axis: Highcharts.Axis): string {
                    return component.getAxisRangeDescription(axis);
                }),
                numAxes: axes.length
            }
        );
    },


    /**
     * Return string with text description of the axis range.
     * @private
     * @param {Highcharts.Axis} axis The axis to get range desc of.
     * @return {string} A string with the range description for the axis.
     */
    getAxisRangeDescription: function (
        this: Highcharts.InfoRegionsComponent,
        axis: Highcharts.Axis
    ): string {
        var axisOptions = axis.options || {};

        // Handle overridden range description
        if (
            axisOptions.accessibility &&
            typeof axisOptions.accessibility.rangeDescription !== 'undefined'
        ) {
            return axisOptions.accessibility.rangeDescription;
        }

        // Handle category axes
        if (axis.categories) {
            return this.getCategoryAxisRangeDesc(axis);
        }

        // Use time range, not from-to?
        if (axis.isDatetimeAxis && (axis.min === 0 || axis.dataMin === 0)) {
            return this.getAxisTimeLengthDesc(axis);
        }

        // Just use from and to.
        // We have the range and the unit to use, find the desc format
        return this.getAxisFromToDescription(axis);
    },


    /**
     * @private
     * @param {Highcharts.Axis} axis
     * @return {string}
     */
    getCategoryAxisRangeDesc: function (
        this: Highcharts.InfoRegionsComponent,
        axis: Highcharts.Axis
    ): string {
        var chart = this.chart;

        if (axis.dataMax && axis.dataMin) {
            return chart.langFormat(
                'accessibility.axis.rangeCategories',
                {
                    chart: chart,
                    axis: axis,
                    numCategories: axis.dataMax - axis.dataMin + 1
                }
            );
        }

        return '';
    },


    /**
     * @private
     * @param {Highcharts.Axis} axis
     * @return {string}
     */
    getAxisTimeLengthDesc: function (
        this: Highcharts.InfoRegionsComponent,
        axis: Highcharts.Axis
    ): string {
        var chart = this.chart,
            range: Highcharts.Dictionary<number> = {},
            rangeUnit = 'Seconds';

        range.Seconds = ((axis.max || 0) - (axis.min || 0)) / 1000;
        range.Minutes = range.Seconds / 60;
        range.Hours = range.Minutes / 60;
        range.Days = range.Hours / 24;

        ['Minutes', 'Hours', 'Days'].forEach(function (unit: string): void {
            if (range[unit] > 2) {
                rangeUnit = unit;
            }
        });

        const rangeValue: string = range[rangeUnit].toFixed(
            rangeUnit !== 'Seconds' &&
            rangeUnit !== 'Minutes' ? 1 : 0 // Use decimals for days/hours
        );

        // We have the range and the unit to use, find the desc format
        return chart.langFormat(
            'accessibility.axis.timeRange' + rangeUnit,
            {
                chart: chart,
                axis: axis,
                range: rangeValue.replace('.0', '')
            }
        );
    },


    /**
     * @private
     * @param {Highcharts.Axis} axis
     * @return {string}
     */
    getAxisFromToDescription: function (
        this: Highcharts.InfoRegionsComponent,
        axis: Highcharts.Axis
    ): string {
        var chart = this.chart,
            dateRangeFormat = chart.options.accessibility
                .screenReaderSection.axisRangeDateFormat,
            format = function (axisKey: string): string {
                return axis.isDatetimeAxis ? chart.time.dateFormat(
                    dateRangeFormat, (axis as any)[axisKey]
                ) : (axis as any)[axisKey];
            };

        return chart.langFormat(
            'accessibility.axis.rangeFromTo',
            {
                chart: chart,
                axis: axis,
                rangeFrom: format('min'),
                rangeTo: format('max')
            }
        );
    },


    /**
     * Remove component traces
     */
    destroy: function (this: Highcharts.InfoRegionsComponent): void {
        this.announcer?.destroy();
    }
});

export default InfoRegionsComponent;<|MERGE_RESOLUTION|>--- conflicted
+++ resolved
@@ -529,12 +529,9 @@
             formattedString = H.i18nFormat(format, context, chart);
 
         this.dataTableButtonId = dataTableButtonId;
-<<<<<<< HEAD
         this.filterDataButtonId = filterDataButtonId;
-=======
         this.sonifyButtonId = sonifyButtonId;
 
->>>>>>> a8d060e0
         return stringToSimpleHTML(formattedString);
     },
 
@@ -631,17 +628,20 @@
      * @param {string} buttonId
      * @return {string}
      */
-<<<<<<< HEAD
     getFilterDataButtonText: function (
         this: Highcharts.InfoRegionsComponent,
         buttonId: string
     ): string {
-        var chart = this.chart,
+        const chart = this.chart,
             buttonText = chart.langFormat(
                 'dataFilter.dataFilterButtonText',
                 { chart: chart, chartTitle: getChartTitle(chart) }
             );
-=======
+
+        return '<button id="' + buttonId + '">' + buttonText + '</button>';
+    },
+
+
     getSonifyButtonText: function (
         this: Highcharts.InfoRegionsComponent,
         buttonId: string
@@ -656,7 +656,6 @@
             'accessibility.sonification.playAsSoundButtonText',
             { chart: chart, chartTitle: getChartTitle(chart) }
         );
->>>>>>> a8d060e0
 
         return '<button id="' + buttonId + '">' + buttonText + '</button>';
     },
