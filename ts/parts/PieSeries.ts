--- conflicted
+++ resolved
@@ -437,11 +437,7 @@
             distance: 30,
 
             enabled: true,
-<<<<<<< HEAD
-=======
-            // eslint-disable-next-line valid-jsdoc
-            /** @ignore-option */
->>>>>>> 7c9c0ee8
+
             formatter: function (
                 this: Highcharts.DataLabelsFormatterContextObject
             ): (string|undefined) { // #2945
@@ -698,16 +694,12 @@
          */
         borderWidth: 1,
 
-<<<<<<< HEAD
         /**
          * @ignore-options
          * @private
          */
-        lineWidth: undefined, // #12222
-=======
-        /** @ignore-options */
         lineWidth: void 0, // #12222
->>>>>>> 7c9c0ee8
+
         states: {
 
             /**
