--- conflicted
+++ resolved
@@ -21,12 +21,7 @@
 /**
  * The ColorAxis object for inclusion in gradient legends
  */
-<<<<<<< HEAD
 ColorAxis = H.ColorAxis = function () {
-	this.isColorAxis = true;
-=======
-var ColorAxis = Highcharts.ColorAxis = function () {
->>>>>>> 42d98843
 	this.init.apply(this, arguments);
 };
 extend(ColorAxis.prototype, Axis.prototype);
@@ -52,16 +47,10 @@
 		labels: {
 			overflow: 'justify'
 		},
-<<<<<<< HEAD
 		minColor: '${palette.coloraxisMinColor}',
 		maxColor: '${palette.coloraxisMaxColor}',
-		tickLength: 5
-=======
-		minColor: '#EFEFFF',
-		maxColor: '#003875',
 		tickLength: 5,
 		showInLegend: true // docs: API record is being added.
->>>>>>> 42d98843
 	},
 	init: function (chart, userOptions) {
 		var horiz = chart.options.legend.layout !== 'vertical',
@@ -524,17 +513,6 @@
 	var allItems = [],
 		colorAxis = this.chart.colorAxis[0];
 
-<<<<<<< HEAD
-	if (colorAxis && colorAxis.options) {
-
-		// Data classes
-		if (colorAxis.options.dataClasses) {
-			allItems = allItems.concat(colorAxis.getDataClassLegendSymbols());
-		// Gradient legend
-		} else {
-			// Add this axis on top
-			allItems.push(colorAxis);
-=======
 	if (colorAxis) {
 		if (colorAxis.options.showInLegend) {
 			// Data classes
@@ -545,7 +523,6 @@
 				// Add this axis on top
 				allItems.push(colorAxis);
 			}
->>>>>>> 42d98843
 		}
 
 		// Don't add the color axis' series
