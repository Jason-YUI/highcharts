/**
 * (c) 2010-2018 Torstein Honsi
 *
 * License: www.highcharts.com/license
 */

'use strict';

import H from '../parts/Globals.js';
import '../parts/Utilities.js';
import '../parts/Options.js';

var seriesType = H.seriesType,
    seriesTypes = H.seriesTypes;

/**
 * @private
 * @class
 * @name Highcharts.seriesTypes.mapline
 *
 * @augments Highcharts.Series
 */
seriesType('mapline', 'map'

/**
 * A mapline series is a special case of the map series where the value colors
 * are applied to the strokes rather than the fills. It can also be used for
 * freeform drawing, like dividers, in the map.
 *
 * @sample maps/demo/mapline-mappoint/
 *         Mapline and map-point chart
 *
 * @extends      plotOptions.map
 * @product      highmaps
 * @optionparent plotOptions.mapline
 */
<<<<<<< HEAD
seriesType('mapline', 'map', {
=======
, {

    /*= if (build.classic) { =*/

>>>>>>> aa967c07
    /**
     * The width of the map line.
     */
    lineWidth: 1,

    /**
     * Fill color for the map line shapes
     *
     * @type {Highcharts.ColorString}
     */
    fillColor: 'none'
<<<<<<< HEAD
=======

    /*= } =*/

>>>>>>> aa967c07
}, {

    type: 'mapline',

    colorProp: 'stroke',
<<<<<<< HEAD
=======

    /*= if (build.classic) { =*/

>>>>>>> aa967c07
    pointAttrToOptions: {
        'stroke': 'color',
        'stroke-width': 'lineWidth'
    },

    /**
     * Get presentational attributes
     *
     * @private
     * @function Highcharts.seriesTypes.mapline#pointAttribs
     *
     * @param {Highcharts.Point} point
     *
     * @param {string} state
     *
     * @return {Highcharts.Dictionary<*>}
     */
    pointAttribs: function (point, state) {
        var attr = seriesTypes.map.prototype.pointAttribs.call(
            this,
            point,
            state
        );

        // The difference from a map series is that the stroke takes the point
        // color
        attr.fill = this.options.fillColor;

        return attr;
    },
<<<<<<< HEAD
=======

    /*= } =*/

>>>>>>> aa967c07
    drawLegendSymbol: seriesTypes.line.prototype.drawLegendSymbol

});

/**
 * A `mapline` series. If the [type](#series.mapline.type) option is
 * not specified, it is inherited from [chart.type](#chart.type).
 *
 * @extends   series,plotOptions.mapline
 * @excluding dataParser, dataURL, marker
 * @product   highmaps
 * @apioption series.mapline
 */

/**
 * An array of data points for the series. For the `mapline` series type,
 * points can be given in the following ways:
 *
 * 1.  An array of numerical values. In this case, the numerical values
 * will be interpreted as `value` options. Example:
 *
 *  ```js
 *  data: [0, 5, 3, 5]
 *  ```
 *
 * 2.  An array of arrays with 2 values. In this case, the values correspond
 * to `[hc-key, value]`. Example:
 *
 *  ```js
 *     data: [
 *         ['us-ny', 0],
 *         ['us-mi', 5],
 *         ['us-tx', 3],
 *         ['us-ak', 5]
 *     ]
 *  ```
 *
 * 3.  An array of objects with named values. The following snippet shows only a
 * few settings, see the complete options set below. If the total number of data
 * points exceeds the series' [turboThreshold](#series.map.turboThreshold),
 * this option is not available.
 *
 *  ```js
 *     data: [{
 *         value: 6,
 *         name: "Point2",
 *         color: "#00FF00"
 *     }, {
 *         value: 6,
 *         name: "Point1",
 *         color: "#FF00FF"
 *     }]
 *  ```
 *
 * @type      {Array<number|Array<string,number>|object>}
 * @product   highmaps
 * @apioption series.mapline.data
 */<|MERGE_RESOLUTION|>--- conflicted
+++ resolved
@@ -34,14 +34,7 @@
  * @product      highmaps
  * @optionparent plotOptions.mapline
  */
-<<<<<<< HEAD
-seriesType('mapline', 'map', {
-=======
 , {
-
-    /*= if (build.classic) { =*/
-
->>>>>>> aa967c07
     /**
      * The width of the map line.
      */
@@ -53,23 +46,12 @@
      * @type {Highcharts.ColorString}
      */
     fillColor: 'none'
-<<<<<<< HEAD
-=======
-
-    /*= } =*/
-
->>>>>>> aa967c07
 }, {
 
     type: 'mapline',
 
     colorProp: 'stroke',
-<<<<<<< HEAD
-=======
 
-    /*= if (build.classic) { =*/
-
->>>>>>> aa967c07
     pointAttrToOptions: {
         'stroke': 'color',
         'stroke-width': 'lineWidth'
@@ -100,12 +82,7 @@
 
         return attr;
     },
-<<<<<<< HEAD
-=======
 
-    /*= } =*/
-
->>>>>>> aa967c07
     drawLegendSymbol: seriesTypes.line.prototype.drawLegendSymbol
 
 });
