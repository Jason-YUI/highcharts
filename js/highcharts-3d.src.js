// ==ClosureCompiler==
// @compilation_level SIMPLE_OPTIMIZATIONS

/**
<<<<<<< HEAD
 * @license Highcharts JS v4.2.5-modified (bugfix)
=======
 * @license Highcharts JS v4.2.6-modified (2016-08-11)
>>>>>>> 5d1f6a69
 *
 * 3D features for Highcharts JS
 *
 * @license: www.highcharts.com/license
 */

(function (factory) {
    if (typeof module === 'object' && module.exports) {
        module.exports = factory;
    } else {
        factory(Highcharts);
    }
}(function (Highcharts) {
/**
        Shorthands for often used function
    */
    var animObject = Highcharts.animObject,
        each = Highcharts.each,
        extend = Highcharts.extend,
        inArray = Highcharts.inArray,
        merge = Highcharts.merge,
        pick = Highcharts.pick,
        wrap = Highcharts.wrap,
        UNDEFINED;
    /**
     *    Mathematical Functionility
     */
    var PI = Math.PI,
        deg2rad = (PI / 180), // degrees to radians
        sin = Math.sin,
        cos = Math.cos,
        round = Math.round;

    /**
     * Apply 3-D rotation
     * Euler Angles (XYZ): cosA = cos(Alfa|Roll), cosB = cos(Beta|Pitch), cosG = cos(Gamma|Yaw) 
     * 
     * Composite rotation:
     * |          cosB * cosG             |           cosB * sinG            |    -sinB    |
     * | sinA * sinB * cosG - cosA * sinG | sinA * sinB * sinG + cosA * cosG | sinA * cosB |
     * | cosA * sinB * cosG + sinA * sinG | cosA * sinB * sinG - sinA * cosG | cosA * cosB |
     * 
     * Now, Gamma/Yaw is not used (angle=0), so we assume cosG = 1 and sinG = 0, so we get:
     * |     cosB    |   0    |   - sinB    |
     * | sinA * sinB |  cosA  | sinA * cosB |
     * | cosA * sinB | - sinA | cosA * cosB |
     * 
     * But in browsers, y is reversed, so we get sinA => -sinA. The general result is:
     * |      cosB     |   0    |    - sinB     |     | x |     | px |
     * | - sinA * sinB |  cosA  | - sinA * cosB |  x  | y |  =  | py | 
     * |  cosA * sinB  |  sinA  |  cosA * cosB  |     | z |     | pz |
     */
    function rotate3D(x, y, z, angles) {
        return {
            x: angles.cosB * x - angles.sinB * z,
            y: -angles.sinA * angles.sinB * x + angles.cosA * y - angles.cosB * angles.sinA * z,
            z: angles.cosA * angles.sinB * x + angles.sinA * y + angles.cosA * angles.cosB * z
<<<<<<< HEAD
        }
    }

    function perspective3D(coordinate, origin, distance) {
        var projection = ((distance > 0) && (distance < Number.POSITIVE_INFINITY)) ? distance / (coordinate.z + origin.z + distance): 1;
=======
        };
    }

    function perspective3D(coordinate, origin, distance) {
        var projection = ((distance > 0) && (distance < Number.POSITIVE_INFINITY)) ? distance / (coordinate.z + origin.z + distance) : 1;
>>>>>>> 5d1f6a69
        return {
            x: coordinate.x * projection,
            y: coordinate.y * projection
        };
    }

    /**
     * Transforms a given array of points according to the angles in chart.options.
     * Parameters:
     *        - points: the array of points
     *        - chart: the chart
     *        - insidePlotArea: wether to verifiy the points are inside the plotArea
     * Returns:
     *        - an array of transformed points
     */
    var perspective = Highcharts.perspective = function (points, chart, insidePlotArea) {
        var options3d = chart.options.chart.options3d,
<<<<<<< HEAD
            inverted = insidePlotArea ? chart.inverted: false,
=======
            inverted = insidePlotArea ? chart.inverted : false,
>>>>>>> 5d1f6a69
            origin = {
                x: chart.plotWidth / 2,
                y: chart.plotHeight / 2,
                z: options3d.depth / 2,
                vd: pick(options3d.depth, 1) * pick(options3d.viewDistance, 0)
            },
            scale = chart.scale3d || 1,
<<<<<<< HEAD
            beta = deg2rad * options3d.beta * (inverted ? -1: 1),
            alpha = deg2rad * options3d.alpha * (inverted ? -1: 1),
=======
            beta = deg2rad * options3d.beta * (inverted ? -1 : 1),
            alpha = deg2rad * options3d.alpha * (inverted ? -1 : 1),
>>>>>>> 5d1f6a69
            angles = {
                cosA: cos(alpha),
                cosB: cos(-beta),
                sinA: sin(alpha),
                sinB: sin(-beta)
            };

        if (!insidePlotArea) {
            origin.x += chart.plotLeft;
            origin.y += chart.plotTop;
        }

        // Transform each point
        return Highcharts.map(points, function (point) {
            var rotated = rotate3D(
                    (inverted ? point.y : point.x) - origin.x,
                    (inverted ? point.x : point.y) - origin.y,
                    (point.z || 0) - origin.z,
                    angles
<<<<<<< HEAD
                );
=======
                ),
>>>>>>> 5d1f6a69
                coordinate = perspective3D(rotated, origin, origin.vd); // Apply perspective

            // Apply translation
            coordinate.x = coordinate.x * scale + origin.x;
            coordinate.y = coordinate.y * scale + origin.y;
            coordinate.z = rotated.z * scale + origin.z;

            return {
                x: (inverted ? coordinate.y : coordinate.x),
                y: (inverted ? coordinate.x : coordinate.y),
                z: coordinate.z 
            };
        });
<<<<<<< HEAD
    }/***
=======
    };/***
>>>>>>> 5d1f6a69
        EXTENSION TO THE SVG-RENDERER TO ENABLE 3D SHAPES
        ***/
    ////// HELPER METHODS //////

    var dFactor = (4 * (Math.sqrt(2) - 1) / 3) / (PI / 2);

    function defined(obj) {
        return obj !== undefined && obj !== null;
    }

    //Shoelace algorithm -- http://en.wikipedia.org/wiki/Shoelace_formula
    function shapeArea(vertexes) {
        var area = 0,
            i,
            j;
        for (i = 0; i < vertexes.length; i++) {
            j = (i + 1) % vertexes.length;
            area += vertexes[i].x * vertexes[j].y - vertexes[j].x * vertexes[i].y;
        }
        return area / 2;
    }

    function averageZ(vertexes) {
        var z = 0,
            i;
        for (i = 0; i < vertexes.length; i++) {
            z += vertexes[i].z;
        }
        return vertexes.length ? z / vertexes.length : 0;
    }

    /** Method to construct a curved path
      * Can 'wrap' around more then 180 degrees
      */
    function curveTo(cx, cy, rx, ry, start, end, dx, dy) {
        var result = [];
        if ((end > start) && (end - start > PI / 2 + 0.0001)) {
            result = result.concat(curveTo(cx, cy, rx, ry, start, start + (PI / 2), dx, dy));
            result = result.concat(curveTo(cx, cy, rx, ry, start + (PI / 2), end, dx, dy));
        } else if ((end < start) && (start - end > PI / 2 + 0.0001)) {
            result = result.concat(curveTo(cx, cy, rx, ry, start, start - (PI / 2), dx, dy));
            result = result.concat(curveTo(cx, cy, rx, ry, start - (PI / 2), end, dx, dy));
        } else {
            var arcAngle = end - start;
            result = [
                'C',
                cx + (rx * cos(start)) - ((rx * dFactor * arcAngle) * sin(start)) + dx,
                cy + (ry * sin(start)) + ((ry * dFactor * arcAngle) * cos(start)) + dy,
                cx + (rx * cos(end)) + ((rx * dFactor * arcAngle) * sin(end)) + dx,
                cy + (ry * sin(end)) - ((ry * dFactor * arcAngle) * cos(end)) + dy,

                cx + (rx * cos(end)) + dx,
                cy + (ry * sin(end)) + dy
            ];
        }
        return result;
    }

    Highcharts.SVGRenderer.prototype.toLinePath = function (points, closed) {
        var result = [];

        // Put "L x y" for each point
        Highcharts.each(points, function (point) {
            result.push('L', point.x, point.y);
        });

        if (points.length) {
            // Set the first element to M
            result[0] = 'M';

            // If it is a closed line, add Z
            if (closed) {
                result.push('Z');
            }
        }

        return result;
    };

    ////// CUBOIDS //////
    Highcharts.SVGRenderer.prototype.cuboid = function (shapeArgs) {

        var result = this.g(),
            paths = this.cuboidPath(shapeArgs);

        // create the 3 sides
        result.front = this.path(paths[0]).attr({ zIndex: paths[3], 'stroke-linejoin': 'round' }).add(result);
        result.top = this.path(paths[1]).attr({ zIndex: paths[4], 'stroke-linejoin': 'round' }).add(result);
        result.side = this.path(paths[2]).attr({ zIndex: paths[5], 'stroke-linejoin': 'round' }).add(result);

        // apply the fill everywhere, the top a bit brighter, the side a bit darker
        result.fillSetter = function (color) {
            var c0 = color,
                c1 = Highcharts.Color(color).brighten(0.1).get(),
                c2 = Highcharts.Color(color).brighten(-0.1).get();

            this.front.attr({ fill: c0 });
            this.top.attr({ fill: c1 });
            this.side.attr({ fill: c2 });

            this.color = color;
            return this;
        };

        // apply opacaity everywhere
        result.opacitySetter = function (opacity) {
            this.front.attr({ opacity: opacity });
            this.top.attr({ opacity: opacity });
            this.side.attr({ opacity: opacity });
            return this;
        };

        result.attr = function (args) {
            if (args.shapeArgs || defined(args.x)) {
                var shapeArgs = args.shapeArgs || args;
                var paths = this.renderer.cuboidPath(shapeArgs);
                this.front.attr({ d: paths[0], zIndex: paths[3] });
                this.top.attr({ d: paths[1], zIndex: paths[4] });
                this.side.attr({ d: paths[2], zIndex: paths[5] });
            } else {
                return Highcharts.SVGElement.prototype.attr.call(this, args); // getter returns value
            }

            return this;
        };

        result.animate = function (args, duration, complete) {
            if (defined(args.x) && defined(args.y)) {
                var paths = this.renderer.cuboidPath(args);
                this.front.attr({ zIndex: paths[3] }).animate({ d: paths[0] }, duration, complete);
                this.top.attr({ zIndex: paths[4] }).animate({ d: paths[1] }, duration, complete);
                this.side.attr({ zIndex: paths[5] }).animate({ d: paths[2] }, duration, complete);
                this.attr({
                    zIndex: -paths[6] // #4774
                });
            } else if (args.opacity) {
                this.front.animate(args, duration, complete);
                this.top.animate(args, duration, complete);
                this.side.animate(args, duration, complete);
            } else {
                Highcharts.SVGElement.prototype.animate.call(this, args, duration, complete);
            }
            return this;
        };

        // destroy all children
        result.destroy = function () {
            this.front.destroy();
            this.top.destroy();
            this.side.destroy();

            return null;
        };

        // Apply the Z index to the cuboid group
        result.attr({ zIndex: -paths[6] });

        return result;
    };

    /**
     *    Generates a cuboid
     */
    Highcharts.SVGRenderer.prototype.cuboidPath = function (shapeArgs) {
        var x = shapeArgs.x,
            y = shapeArgs.y,
            z = shapeArgs.z,
            h = shapeArgs.height,
            w = shapeArgs.width,
            d = shapeArgs.depth,
            chart = Highcharts.charts[this.chartIndex],
            map = Highcharts.map;

        // The 8 corners of the cube
        var pArr = [
            { x: x, y: y, z: z },
            { x: x + w, y: y, z: z },
            { x: x + w, y: y + h, z: z },
            { x: x, y: y + h, z: z },
            { x: x, y: y + h, z: z + d },
            { x: x + w, y: y + h, z: z + d },
            { x: x + w, y: y, z: z + d },
            { x: x, y: y, z: z + d }
        ];

        // apply perspective
        pArr = perspective(pArr, chart, shapeArgs.insidePlotArea);

        // helper method to decide which side is visible
        function mapPath(i) {
            return pArr[i];
        }
        var pickShape = function (path1, path2) {
            var ret = [];
            path1 = map(path1, mapPath);
            path2 = map(path2, mapPath);
            if (shapeArea(path1) < 0) {
                ret = path1;
            } else if (shapeArea(path2) < 0) {
                ret = path2;
            }
            return ret;
        };

        // front or back
        var front = [3, 2, 1, 0];
        var back = [7, 6, 5, 4];
        var path1 = pickShape(front, back);

        // top or bottom
        var top = [1, 6, 7, 0];
        var bottom = [4, 5, 2, 3];
        var path2 = pickShape(top, bottom);

        // side
        var right = [1, 2, 5, 6];
        var left = [0, 7, 4, 3];
        var path3 = pickShape(right, left);

        return [this.toLinePath(path1, true), this.toLinePath(path2, true), this.toLinePath(path3, true), averageZ(path1), averageZ(path2), averageZ(path3), averageZ(map(bottom, mapPath)) * 9e9]; // #4774
    };

    ////// SECTORS //////
    Highcharts.SVGRenderer.prototype.arc3d = function (attribs) {

        var wrapper = this.g(),
            renderer = wrapper.renderer,
            customAttribs = ['x', 'y', 'r', 'innerR', 'start', 'end'];

        /**
         * Get custom attributes. Mutate the original object and return an object with only custom attr.
         */
        function suckOutCustom(params) {
            var hasCA = false,
                ca = {};
            for (var key in params) {
                if (inArray(key, customAttribs) !== -1) {
                    ca[key] = params[key];
                    delete params[key];
                    hasCA = true;
                }
            }
            return hasCA ? ca : false;
        }

        attribs = merge(attribs);

        attribs.alpha *= deg2rad;
        attribs.beta *= deg2rad;
    
        // Create the different sub sections of the shape
        wrapper.top = renderer.path();
        wrapper.side1 = renderer.path();
        wrapper.side2 = renderer.path();
        wrapper.inn = renderer.path();
        wrapper.out = renderer.path();

        /**
         * Add all faces
         */
        wrapper.onAdd = function () {
            var parent = wrapper.parentGroup;
            wrapper.top.add(wrapper);
            wrapper.out.add(parent);
            wrapper.inn.add(parent);
            wrapper.side1.add(parent);
            wrapper.side2.add(parent);
        };

        /**
         * Compute the transformed paths and set them to the composite shapes
         */
        wrapper.setPaths = function (attribs) {

            var paths = wrapper.renderer.arc3dPath(attribs),
                zIndex = paths.zTop * 100;

            wrapper.attribs = attribs;

            wrapper.top.attr({ d: paths.top, zIndex: paths.zTop });
            wrapper.inn.attr({ d: paths.inn, zIndex: paths.zInn });
            wrapper.out.attr({ d: paths.out, zIndex: paths.zOut });
            wrapper.side1.attr({ d: paths.side1, zIndex: paths.zSide1 });
            wrapper.side2.attr({ d: paths.side2, zIndex: paths.zSide2 });


            // show all children
            wrapper.zIndex = zIndex;
            wrapper.attr({ zIndex: zIndex });

            // Set the radial gradient center the first time
            if (attribs.center) {
                wrapper.top.setRadialReference(attribs.center);
                delete attribs.center;
            }
        };
        wrapper.setPaths(attribs);

        // Apply the fill to the top and a darker shade to the sides
        wrapper.fillSetter = function (value) {
            var darker = Highcharts.Color(value).brighten(-0.1).get();
        
            this.fill = value;

            this.side1.attr({ fill: darker });
            this.side2.attr({ fill: darker });
            this.inn.attr({ fill: darker });
            this.out.attr({ fill: darker });
            this.top.attr({ fill: value });
            return this;
        };

        // Apply the same value to all. These properties cascade down to the children
        // when set to the composite arc3d.
        each(['opacity', 'translateX', 'translateY', 'visibility'], function (setter) {
            wrapper[setter + 'Setter'] = function (value, key) {
                wrapper[key] = value;
                each(['out', 'inn', 'side1', 'side2', 'top'], function (el) {
                    wrapper[el].attr(key, value);
                });
            };
        });

        /**
         * Override attr to remove shape attributes and use those to set child paths
         */
        wrap(wrapper, 'attr', function (proceed, params, val) {
            var ca;
            if (typeof params === 'object') {
                ca = suckOutCustom(params);
                if (ca) {
                    extend(wrapper.attribs, ca);
                    wrapper.setPaths(wrapper.attribs);
                }
            }
            return proceed.call(this, params, val);
        });

        /**
         * Override the animate function by sucking out custom parameters related to the shapes directly,
         * and update the shapes from the animation step.
         */
        wrap(wrapper, 'animate', function (proceed, params, animation, complete) {
            var ca,
                from = this.attribs,
                to,
                anim;

            // Attribute-line properties connected to 3D. These shouldn't have been in the 
            // attribs collection in the first place.
            delete params.center;
            delete params.z;
            delete params.depth;
            delete params.alpha;
            delete params.beta;

            anim = animObject(pick(animation, this.renderer.globalAnimation));
        
            if (anim.duration) {
                params = merge(params); // Don't mutate the original object
                ca = suckOutCustom(params);
            
                if (ca) {
                    to = ca;
                    anim.step = function (a, fx) {
                        function interpolate(key) {
                            return from[key] + (pick(to[key], from[key]) - from[key]) * fx.pos;
                        }
                        fx.elem.setPaths(merge(from, {
                            x: interpolate('x'),
                            y: interpolate('y'),
                            r: interpolate('r'),
                            innerR: interpolate('innerR'),
                            start: interpolate('start'),
                            end: interpolate('end')
                        }));
                    };
                }
                animation = anim; // Only when duration (#5572)
            }
            return proceed.call(this, params, animation, complete);
        });

        // destroy all children
        wrapper.destroy = function () {
            this.top.destroy();
            this.out.destroy();
            this.inn.destroy();
            this.side1.destroy();
            this.side2.destroy();

            Highcharts.SVGElement.prototype.destroy.call(this);
        };
        // hide all children
        wrapper.hide = function () {
            this.top.hide();
            this.out.hide();
            this.inn.hide();
            this.side1.hide();
            this.side2.hide();
        };
        wrapper.show = function () {
            this.top.show();
            this.out.show();
            this.inn.show();
            this.side1.show();
            this.side2.show();
        };
        return wrapper;
    };

    /**
     * Generate the paths required to draw a 3D arc
     */
    Highcharts.SVGRenderer.prototype.arc3dPath = function (shapeArgs) {
        var cx = shapeArgs.x, // x coordinate of the center
            cy = shapeArgs.y, // y coordinate of the center
            start = shapeArgs.start, // start angle
            end = shapeArgs.end - 0.00001, // end angle
            r = shapeArgs.r, // radius
            ir = shapeArgs.innerR, // inner radius
            d = shapeArgs.depth, // depth
            alpha = shapeArgs.alpha, // alpha rotation of the chart
            beta = shapeArgs.beta; // beta rotation of the chart

        // Derived Variables
        var cs = cos(start),        // cosinus of the start angle
            ss = sin(start),        // sinus of the start angle
            ce = cos(end),            // cosinus of the end angle
            se = sin(end),            // sinus of the end angle
            rx = r * cos(beta),        // x-radius
            ry = r * cos(alpha),    // y-radius
            irx = ir * cos(beta),    // x-radius (inner)
            iry = ir * cos(alpha),    // y-radius (inner)
            dx = d * sin(beta),        // distance between top and bottom in x
            dy = d * sin(alpha);    // distance between top and bottom in y

        // TOP
        var top = ['M', cx + (rx * cs), cy + (ry * ss)];
        top = top.concat(curveTo(cx, cy, rx, ry, start, end, 0, 0));
        top = top.concat([
            'L', cx + (irx * ce), cy + (iry * se)
        ]);
        top = top.concat(curveTo(cx, cy, irx, iry, end, start, 0, 0));
        top = top.concat(['Z']);
        // OUTSIDE
        var b = (beta > 0 ? PI / 2 : 0),
            a = (alpha > 0 ? 0 : PI / 2);

        var start2 = start > -b ? start : (end > -b ? -b : start),
            end2 = end < PI - a ? end : (start < PI - a ? PI - a : end),
            midEnd = 2 * PI - a;
    
        // When slice goes over bottom middle, need to add both, left and right outer side.
        // Additionally, when we cross right hand edge, create sharp edge. Outer shape/wall:
        //
        //            -------
        //          /    ^    \
        //    4)   /   /   \   \  1)
        //        /   /     \   \
        //       /   /       \   \
        // (c)=> ====         ==== <=(d) 
        //       \   \       /   /
        //        \   \<=(a)/   /
        //         \   \   /   / <=(b)
        //    3)    \    v    /  2)
        //            -------
        //
        // (a) - inner side
        // (b) - outer side
        // (c) - left edge (sharp)
        // (d) - right edge (sharp)
        // 1..n - rendering order for startAngle = 0, when set to e.g 90, order changes clockwise (1->2, 2->3, n->1) and counterclockwise for negative startAngle

        var out = ['M', cx + (rx * cos(start2)), cy + (ry * sin(start2))];
        out = out.concat(curveTo(cx, cy, rx, ry, start2, end2, 0, 0));

        if (end > midEnd && start < midEnd) { // When shape is wide, it can cross both, (c) and (d) edges, when using startAngle
            // Go to outer side
            out = out.concat([
                'L', cx + (rx * cos(end2)) + dx, cy + (ry * sin(end2)) + dy
            ]);
            // Curve to the right edge of the slice (d)
            out = out.concat(curveTo(cx, cy, rx, ry, end2, midEnd, dx, dy));
            // Go to the inner side
            out = out.concat([
                'L', cx + (rx * cos(midEnd)), cy + (ry * sin(midEnd))
            ]);
            // Curve to the true end of the slice
            out = out.concat(curveTo(cx, cy, rx, ry, midEnd, end, 0, 0));
            // Go to the outer side
            out = out.concat([
                'L', cx + (rx * cos(end)) + dx, cy + (ry * sin(end)) + dy
            ]);
            // Go back to middle (d)
            out = out.concat(curveTo(cx, cy, rx, ry, end, midEnd, dx, dy));
            out = out.concat([
                'L', cx + (rx * cos(midEnd)), cy + (ry * sin(midEnd))
            ]);
            // Go back to the left edge
            out = out.concat(curveTo(cx, cy, rx, ry, midEnd, end2, 0, 0));
        } else if (end > PI - a && start < PI - a) { // But shape can cross also only (c) edge:
            // Go to outer side
            out = out.concat([
                'L', cx + (rx * cos(end2)) + dx, cy + (ry * sin(end2)) + dy
            ]);
            // Curve to the true end of the slice
            out = out.concat(curveTo(cx, cy, rx, ry, end2, end, dx, dy));
            // Go to the inner side
            out = out.concat([
                'L', cx + (rx * cos(end)), cy + (ry * sin(end))
            ]);
            // Go back to the artifical end2
            out = out.concat(curveTo(cx, cy, rx, ry, end, end2, 0, 0));
        }

        out = out.concat([
            'L', cx + (rx * cos(end2)) + dx, cy + (ry * sin(end2)) + dy
        ]);
        out = out.concat(curveTo(cx, cy, rx, ry, end2, start2, dx, dy));
        out = out.concat(['Z']);

        // INSIDE
        var inn = ['M', cx + (irx * cs), cy + (iry * ss)];
        inn = inn.concat(curveTo(cx, cy, irx, iry, start, end, 0, 0));
        inn = inn.concat([
            'L', cx + (irx * cos(end)) + dx, cy + (iry * sin(end)) + dy
        ]);
        inn = inn.concat(curveTo(cx, cy, irx, iry, end, start, dx, dy));
        inn = inn.concat(['Z']);

        // SIDES
        var side1 = [
            'M', cx + (rx * cs), cy + (ry * ss),
            'L', cx + (rx * cs) + dx, cy + (ry * ss) + dy,
            'L', cx + (irx * cs) + dx, cy + (iry * ss) + dy,
            'L', cx + (irx * cs), cy + (iry * ss),
            'Z'
        ];
        var side2 = [
            'M', cx + (rx * ce), cy + (ry * se),
            'L', cx + (rx * ce) + dx, cy + (ry * se) + dy,
            'L', cx + (irx * ce) + dx, cy + (iry * se) + dy,
            'L', cx + (irx * ce), cy + (iry * se),
            'Z'
        ];

        // correction for changed position of vanishing point caused by alpha and beta rotations
        var angleCorr = Math.atan2(dy, -dx),
            angleEnd = Math.abs(end + angleCorr),
            angleStart = Math.abs(start + angleCorr),
            angleMid = Math.abs((start + end) / 2 + angleCorr);

        // set to 0-PI range
        function toZeroPIRange(angle) {
            angle = angle % (2 * PI);
            if (angle > PI) {
                angle = 2 * PI - angle;
            }
            return angle;
        }
        angleEnd = toZeroPIRange(angleEnd);
        angleStart = toZeroPIRange(angleStart);
        angleMid = toZeroPIRange(angleMid);

        // *1e5 is to compensate pInt in zIndexSetter
        var incPrecision = 1e5,
            a1 = angleMid * incPrecision,
            a2 = angleStart * incPrecision,
            a3 = angleEnd * incPrecision;

        return {
            top: top,
            zTop: PI * incPrecision + 1, // max angle is PI, so this is allways higher
            out: out,
            zOut: Math.max(a1, a2, a3),
            inn: inn,
            zInn: Math.max(a1, a2, a3),
            side1: side1,
            zSide1: a3 * 0.99, // to keep below zOut and zInn in case of same values
            side2: side2,
            zSide2: a2 * 0.99
        };
    };
    /***
        EXTENSION FOR 3D CHARTS
    ***/
    // Shorthand to check the is3d flag
    Highcharts.Chart.prototype.is3d = function () {
        return this.options.chart.options3d && this.options.chart.options3d.enabled; // #4280
    };

    /**
     * Calculate scale of the 3D view. That is required to
     * fit chart's 3D projection into the actual plotting area. Reported as #4933.
     * @notice This function should ideally take the plot values instead of a chart object, 
     *         but since the chart object is needed for perspective it is not practical. 
     *         Possible to make both getScale and perspective more logical and also immutable.
     * @param  {Object} chart Chart object
     * @param  {Number} chart.plotLeft
     * @param  {Number} chart.plotWidth
     * @param  {Number} chart.plotTop
     * @param  {Number} chart.plotHeight
     * @param  {Number} depth The depth of the chart
     * @return {Number} The scale to fit the 3D chart into the plotting area.
     */
    function getScale(chart, depth) {
        var plotLeft = chart.plotLeft,
            plotRight = chart.plotWidth + plotLeft,
            plotTop = chart.plotTop,
            plotBottom = chart.plotHeight + plotTop,
            originX = plotLeft + chart.plotWidth / 2,
            originY = plotTop + chart.plotHeight / 2,
            bbox3d = {
                minX: Number.MAX_VALUE,
                maxX: -Number.MAX_VALUE,
                minY: Number.MAX_VALUE,
                maxY: -Number.MAX_VALUE
            },
            corners,
            scale = 1;

        // Top left corners:
        corners = [{
            x: plotLeft,
            y: plotTop,
            z: 0
        }, {
            x: plotLeft,
            y: plotTop,
            z: depth
        }];

        // Top right corners:
        each([0, 1], function (i) { 
            corners.push({
                x: plotRight,
                y: corners[i].y,
                z: corners[i].z
            });
        });

        // All bottom corners:
        each([0, 1, 2, 3], function (i) {
            corners.push({
                x: corners[i].x,
                y: plotBottom,
                z: corners[i].z
            });
        });

        // Calculate 3D corners:
        corners = perspective(corners, chart, false);

        // Get bounding box of 3D element:
        each(corners, function (corner) {
            bbox3d.minX = Math.min(bbox3d.minX, corner.x);
            bbox3d.maxX = Math.max(bbox3d.maxX, corner.x);
            bbox3d.minY = Math.min(bbox3d.minY, corner.y);
            bbox3d.maxY = Math.max(bbox3d.maxY, corner.y);
        });

        // Left edge:
        if (plotLeft > bbox3d.minX) {
            scale = Math.min(scale, 1 - Math.abs((plotLeft + originX) / (bbox3d.minX + originX)) % 1);
        }

        // Right edge:
        if (plotRight < bbox3d.maxX) {
            scale = Math.min(scale, (plotRight - originX) / (bbox3d.maxX - originX));
        }

        // Top edge:
        if (plotTop > bbox3d.minY) {
            if (bbox3d.minY < 0) {
                scale = Math.min(scale, (plotTop + originY) / (-bbox3d.minY + plotTop + originY));
            } else {
                scale = Math.min(scale, 1 - (plotTop + originY) / (bbox3d.minY + originY) % 1);
            }
        }

        // Bottom edge:
        if (plotBottom < bbox3d.maxY) {
            scale = Math.min(scale, Math.abs((plotBottom - originY) / (bbox3d.maxY - originY)));
        }

        return scale;
    }



    Highcharts.wrap(Highcharts.Chart.prototype, 'isInsidePlot', function (proceed) {
        return this.is3d() || proceed.apply(this, [].slice.call(arguments, 1));
    });

    var defaultChartOptions = Highcharts.getOptions();
    defaultChartOptions.chart.options3d = {
        enabled: false,
        alpha: 0,
        beta: 0,
        depth: 100,
        fitToPlot: true,
        viewDistance: 25,
        frame: {
            bottom: { size: 1, color: 'rgba(255,255,255,0)' },
            side: { size: 1, color: 'rgba(255,255,255,0)' },
            back: { size: 1, color: 'rgba(255,255,255,0)' }
        }
    };

    Highcharts.wrap(Highcharts.Chart.prototype, 'init', function (proceed) {
        var args = [].slice.call(arguments, 1),
            plotOptions,
            pieOptions;

        if (args[0].chart && args[0].chart.options3d && args[0].chart.options3d.enabled) {
            // Normalize alpha and beta to (-360, 360) range
            args[0].chart.options3d.alpha = (args[0].chart.options3d.alpha || 0) % 360;
            args[0].chart.options3d.beta = (args[0].chart.options3d.beta || 0) % 360;

            plotOptions = args[0].plotOptions || {};
            pieOptions = plotOptions.pie || {};

            pieOptions.borderColor = Highcharts.pick(pieOptions.borderColor, undefined);
        }
        proceed.apply(this, args);
    });

    Highcharts.wrap(Highcharts.Chart.prototype, 'setChartSize', function (proceed) {
        var chart = this,
            options3d = chart.options.chart.options3d;

        proceed.apply(chart, [].slice.call(arguments, 1));

        if (chart.is3d()) {
            var inverted = chart.inverted,
                clipBox = chart.clipBox,
                margin = chart.margin,
                x = inverted ? 'y' : 'x',
                y = inverted ? 'x' : 'y',
                w = inverted ? 'height' : 'width',
                h = inverted ? 'width' : 'height';

            clipBox[x] = -(margin[3] || 0);
            clipBox[y] = -(margin[0] || 0);
            clipBox[w] = chart.chartWidth + (margin[3] || 0) + (margin[1] || 0);
            clipBox[h] = chart.chartHeight + (margin[0] || 0) + (margin[2] || 0);

            // Set scale, used later in perspective method():
            chart.scale3d = 1; // @notice getScale uses perspective, so scale3d has to be reset.
            if (options3d.fitToPlot === true) {
                chart.scale3d = getScale(chart, options3d.depth);
            }
        }
    });

    Highcharts.wrap(Highcharts.Chart.prototype, 'redraw', function (proceed) {
        if (this.is3d()) {
            // Set to force a redraw of all elements
            this.isDirtyBox = true;
        }
        proceed.apply(this, [].slice.call(arguments, 1));
    });

    // Draw the series in the reverse order (#3803, #3917)
    Highcharts.wrap(Highcharts.Chart.prototype, 'renderSeries', function (proceed) {
        var series,
            i = this.series.length;

        if (this.is3d()) {
            while (i--) {
                series = this.series[i];
                series.translate();
                series.render();
            }
        } else {
            proceed.call(this);
        }
    });

    Highcharts.Chart.prototype.retrieveStacks = function (stacking) {
        var series = this.series,
            stacks = {},
            stackNumber,
            i = 1;

        Highcharts.each(this.series, function (s) {
            stackNumber = pick(s.options.stack, (stacking ? 0 : series.length - 1 - s.index)); // #3841, #4532
            if (!stacks[stackNumber]) {
                stacks[stackNumber] = { series: [s], position: i };
                i++;
            } else {
                stacks[stackNumber].series.push(s);
            }
        });

        stacks.totalStacks = i + 1;
        return stacks;
    };

    /***
        EXTENSION TO THE AXIS
    ***/
    Highcharts.wrap(Highcharts.Axis.prototype, 'setOptions', function (proceed, userOptions) {
        var options;
        proceed.call(this, userOptions);
        if (this.chart.is3d()) {
            options = this.options;
            options.tickWidth = Highcharts.pick(options.tickWidth, 0);
            options.gridLineWidth = Highcharts.pick(options.gridLineWidth, 1);
        }
    });

    Highcharts.wrap(Highcharts.Axis.prototype, 'render', function (proceed) {
        proceed.apply(this, [].slice.call(arguments, 1));

        // Do not do this if the chart is not 3D
        if (!this.chart.is3d()) {
            return;
        }

        var chart = this.chart,
            renderer = chart.renderer,
            options3d = chart.options.chart.options3d,
            frame = options3d.frame,
            fbottom = frame.bottom,
            fback = frame.back,
            fside = frame.side,
            depth = options3d.depth,
            height = this.height,
            width = this.width,
            left = this.left,
            top = this.top;

        if (this.isZAxis) {
            return;
        }
        if (this.horiz) {
            var bottomShape = {
                x: left,
                y: top + (chart.xAxis[0].opposite ? -fbottom.size : height),
                z: 0,
                width: width,
                height: fbottom.size,
                depth: depth,
                insidePlotArea: false
            };
            if (!this.bottomFrame) {
                this.bottomFrame = renderer.cuboid(bottomShape).attr({
                    fill: fbottom.color,
                    zIndex: (chart.yAxis[0].reversed && options3d.alpha > 0 ? 4 : -1)
                })
                .css({
                    stroke: fbottom.color
                }).add();
            } else {
                this.bottomFrame.animate(bottomShape);
            }
        } else {
            // BACK
            var backShape = {
                x: left + (chart.yAxis[0].opposite ? 0 : -fside.size),
                y: top + (chart.xAxis[0].opposite ? -fbottom.size : 0),
                z: depth,
                width: width + fside.size,
                height: height + fbottom.size,
                depth: fback.size,
                insidePlotArea: false
            };
            if (!this.backFrame) {
                this.backFrame = renderer.cuboid(backShape).attr({
                    fill: fback.color,
                    zIndex: -3
                }).css({
                    stroke: fback.color
                }).add();
            } else {
                this.backFrame.animate(backShape);
            }
            var sideShape = {
                x: left + (chart.yAxis[0].opposite ? width : -fside.size),
                y: top + (chart.xAxis[0].opposite ? -fbottom.size : 0),
                z: 0,
                width: fside.size,
                height: height + fbottom.size,
                depth: depth,
                insidePlotArea: false
            };
            if (!this.sideFrame) {
                this.sideFrame = renderer.cuboid(sideShape).attr({
                    fill: fside.color,
                    zIndex: -2
                }).css({
                    stroke: fside.color
                }).add();
            } else {
                this.sideFrame.animate(sideShape);
            }
        }
    });

    Highcharts.wrap(Highcharts.Axis.prototype, 'getPlotLinePath', function (proceed) {
        var path = proceed.apply(this, [].slice.call(arguments, 1));

        // Do not do this if the chart is not 3D
        if (!this.chart.is3d()) {
            return path;
        }

        if (path === null) {
            return path;
        }

        var chart = this.chart,
            options3d = chart.options.chart.options3d,
            d = this.isZAxis ? chart.plotWidth : options3d.depth,
            opposite = this.opposite;
        if (this.horiz) {
            opposite = !opposite;
        }
        var pArr = [
            this.swapZ({ x: path[1], y: path[2], z: (opposite ? d : 0) }),
            this.swapZ({ x: path[1], y: path[2], z: d }),
            this.swapZ({ x: path[4], y: path[5], z: d }),
            this.swapZ({ x: path[4], y: path[5], z: (opposite ? 0 : d) })
        ];

        pArr = perspective(pArr, this.chart, false);
        path = this.chart.renderer.toLinePath(pArr, false);

        return path;
    });

    // Do not draw axislines in 3D
    Highcharts.wrap(Highcharts.Axis.prototype, 'getLinePath', function (proceed) {
        return this.chart.is3d() ? [] : proceed.apply(this, [].slice.call(arguments, 1));
    });

    Highcharts.wrap(Highcharts.Axis.prototype, 'getPlotBandPath', function (proceed) {
        // Do not do this if the chart is not 3D
        if (!this.chart.is3d()) {
            return proceed.apply(this, [].slice.call(arguments, 1));
        }

        var args = arguments,
            from = args[1],
            to = args[2],
            toPath = this.getPlotLinePath(to),
            path = this.getPlotLinePath(from);

        if (path && toPath) {
            path.push(
                'L',
                toPath[10],    // These two do not exist in the regular getPlotLine
                toPath[11],  // ---- # 3005
                'L',
                toPath[7],
                toPath[8],
                'L',
                toPath[4],
                toPath[5],
                'L',
                toPath[1],
                toPath[2]
            );
        } else { // outside the axis area
            path = null;
        }

        return path;
    });

    /***
        EXTENSION TO THE TICKS
    ***/

    Highcharts.wrap(Highcharts.Tick.prototype, 'getMarkPath', function (proceed) {
        var path = proceed.apply(this, [].slice.call(arguments, 1));

        // Do not do this if the chart is not 3D
        if (!this.axis.chart.is3d()) {
            return path;
        }

        var pArr = [
            this.axis.swapZ({ x: path[1], y: path[2], z: 0 }),
            this.axis.swapZ({ x: path[4], y: path[5], z: 0 })
        ];

        pArr = perspective(pArr, this.axis.chart, false);
        path = [
            'M', pArr[0].x, pArr[0].y,
            'L', pArr[1].x, pArr[1].y
        ];
        return path;
    });

    Highcharts.wrap(Highcharts.Tick.prototype, 'getLabelPosition', function (proceed) {
        var pos = proceed.apply(this, [].slice.call(arguments, 1));

        // Do not do this if the chart is not 3D
        if (this.axis.chart.is3d()) {
            pos = perspective([this.axis.swapZ({ x: pos.x, y: pos.y, z: 0 })], this.axis.chart, false)[0];
        }
        return pos;
    });

    Highcharts.wrap(Highcharts.Axis.prototype, 'getTitlePosition', function (proceed) {
        var is3d = this.chart.is3d(),
            pos,
            axisTitleMargin;

        // Pull out the axis title margin, that is not subject to the perspective
        if (is3d) {
            axisTitleMargin = this.axisTitleMargin;
            this.axisTitleMargin = 0;
        }

        pos = proceed.apply(this, [].slice.call(arguments, 1));

        if (is3d) {
            pos = perspective([this.swapZ({ x: pos.x, y: pos.y, z: 0 })], this.chart, false)[0];

            // Re-apply the axis title margin outside the perspective
            pos[this.horiz ? 'y' : 'x'] += (this.horiz ? 1 : -1) * // horizontal axis reverses the margin ...
                (this.opposite ? -1 : 1) * // ... so does opposite axes
                axisTitleMargin;
            this.axisTitleMargin = axisTitleMargin;
        }
        return pos;
    });

    Highcharts.wrap(Highcharts.Axis.prototype, 'drawCrosshair', function (proceed) {
        var args = arguments;
        if (this.chart.is3d()) {
            if (args[2]) {
                args[2] = {
                    plotX: args[2].plotXold || args[2].plotX,
                    plotY: args[2].plotYold || args[2].plotY
                };
            }
        }
        proceed.apply(this, [].slice.call(args, 1));
    });

    /***
        Z-AXIS
    ***/

    Highcharts.Axis.prototype.swapZ = function (p, insidePlotArea) {
        if (this.isZAxis) {
            var plotLeft = insidePlotArea ? 0 : this.chart.plotLeft;
            var chart = this.chart;
            return {
                x: plotLeft + (chart.yAxis[0].opposite ? p.z : chart.xAxis[0].width - p.z),
                y: p.y,
                z: p.x - plotLeft
            };
        }
        return p;
    };

    var ZAxis = Highcharts.ZAxis = function () {
        this.isZAxis = true;
        this.init.apply(this, arguments);
    };
    Highcharts.extend(ZAxis.prototype, Highcharts.Axis.prototype);
    Highcharts.extend(ZAxis.prototype, {
        setOptions: function (userOptions) {
            userOptions = Highcharts.merge({
                offset: 0,
                lineWidth: 0
            }, userOptions);
            Highcharts.Axis.prototype.setOptions.call(this, userOptions);
            this.coll = 'zAxis';
        },
        setAxisSize: function () {
            Highcharts.Axis.prototype.setAxisSize.call(this);
            this.width = this.len = this.chart.options.chart.options3d.depth;
            this.right = this.chart.chartWidth - this.width - this.left;
        },
        getSeriesExtremes: function () {
            var axis = this,
                chart = axis.chart;

            axis.hasVisibleSeries = false;

            // Reset properties in case we're redrawing (#3353)
            axis.dataMin = axis.dataMax = axis.ignoreMinPadding = axis.ignoreMaxPadding = null;

            if (axis.buildStacks) {
                axis.buildStacks();
            }

            // loop through this axis' series
            Highcharts.each(axis.series, function (series) {

                if (series.visible || !chart.options.chart.ignoreHiddenSeries) {

                    var seriesOptions = series.options,
                        zData,
                        threshold = seriesOptions.threshold;

                    axis.hasVisibleSeries = true;

                    // Validate threshold in logarithmic axes
                    if (axis.isLog && threshold <= 0) {
                        threshold = null;
                    }

                    zData = series.zData;
                    if (zData.length) {
                        axis.dataMin = Math.min(pick(axis.dataMin, zData[0]), Math.min.apply(null, zData));
                        axis.dataMax = Math.max(pick(axis.dataMax, zData[0]), Math.max.apply(null, zData));
                    }
                }
            });
        }
    });


    /**
    * Extend the chart getAxes method to also get the color axis
    */
    Highcharts.wrap(Highcharts.Chart.prototype, 'getAxes', function (proceed) {
        var chart = this,
            options = this.options,
            zAxisOptions = options.zAxis = Highcharts.splat(options.zAxis || {});

        proceed.call(this);

        if (!chart.is3d()) {
            return;
        }
        this.zAxis = [];
        Highcharts.each(zAxisOptions, function (axisOptions, i) {
            axisOptions.index = i;
            axisOptions.isX = true; //Z-Axis is shown horizontally, so it's kind of a X-Axis
            var zAxis = new ZAxis(chart, axisOptions);
            zAxis.setScale();
        });
    });
    /**
    * Extension for plotLines and plotBands
    **/
    wrap(Highcharts.PlotLineOrBand.prototype, 'renderLabel', function (proceed, optionsLabel, path, isBand, zIndex) {
        /*
        Path positions:

        - Horizontal axis: (P0 = P1 and P6 = P7)
                P0 _____ P6
                |          |
                |          |
                |          |
                P2 _____ P5
               /         /
              /            /
             P3 _____ P4

        - Vertical axis: (P2 = P3 and P4 = P5)
            P7________P6
            |          | \
            |          |  \
            |          |   \
            P0_______P1   P4
                       \   |
                        \  |
                         \ |
                          P2 
        */

        var plotLine = this,
            axis = plotLine.axis,
            chart = axis.chart,
            align = optionsLabel.align || 'left',
            vAlign = optionsLabel.verticalAlign || 'top',
            xy,
            indexes = isBand ? [11, 14, 20] : [5, 8, 5], // For a plotLine, we can reuse the same indexes, because bounding box doesn't change
            pathLength = path.length,
            horizontal,
            vertical,
            alignPath = path;

        if (chart.is3d()) {
            // For horizontal xAxis, plotBand has different points order:
            if (axis.horiz) {
                horizontal = [path[1], path[pathLength - 2], (path[1] + path[pathLength - 2]) / 2 ];
                vertical = [
                    path[2],
                    path[8],
                    path[indexes[2]],
                    path[indexes[1] + 3],
                    (path[2] + path[indexes[2]]) / 2,
                    (path[8] + path[indexes[1] + 3]) / 2
                ];
            } else {
                horizontal = [path[4], path[7], (path[4] + path[7]) / 2];
                vertical = [
                    path[indexes[2]],
                    path[5],
                    path[indexes[1]],
                    path[8],
                    (path[indexes[2]] + path[indexes[1]]) / 2,
                    (path[5] + path[8]) / 2
                ];
            }

            // Create artifical bounding boxes:
            xy = {
                left: {
                    top: [horizontal[0], vertical[0]],
                    bottom: [horizontal[0], vertical[1]],
                    middle: [horizontal[0], (vertical[0] + vertical[1]) / 2]
                },
                right: {
                    top: [horizontal[1], vertical[2]],
                    bottom: [horizontal[1], vertical[3]],
                    middle: [horizontal[1], (vertical[2] + vertical[3]) / 2]
                },
                center: {
                    top: [horizontal[2], vertical[4]],
                    bottom: [horizontal[2], vertical[5]],
                    middle: [horizontal[2], (vertical[4] + vertical[5]) / 2]
                }
            }[align][vAlign];

            alignPath = [null, xy[0], xy[1], null, xy[0], xy[1], xy[0], xy[1]]; // Imitate original path
        }

        proceed.call(this, optionsLabel, alignPath, isBand, zIndex);
    });/***
        EXTENSION FOR 3D COLUMNS
    ***/
    Highcharts.wrap(Highcharts.seriesTypes.column.prototype, 'translate', function (proceed) {
        proceed.apply(this, [].slice.call(arguments, 1));

        // Do not do this if the chart is not 3D
        if (!this.chart.is3d()) {
            return;
        }

        var series = this,
            chart = series.chart,
            seriesOptions = series.options,
            depth = seriesOptions.depth || 25;

        var stack = seriesOptions.stacking ? (seriesOptions.stack || 0) : series.index;
        var z = stack * (depth + (seriesOptions.groupZPadding || 1));

        if (seriesOptions.grouping !== false) {
            z = 0;
        }

        z += (seriesOptions.groupZPadding || 1);

        Highcharts.each(series.data, function (point) {
            if (point.y !== null) {
                var shapeArgs = point.shapeArgs,
                    tooltipPos = point.tooltipPos;

                point.shapeType = 'cuboid';
                shapeArgs.z = z;
                shapeArgs.depth = depth;
                shapeArgs.insidePlotArea = true;

                // Translate the tooltip position in 3d space
                tooltipPos = perspective([{ x: tooltipPos[0], y: tooltipPos[1], z: z }], chart, true)[0];
                point.tooltipPos = [tooltipPos.x, tooltipPos.y];
            }
        });
        // store for later use #4067
        series.z = z;
    });

    Highcharts.wrap(Highcharts.seriesTypes.column.prototype, 'animate', function (proceed) {
        if (!this.chart.is3d()) {
            proceed.apply(this, [].slice.call(arguments, 1));
        } else {
            var args = arguments,
                init = args[1],
                yAxis = this.yAxis,
                series = this,
                reversed = this.yAxis.reversed;

            if (Highcharts.svg) { // VML is too slow anyway
                if (init) {
                    Highcharts.each(series.data, function (point) {
                        if (point.y !== null) {
                            point.height = point.shapeArgs.height;
                            point.shapey = point.shapeArgs.y;    //#2968
                            point.shapeArgs.height = 1;
                            if (!reversed) {
                                if (point.stackY) {
                                    point.shapeArgs.y = point.plotY + yAxis.translate(point.stackY);
                                } else {
                                    point.shapeArgs.y = point.plotY + (point.negative ? -point.height : point.height);
                                }
                            }
                        }
                    });

                } else { // run the animation
                    Highcharts.each(series.data, function (point) {
                        if (point.y !== null) {
                            point.shapeArgs.height = point.height;
                            point.shapeArgs.y = point.shapey;    //#2968
                            // null value do not have a graphic
                            if (point.graphic) {
                                point.graphic.animate(point.shapeArgs, series.options.animation);
                            }
                        }
                    });

                    // redraw datalabels to the correct position
                    this.drawDataLabels();

                    // delete this function to allow it only once
                    series.animate = null;
                }
            }
        }
    });

    Highcharts.wrap(Highcharts.seriesTypes.column.prototype, 'init', function (proceed) {
        proceed.apply(this, [].slice.call(arguments, 1));

        if (this.chart.is3d()) {
            var seriesOptions = this.options,
                grouping = seriesOptions.grouping,
                stacking = seriesOptions.stacking,
                reversedStacks = pick(this.yAxis.options.reversedStacks, true),
                z = 0;
        
            if (!(grouping !== undefined && !grouping)) {
                var stacks = this.chart.retrieveStacks(stacking),
                    stack = seriesOptions.stack || 0,
                    i; // position within the stack
                for (i = 0; i < stacks[stack].series.length; i++) {
                    if (stacks[stack].series[i] === this) {
                        break;
                    }
                }
            
                z = (10 * (stacks.totalStacks - stacks[stack].position)) + (reversedStacks ? i : -i); // #4369

                // In case when axis is reversed, columns are also reversed inside the group (#3737)
                if (!this.xAxis.reversed) {
                    z = (stacks.totalStacks * 10) - z;
                }
            }

            seriesOptions.zIndex = z;
        }
    });
    function draw3DPoints(proceed) {
        // Do not do this if the chart is not 3D
        if (this.chart.is3d()) {
            var options = this.options,
                states = this.options.states,
                pointAttr;

            this.borderWidth = options.borderWidth = pick(options.edgeWidth, 1); //#4055

            Highcharts.each(this.data, function (point) {
                if (point.y !== null) {
                    pointAttr = point.pointAttr;

                    // Set the border color to the fill color to provide a smooth edge
                    this.borderColor = Highcharts.pick(options.edgeColor, pointAttr[''].fill);

                    pointAttr[''].stroke = this.borderColor;
                    pointAttr.hover.stroke = Highcharts.pick(states.hover.edgeColor, this.borderColor);
                    pointAttr.select.stroke = Highcharts.pick(states.select.edgeColor, this.borderColor);
                }
            });
        }

        proceed.apply(this, [].slice.call(arguments, 1));
    }

    Highcharts.wrap(Highcharts.Series.prototype, 'alignDataLabel', function (proceed) {

        // Only do this for 3D columns and columnranges
        if (this.chart.is3d() && (this.type === 'column' || this.type === 'columnrange')) {
            var series = this,
                chart = series.chart;

            var args = arguments,
                alignTo = args[4];

            var pos = ({ x: alignTo.x, y: alignTo.y, z: series.z });
            pos = perspective([pos], chart, true)[0];
            alignTo.x = pos.x;
            alignTo.y = pos.y;
        }

        proceed.apply(this, [].slice.call(arguments, 1));
    });

    if (Highcharts.seriesTypes.columnrange) {
        Highcharts.wrap(Highcharts.seriesTypes.columnrange.prototype, 'drawPoints', draw3DPoints);
    }

    Highcharts.wrap(Highcharts.seriesTypes.column.prototype, 'drawPoints', draw3DPoints);

    /***
        EXTENSION FOR 3D CYLINDRICAL COLUMNS
        Not supported
    ***/
    /*
    var defaultOptions = Highcharts.getOptions();
    defaultOptions.plotOptions.cylinder = Highcharts.merge(defaultOptions.plotOptions.column);
    var CylinderSeries = Highcharts.extendClass(Highcharts.seriesTypes.column, {
        type: 'cylinder'
    });
    Highcharts.seriesTypes.cylinder = CylinderSeries;

    Highcharts.wrap(Highcharts.seriesTypes.cylinder.prototype, 'translate', function (proceed) {
        proceed.apply(this, [].slice.call(arguments, 1));

        // Do not do this if the chart is not 3D
        if (!this.chart.is3d()) {
            return;
        }

        var series = this,
            chart = series.chart,
            options = chart.options,
            cylOptions = options.plotOptions.cylinder,
            options3d = options.chart.options3d,
            depth = cylOptions.depth || 0,
            alpha = options3d.alpha;

        var z = cylOptions.stacking ? (this.options.stack || 0) * depth : series._i * depth;
        z += depth / 2;

        if (cylOptions.grouping !== false) { z = 0; }

        Highcharts.each(series.data, function (point) {
            var shapeArgs = point.shapeArgs;
            point.shapeType = 'arc3d';
            shapeArgs.x += depth / 2;
            shapeArgs.z = z;
            shapeArgs.start = 0;
            shapeArgs.end = 2 * PI;
            shapeArgs.r = depth * 0.95;
            shapeArgs.innerR = 0;
            shapeArgs.depth = shapeArgs.height * (1 / sin((90 - alpha) * deg2rad)) - z;
            shapeArgs.alpha = 90 - alpha;
            shapeArgs.beta = 0;
        });
    });
    */
    /***
        EXTENSION FOR 3D PIES
    ***/

    Highcharts.wrap(Highcharts.seriesTypes.pie.prototype, 'translate', function (proceed) {
        proceed.apply(this, [].slice.call(arguments, 1));

        // Do not do this if the chart is not 3D
        if (!this.chart.is3d()) {
            return;
        }

        var series = this,
            chart = series.chart,
            options = chart.options,
            seriesOptions = series.options,
            depth = seriesOptions.depth || 0,
            options3d = options.chart.options3d,
            alpha = options3d.alpha,
            beta = options3d.beta,
            z = seriesOptions.stacking ? (seriesOptions.stack || 0) * depth : series._i * depth;

        z += depth / 2;

        if (seriesOptions.grouping !== false) {
            z = 0;
        }

        each(series.data, function (point) {

            var shapeArgs = point.shapeArgs,
                angle;

            point.shapeType = 'arc3d';

            shapeArgs.z = z;
            shapeArgs.depth = depth * 0.75;
            shapeArgs.alpha = alpha;
            shapeArgs.beta = beta;
            shapeArgs.center = series.center;

            angle = (shapeArgs.end + shapeArgs.start) / 2;

            point.slicedTranslation = {
                translateX: round(cos(angle) * seriesOptions.slicedOffset * cos(alpha * deg2rad)),
                translateY: round(sin(angle) * seriesOptions.slicedOffset * cos(alpha * deg2rad))
            };
        });
    });

    Highcharts.wrap(Highcharts.seriesTypes.pie.prototype.pointClass.prototype, 'haloPath', function (proceed) {
        var args = arguments;
        return this.series.chart.is3d() ? [] : proceed.call(this, args[1]);
    });

    Highcharts.wrap(Highcharts.seriesTypes.pie.prototype, 'drawPoints', function (proceed) {

        var options = this.options,
            states = options.states;

        // Do not do this if the chart is not 3D
        if (this.chart.is3d()) {
            // Set the border color to the fill color to provide a smooth edge
            this.borderWidth = options.borderWidth = options.edgeWidth || 1;
            this.borderColor = options.edgeColor = Highcharts.pick(options.edgeColor, options.borderColor, undefined);

            states.hover.borderColor = Highcharts.pick(states.hover.edgeColor, this.borderColor);
            states.hover.borderWidth = Highcharts.pick(states.hover.edgeWidth, this.borderWidth);
            states.select.borderColor = Highcharts.pick(states.select.edgeColor, this.borderColor);
            states.select.borderWidth = Highcharts.pick(states.select.edgeWidth, this.borderWidth);

            each(this.data, function (point) {
                var pointAttr = point.pointAttr;
                pointAttr[''].stroke = point.series.borderColor || point.color;
                pointAttr['']['stroke-width'] = point.series.borderWidth;
                pointAttr.hover.stroke = states.hover.borderColor;
                pointAttr.hover['stroke-width'] = states.hover.borderWidth;
                pointAttr.select.stroke = states.select.borderColor;
                pointAttr.select['stroke-width'] = states.select.borderWidth;
            });
        }

        proceed.apply(this, [].slice.call(arguments, 1));

        if (this.chart.is3d()) {
            each(this.points, function (point) {
                var graphic = point.graphic;

                // #4584 Check if has graphic - null points don't have it
                if (graphic) {
                    // Hide null or 0 points (#3006, 3650)
                    graphic[point.y && point.visible ? 'show' : 'hide']();
                }
            });    
        }
    });

    Highcharts.wrap(Highcharts.seriesTypes.pie.prototype, 'drawDataLabels', function (proceed) {
        if (this.chart.is3d()) {
            var series = this,
                chart = series.chart,
                options3d = chart.options.chart.options3d;
            each(series.data, function (point) {
                var shapeArgs = point.shapeArgs,
                    r = shapeArgs.r,
                    a1 = (shapeArgs.alpha || options3d.alpha) * deg2rad, //#3240 issue with datalabels for 0 and null values
                    b1 = (shapeArgs.beta || options3d.beta) * deg2rad,
                    a2 = (shapeArgs.start + shapeArgs.end) / 2,
                    labelPos = point.labelPos,
                    labelIndexes = [0, 2, 4], // [x1, y1, x2, y2, x3, y3]
                    yOffset = (-r * (1 - cos(a1)) * sin(a2)), // + (sin(a2) > 0 ? sin(a1) * d : 0)
                    xOffset = r * (cos(b1) - 1) * cos(a2);

                // Apply perspective on label positions
                each(labelIndexes, function (index) {
                    labelPos[index] += xOffset;
                    labelPos[index + 1] += yOffset;
                });
            });
        }

        proceed.apply(this, [].slice.call(arguments, 1));
    });

    Highcharts.wrap(Highcharts.seriesTypes.pie.prototype, 'addPoint', function (proceed) {
        proceed.apply(this, [].slice.call(arguments, 1));
        if (this.chart.is3d()) {
            // destroy (and rebuild) everything!!!
            this.update(this.userOptions, true); // #3845 pass the old options
        }
    });

    Highcharts.wrap(Highcharts.seriesTypes.pie.prototype, 'animate', function (proceed) {
        if (!this.chart.is3d()) {
            proceed.apply(this, [].slice.call(arguments, 1));
        } else {
            var args = arguments,
                init = args[1],
                animation = this.options.animation,
                attribs,
                center = this.center,
                group = this.group,
                markerGroup = this.markerGroup;

            if (Highcharts.svg) { // VML is too slow anyway

                if (animation === true) {
                    animation = {};
                }
                // Initialize the animation
                if (init) {

                    // Scale down the group and place it in the center
                    group.oldtranslateX = group.translateX;
                    group.oldtranslateY = group.translateY;
                    attribs = {
                        translateX: center[0],
                        translateY: center[1],
                        scaleX: 0.001, // #1499
                        scaleY: 0.001
                    };

                    group.attr(attribs);
                    if (markerGroup) {
                        markerGroup.attrSetters = group.attrSetters;
                        markerGroup.attr(attribs);
                    }

                // Run the animation
                } else {
                    attribs = {
                        translateX: group.oldtranslateX,
                        translateY: group.oldtranslateY,
                        scaleX: 1,
                        scaleY: 1
                    };
                    group.animate(attribs, animation);

                    if (markerGroup) {
                        markerGroup.animate(attribs, animation);
                    }

                    // Delete this function to allow it only once
                    this.animate = null;
                }

            }
        }
    });
    /***
        EXTENSION FOR 3D SCATTER CHART
    ***/

    Highcharts.wrap(Highcharts.seriesTypes.scatter.prototype, 'translate', function (proceed) {
    //function translate3d(proceed) {
        proceed.apply(this, [].slice.call(arguments, 1));

        if (!this.chart.is3d()) {
            return;
        }

        var series = this,
            chart = series.chart,
            zAxis = Highcharts.pick(series.zAxis, chart.options.zAxis[0]),
            rawPoints = [],
            rawPoint,
            projectedPoints,
            projectedPoint,
            zValue,
            i;

        for (i = 0; i < series.data.length; i++) {
            rawPoint = series.data[i];
            zValue = zAxis.isLog && zAxis.val2lin ? zAxis.val2lin(rawPoint.z) : rawPoint.z; // #4562
            rawPoint.plotZ = zAxis.translate(zValue);

            rawPoint.isInside = rawPoint.isInside ? (zValue >= zAxis.min && zValue <= zAxis.max) : false;

            rawPoints.push({
                x: rawPoint.plotX,
                y: rawPoint.plotY,
                z: rawPoint.plotZ
            });
        }

        projectedPoints = perspective(rawPoints, chart, true);

        for (i = 0; i < series.data.length; i++) {
            rawPoint = series.data[i];
            projectedPoint = projectedPoints[i];

            rawPoint.plotXold = rawPoint.plotX;
            rawPoint.plotYold = rawPoint.plotY;
            rawPoint.plotZold = rawPoint.plotZ;

            rawPoint.plotX = projectedPoint.x;
            rawPoint.plotY = projectedPoint.y;
            rawPoint.plotZ = projectedPoint.z;


        }

    });

    Highcharts.wrap(Highcharts.seriesTypes.scatter.prototype, 'init', function (proceed, chart, options) {
        if (chart.is3d()) {
            // add a third coordinate
            this.axisTypes = ['xAxis', 'yAxis', 'zAxis'];
            this.pointArrayMap = ['x', 'y', 'z'];
            this.parallelArrays = ['x', 'y', 'z'];

            // Require direct touch rather than using the k-d-tree, because the k-d-tree currently doesn't
            // take the xyz coordinate system into account (#4552)
            this.directTouch = true;
        }

        var result = proceed.apply(this, [chart, options]);

        if (this.chart.is3d()) {
            // Set a new default tooltip formatter
            var default3dScatterTooltip = 'x: <b>{point.x}</b><br/>y: <b>{point.y}</b><br/>z: <b>{point.z}</b><br/>';
            if (this.userOptions.tooltip) {
                this.tooltipOptions.pointFormat = this.userOptions.tooltip.pointFormat || default3dScatterTooltip;
            } else {
                this.tooltipOptions.pointFormat = default3dScatterTooltip;
            }
        }
        return result;
    });

    Highcharts.wrap(Highcharts.Point.prototype, 'applyOptions', function (proceed) {
        var point = proceed.apply(this, [].slice.call(arguments, 1));

        if (this.series.chart.is3d() && point.z === UNDEFINED) {
            point.z = 0;
        }
        return point;
    });
    /**
     *    Extension to the VML Renderer
     */
    if (Highcharts.VMLRenderer) {

        Highcharts.setOptions({ animate: false });

        Highcharts.VMLRenderer.prototype.cuboid = Highcharts.SVGRenderer.prototype.cuboid;
        Highcharts.VMLRenderer.prototype.cuboidPath = Highcharts.SVGRenderer.prototype.cuboidPath;

        Highcharts.VMLRenderer.prototype.toLinePath = Highcharts.SVGRenderer.prototype.toLinePath;

        Highcharts.VMLRenderer.prototype.createElement3D = Highcharts.SVGRenderer.prototype.createElement3D;

        Highcharts.VMLRenderer.prototype.arc3d = function (shapeArgs) {
            var result = Highcharts.SVGRenderer.prototype.arc3d.call(this, shapeArgs);
            result.css({ zIndex: result.zIndex });
            return result;
        };

        Highcharts.VMLRenderer.prototype.arc3dPath = Highcharts.SVGRenderer.prototype.arc3dPath;

        Highcharts.wrap(Highcharts.Axis.prototype, 'render', function (proceed) {
            proceed.apply(this, [].slice.call(arguments, 1));
            // VML doesn't support a negative z-index
            if (this.sideFrame) {
                this.sideFrame.css({ zIndex: 0 });
                this.sideFrame.front.attr({ fill: this.sideFrame.color });
            }
            if (this.bottomFrame) {
                this.bottomFrame.css({ zIndex: 1 });
                this.bottomFrame.front.attr({ fill: this.bottomFrame.color });
            }
            if (this.backFrame) {
                this.backFrame.css({ zIndex: 0 });
                this.backFrame.front.attr({ fill: this.backFrame.color });
            }
        });

    }

}));<|MERGE_RESOLUTION|>--- conflicted
+++ resolved
@@ -2,11 +2,7 @@
 // @compilation_level SIMPLE_OPTIMIZATIONS
 
 /**
-<<<<<<< HEAD
- * @license Highcharts JS v4.2.5-modified (bugfix)
-=======
- * @license Highcharts JS v4.2.6-modified (2016-08-11)
->>>>>>> 5d1f6a69
+ * @license Highcharts JS v4.2.6-modified (bugfix)
  *
  * 3D features for Highcharts JS
  *
@@ -64,19 +60,11 @@
             x: angles.cosB * x - angles.sinB * z,
             y: -angles.sinA * angles.sinB * x + angles.cosA * y - angles.cosB * angles.sinA * z,
             z: angles.cosA * angles.sinB * x + angles.sinA * y + angles.cosA * angles.cosB * z
-<<<<<<< HEAD
-        }
-    }
-
-    function perspective3D(coordinate, origin, distance) {
-        var projection = ((distance > 0) && (distance < Number.POSITIVE_INFINITY)) ? distance / (coordinate.z + origin.z + distance): 1;
-=======
         };
     }
 
     function perspective3D(coordinate, origin, distance) {
         var projection = ((distance > 0) && (distance < Number.POSITIVE_INFINITY)) ? distance / (coordinate.z + origin.z + distance) : 1;
->>>>>>> 5d1f6a69
         return {
             x: coordinate.x * projection,
             y: coordinate.y * projection
@@ -94,11 +82,7 @@
      */
     var perspective = Highcharts.perspective = function (points, chart, insidePlotArea) {
         var options3d = chart.options.chart.options3d,
-<<<<<<< HEAD
-            inverted = insidePlotArea ? chart.inverted: false,
-=======
             inverted = insidePlotArea ? chart.inverted : false,
->>>>>>> 5d1f6a69
             origin = {
                 x: chart.plotWidth / 2,
                 y: chart.plotHeight / 2,
@@ -106,13 +90,8 @@
                 vd: pick(options3d.depth, 1) * pick(options3d.viewDistance, 0)
             },
             scale = chart.scale3d || 1,
-<<<<<<< HEAD
-            beta = deg2rad * options3d.beta * (inverted ? -1: 1),
-            alpha = deg2rad * options3d.alpha * (inverted ? -1: 1),
-=======
             beta = deg2rad * options3d.beta * (inverted ? -1 : 1),
             alpha = deg2rad * options3d.alpha * (inverted ? -1 : 1),
->>>>>>> 5d1f6a69
             angles = {
                 cosA: cos(alpha),
                 cosB: cos(-beta),
@@ -132,11 +111,7 @@
                     (inverted ? point.x : point.y) - origin.y,
                     (point.z || 0) - origin.z,
                     angles
-<<<<<<< HEAD
-                );
-=======
                 ),
->>>>>>> 5d1f6a69
                 coordinate = perspective3D(rotated, origin, origin.vd); // Apply perspective
 
             // Apply translation
@@ -150,11 +125,7 @@
                 z: coordinate.z 
             };
         });
-<<<<<<< HEAD
-    }/***
-=======
     };/***
->>>>>>> 5d1f6a69
         EXTENSION TO THE SVG-RENDERER TO ENABLE 3D SHAPES
         ***/
     ////// HELPER METHODS //////
