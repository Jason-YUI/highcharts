--- conflicted
+++ resolved
@@ -2,11 +2,7 @@
 // @compilation_level SIMPLE_OPTIMIZATIONS
 
 /**
-<<<<<<< HEAD
  * @license Highcharts JS v4.2.5-modified (bugfix)
-=======
- * @license Highcharts JS v4.2.5-modified (2016-06-17)
->>>>>>> 445f2b74
  *
  * 3D features for Highcharts JS
  *
