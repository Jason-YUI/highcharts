// ==ClosureCompiler==
// @compilation_level SIMPLE_OPTIMIZATIONS

/**
 * @license Highstock JS v1.1.4 (2012-02-15)
 *
 * (c) 2009-2011 Torstein Hønsi
 *
 * License: www.highcharts.com/license
 */

// JSLint options:
/*global Highcharts, document, window, navigator, setInterval, clearInterval, clearTimeout, setTimeout, location, jQuery, $, console */

(function () {
// encapsulated variables
var UNDEFINED,
	doc = document,
	win = window,
	math = Math,
	mathRound = math.round,
	mathFloor = math.floor,
	mathCeil = math.ceil,
	mathMax = math.max,
	mathMin = math.min,
	mathAbs = math.abs,
	mathCos = math.cos,
	mathSin = math.sin,
	mathPI = math.PI,
	deg2rad = mathPI * 2 / 360,


	// some variables
	userAgent = navigator.userAgent,
	isIE = /msie/i.test(userAgent) && !win.opera,
	docMode8 = doc.documentMode === 8,
	isWebKit = /AppleWebKit/.test(userAgent),
	isFirefox = /Firefox/.test(userAgent),
	SVG_NS = 'http://www.w3.org/2000/svg',
	hasSVG = !!doc.createElementNS && !!doc.createElementNS(SVG_NS, 'svg').createSVGRect,
	hasBidiBug = isFirefox && parseInt(userAgent.split('Firefox/')[1], 10) < 4, // issue #38
	useCanVG = !hasSVG && !isIE && !!doc.createElement('canvas').getContext,
	Renderer,
	hasTouch = doc.documentElement.ontouchstart !== UNDEFINED,
	symbolSizes = {},
	idCounter = 0,
	garbageBin,
	defaultOptions,
	dateFormat, // function
	globalAnimation,
	pathAnim,
	timeUnits,
	noop = function () {},

	// some constants for frequently used strings
	DIV = 'div',
	ABSOLUTE = 'absolute',
	RELATIVE = 'relative',
	HIDDEN = 'hidden',
	PREFIX = 'highcharts-',
	VISIBLE = 'visible',
	PX = 'px',
	NONE = 'none',
	M = 'M',
	L = 'L',
	/*
	 * Empirical lowest possible opacities for TRACKER_FILL
	 * IE6: 0.002
	 * IE7: 0.002
	 * IE8: 0.002
	 * IE9: 0.00000000001 (unlimited)
	 * FF: 0.00000000001 (unlimited)
	 * Chrome: 0.000001
	 * Safari: 0.000001
	 * Opera: 0.00000000001 (unlimited)
	 */
	TRACKER_FILL = 'rgba(192,192,192,' + (hasSVG ? 0.000001 : 0.002) + ')', // invisible but clickable
	//TRACKER_FILL = 'rgba(192,192,192,0.5)',
	NORMAL_STATE = '',
	HOVER_STATE = 'hover',
	SELECT_STATE = 'select',
	MILLISECOND = 'millisecond',
	SECOND = 'second',
	MINUTE = 'minute',
	HOUR = 'hour',
	DAY = 'day',
	WEEK = 'week',
	MONTH = 'month',
	YEAR = 'year',

	// constants for attributes
	FILL = 'fill',
	LINEAR_GRADIENT = 'linearGradient',
	STOPS = 'stops',
	STROKE = 'stroke',
	STROKE_WIDTH = 'stroke-width',

	// time methods, changed based on whether or not UTC is used
	makeTime,
	getMinutes,
	getHours,
	getDay,
	getDate,
	getMonth,
	getFullYear,
	setMinutes,
	setHours,
	setDate,
	setMonth,
	setFullYear,

	// check for a custom HighchartsAdapter defined prior to this file
	globalAdapter = win.HighchartsAdapter,
	adapter = globalAdapter || {},

	// Utility functions. If the HighchartsAdapter is not defined, adapter is an empty object
	// and all the utility functions will be null. In that case they are populated by the
	// default adapters below.
	getScript = adapter.getScript,
	each = adapter.each,
	grep = adapter.grep,
	offset = adapter.offset,
	map = adapter.map,
	merge = adapter.merge,
	addEvent = adapter.addEvent,
	removeEvent = adapter.removeEvent,
	fireEvent = adapter.fireEvent,
	animate = adapter.animate,
	stop = adapter.stop,

	// lookup over the types and the associated classes
	seriesTypes = {};

// The Highcharts namespace
win.Highcharts = {};

/**
 * Extend an object with the members of another
 * @param {Object} a The object to be extended
 * @param {Object} b The object to add to the first one
 */
function extend(a, b) {
	var n;
	if (!a) {
		a = {};
	}
	for (n in b) {
		a[n] = b[n];
	}
	return a;
}

/**
 * Take an array and turn into a hash with even number arguments as keys and odd numbers as
 * values. Allows creating constants for commonly used style properties, attributes etc.
 * Avoid it in performance critical situations like looping
 */
function hash() {
	var i = 0,
		args = arguments,
		length = args.length,
		obj = {};
	for (; i < length; i++) {
		obj[args[i++]] = args[i];
	}
	return obj;
}

/**
 * Shortcut for parseInt
 * @param {Object} s
 * @param {Number} mag Magnitude
 */
function pInt(s, mag) {
	return parseInt(s, mag || 10);
}

/**
 * Check for string
 * @param {Object} s
 */
function isString(s) {
	return typeof s === 'string';
}

/**
 * Check for object
 * @param {Object} obj
 */
function isObject(obj) {
	return typeof obj === 'object';
}

/**
 * Check for array
 * @param {Object} obj
 */
function isArray(obj) {
	return Object.prototype.toString.call(obj) === '[object Array]';
}

/**
 * Check for number
 * @param {Object} n
 */
function isNumber(n) {
	return typeof n === 'number';
}

function log2lin(num) {
	return math.log(num) / math.LN10;
}
function lin2log(num) {
	return math.pow(10, num);
}

/**
 * Remove last occurence of an item from an array
 * @param {Array} arr
 * @param {Mixed} item
 */
function erase(arr, item) {
	var i = arr.length;
	while (i--) {
		if (arr[i] === item) {
			arr.splice(i, 1);
			break;
		}
	}
	//return arr;
}

/**
 * Returns true if the object is not null or undefined. Like MooTools' $.defined.
 * @param {Object} obj
 */
function defined(obj) {
	return obj !== UNDEFINED && obj !== null;
}

/**
 * Set or get an attribute or an object of attributes. Can't use jQuery attr because
 * it attempts to set expando properties on the SVG element, which is not allowed.
 *
 * @param {Object} elem The DOM element to receive the attribute(s)
 * @param {String|Object} prop The property or an abject of key-value pairs
 * @param {String} value The value if a single property is set
 */
function attr(elem, prop, value) {
	var key,
		setAttribute = 'setAttribute',
		ret;

	// if the prop is a string
	if (isString(prop)) {
		// set the value
		if (defined(value)) {

			elem[setAttribute](prop, value);

		// get the value
		} else if (elem && elem.getAttribute) { // elem not defined when printing pie demo...
			ret = elem.getAttribute(prop);
		}

	// else if prop is defined, it is a hash of key/value pairs
	} else if (defined(prop) && isObject(prop)) {
		for (key in prop) {
			elem[setAttribute](key, prop[key]);
		}
	}
	return ret;
}
/**
 * Check if an element is an array, and if not, make it into an array. Like
 * MooTools' $.splat.
 */
function splat(obj) {
	return isArray(obj) ? obj : [obj];
}


/**
 * Return the first value that is defined. Like MooTools' $.pick.
 */
function pick() {
	var args = arguments,
		i,
		arg,
		length = args.length;
	for (i = 0; i < length; i++) {
		arg = args[i];
		if (typeof arg !== 'undefined' && arg !== null) {
			return arg;
		}
	}
}

/**
 * Set CSS on a given element
 * @param {Object} el
 * @param {Object} styles Style object with camel case property names
 */
function css(el, styles) {
	if (isIE) {
		if (styles && styles.opacity !== UNDEFINED) {
			styles.filter = 'alpha(opacity=' + (styles.opacity * 100) + ')';
		}
	}
	extend(el.style, styles);
}

/**
 * Utility function to create element with attributes and styles
 * @param {Object} tag
 * @param {Object} attribs
 * @param {Object} styles
 * @param {Object} parent
 * @param {Object} nopad
 */
function createElement(tag, attribs, styles, parent, nopad) {
	var el = doc.createElement(tag);
	if (attribs) {
		extend(el, attribs);
	}
	if (nopad) {
		css(el, {padding: 0, border: NONE, margin: 0});
	}
	if (styles) {
		css(el, styles);
	}
	if (parent) {
		parent.appendChild(el);
	}
	return el;
}

/**
 * Extend a prototyped class by new members
 * @param {Object} parent
 * @param {Object} members
 */
function extendClass(parent, members) {
	var object = function () {};
	object.prototype = new parent();
	extend(object.prototype, members);
	return object;
}

/**
 * Format a number and return a string based on input settings
 * @param {Number} number The input number to format
 * @param {Number} decimals The amount of decimals
 * @param {String} decPoint The decimal point, defaults to the one given in the lang options
 * @param {String} thousandsSep The thousands separator, defaults to the one given in the lang options
 */
function numberFormat(number, decimals, decPoint, thousandsSep) {
	var lang = defaultOptions.lang,
		// http://kevin.vanzonneveld.net/techblog/article/javascript_equivalent_for_phps_number_format/
		n = number,
		c = isNaN(decimals = mathAbs(decimals)) ? 2 : decimals,
		d = decPoint === undefined ? lang.decimalPoint : decPoint,
		t = thousandsSep === undefined ? lang.thousandsSep : thousandsSep,
		s = n < 0 ? "-" : "",
		i = String(pInt(n = mathAbs(+n || 0).toFixed(c))),
		j = i.length > 3 ? i.length % 3 : 0;

	return s + (j ? i.substr(0, j) + t : "") + i.substr(j).replace(/(\d{3})(?=\d)/g, "$1" + t) +
		(c ? d + mathAbs(n - i).toFixed(c).slice(2) : "");
}

/**
 * Based on http://www.php.net/manual/en/function.strftime.php
 * @param {String} format
 * @param {Number} timestamp
 * @param {Boolean} capitalize
 */
dateFormat = function (format, timestamp, capitalize) {
	function pad(number, length) {
		// two digits
		number = number.toString().replace(/^([0-9])$/, '0$1');
		// three digits
		if (length === 3) {
			number = number.toString().replace(/^([0-9]{2})$/, '0$1');
		}
		return number;
	}

	if (!defined(timestamp) || isNaN(timestamp)) {
		return 'Invalid date';
	}
	format = pick(format, '%Y-%m-%d %H:%M:%S');

	var date = new Date(timestamp),
		key, // used in for constuct below
		// get the basic time values
		hours = date[getHours](),
		day = date[getDay](),
		dayOfMonth = date[getDate](),
		month = date[getMonth](),
		fullYear = date[getFullYear](),
		lang = defaultOptions.lang,
		langWeekdays = lang.weekdays,
		/* // uncomment this and the 'W' format key below to enable week numbers
		weekNumber = function () {
			var clone = new Date(date.valueOf()),
				day = clone[getDay]() == 0 ? 7 : clone[getDay](),
				dayNumber;
			clone.setDate(clone[getDate]() + 4 - day);
			dayNumber = mathFloor((clone.getTime() - new Date(clone[getFullYear](), 0, 1, -6)) / 86400000);
			return 1 + mathFloor(dayNumber / 7);
		},
		*/

		// list all format keys
		replacements = {

			// Day
			'a': langWeekdays[day].substr(0, 3), // Short weekday, like 'Mon'
			'A': langWeekdays[day], // Long weekday, like 'Monday'
			'd': pad(dayOfMonth), // Two digit day of the month, 01 to 31
			'e': dayOfMonth, // Day of the month, 1 through 31

			// Week (none implemented)
			//'W': weekNumber(),

			// Month
			'b': lang.shortMonths[month], // Short month, like 'Jan'
			'B': lang.months[month], // Long month, like 'January'
			'm': pad(month + 1), // Two digit month number, 01 through 12

			// Year
			'y': fullYear.toString().substr(2, 2), // Two digits year, like 09 for 2009
			'Y': fullYear, // Four digits year, like 2009

			// Time
			'H': pad(hours), // Two digits hours in 24h format, 00 through 23
			'I': pad((hours % 12) || 12), // Two digits hours in 12h format, 00 through 11
			'l': (hours % 12) || 12, // Hours in 12h format, 1 through 12
			'M': pad(date[getMinutes]()), // Two digits minutes, 00 through 59
			'p': hours < 12 ? 'AM' : 'PM', // Upper case AM or PM
			'P': hours < 12 ? 'am' : 'pm', // Lower case AM or PM
			'S': pad(date.getSeconds()), // Two digits seconds, 00 through  59
			'L': pad(timestamp % 1000, 3) // Milliseconds (naming from Ruby)
		};


	// do the replaces
	for (key in replacements) {
		format = format.replace('%' + key, replacements[key]);
	}

	// Optionally capitalize the string and return
	return capitalize ? format.substr(0, 1).toUpperCase() + format.substr(1) : format;
};

/**
 * Take an interval and normalize it to multiples of 1, 2, 2.5 and 5
 * @param {Number} interval
 * @param {Array} multiples
 * @param {Number} magnitude
 * @param {Object} options
 */
function normalizeTickInterval(interval, multiples, magnitude, options) {
	var normalized, i;

	// round to a tenfold of 1, 2, 2.5 or 5
	magnitude = pick(magnitude, 1);
	normalized = interval / magnitude;

	// multiples for a linear scale
	if (!multiples) {
		multiples = [1, 2, 2.5, 5, 10];

		// the allowDecimals option
		if (options && options.allowDecimals === false) {
			if (magnitude === 1) {
				multiples = [1, 2, 5, 10];
			} else if (magnitude <= 0.1) {
				multiples = [1 / magnitude];
			}
		}
	}

	// normalize the interval to the nearest multiple
	for (i = 0; i < multiples.length; i++) {
		interval = multiples[i];
		if (normalized <= (multiples[i] + (multiples[i + 1] || multiples[i])) / 2) {
			break;
		}
	}

	// multiply back to the correct magnitude
	interval *= magnitude;

	return interval;
}

/**
 * Get a normalized tick interval for dates. Returns a configuration object with
 * unit range (interval), count and name. Used to prepare data for getTimeTicks. 
 * Previously this logic was part of getTimeTicks, but as getTimeTicks now runs
 * of segments in stock charts, the normalizing logic was extracted in order to 
 * prevent it for running over again for each segment having the same interval. 
 * #662, #697.
 */
function normalizeTimeTickInterval(tickInterval, unitsOption) {
	var units = unitsOption || [[
				MILLISECOND, // unit name
				[1, 2, 5, 10, 20, 25, 50, 100, 200, 500] // allowed multiples
			], [
				SECOND,
				[1, 2, 5, 10, 15, 30]
			], [
				MINUTE,
				[1, 2, 5, 10, 15, 30]
			], [
				HOUR,
				[1, 2, 3, 4, 6, 8, 12]
			], [
				DAY,
				[1, 2]
			], [
				WEEK,
				[1, 2]
			], [
				MONTH,
				[1, 2, 3, 4, 6]
			], [
				YEAR,
				null
			]],
		unit = units[units.length - 1], // default unit is years
		interval = timeUnits[unit[0]],
		multiples = unit[1],
		count,
		i;
		
	// loop through the units to find the one that best fits the tickInterval
	for (i = 0; i < units.length; i++) {
		unit = units[i];
		interval = timeUnits[unit[0]];
		multiples = unit[1];


		if (units[i + 1]) {
			// lessThan is in the middle between the highest multiple and the next unit.
			var lessThan = (interval * multiples[multiples.length - 1] +
						timeUnits[units[i + 1][0]]) / 2;

			// break and keep the current unit
			if (tickInterval <= lessThan) {
				break;
			}
		}
	}

	// prevent 2.5 years intervals, though 25, 250 etc. are allowed
	if (interval === timeUnits[YEAR] && tickInterval < 5 * interval) {
		multiples = [1, 2, 5];
	}
	
	// prevent 2.5 years intervals, though 25, 250 etc. are allowed
	if (interval === timeUnits[YEAR] && tickInterval < 5 * interval) {
		multiples = [1, 2, 5];
	}

	// get the count
	count = normalizeTickInterval(tickInterval / interval, multiples);
	
	return {
		unitRange: interval,
		count: count,
		unitName: unit[0]
	};
}

/**
 * Set the tick positions to a time unit that makes sense, for example
 * on the first of each month or on every Monday. Return an array
 * with the time positions. Used in datetime axes as well as for grouping
 * data on a datetime axis.
 *
 * @param {Object} normalizedInterval The interval in axis values (ms) and the count
 * @param {Number} min The minimum in axis values
 * @param {Number} max The maximum in axis values
 * @param {Number} startOfWeek
 */
function getTimeTicks(normalizedInterval, min, max, startOfWeek) {
	var tickPositions = [],
		i,
		higherRanks = {},
		useUTC = defaultOptions.global.useUTC,
		minYear, // used in months and years as a basis for Date.UTC()
		minDate = new Date(min),
		interval = normalizedInterval.unitRange,
		count = normalizedInterval.count;

	minDate.setMilliseconds(0);

	if (interval >= timeUnits[SECOND]) { // second
		minDate.setSeconds(interval >= timeUnits[MINUTE] ? 0 :
			count * mathFloor(minDate.getSeconds() / count));
	}

	if (interval >= timeUnits[MINUTE]) { // minute
		minDate[setMinutes](interval >= timeUnits[HOUR] ? 0 :
			count * mathFloor(minDate[getMinutes]() / count));
	}

	if (interval >= timeUnits[HOUR]) { // hour
		minDate[setHours](interval >= timeUnits[DAY] ? 0 :
			count * mathFloor(minDate[getHours]() / count));
	}

	if (interval >= timeUnits[DAY]) { // day
		minDate[setDate](interval >= timeUnits[MONTH] ? 1 :
			count * mathFloor(minDate[getDate]() / count));
	}

	if (interval >= timeUnits[MONTH]) { // month
		minDate[setMonth](interval >= timeUnits[YEAR] ? 0 :
			count * mathFloor(minDate[getMonth]() / count));
		minYear = minDate[getFullYear]();
	}

	if (interval >= timeUnits[YEAR]) { // year
		minYear -= minYear % count;
		minDate[setFullYear](minYear);
	}

	// week is a special case that runs outside the hierarchy
	if (interval === timeUnits[WEEK]) {
		// get start of current week, independent of count
		minDate[setDate](minDate[getDate]() - minDate[getDay]() +
			pick(startOfWeek, 1));
	}


	// get tick positions
	i = 1;
	minYear = minDate[getFullYear]();
	var time = minDate.getTime(),
		minMonth = minDate[getMonth](),
		minDateDate = minDate[getDate]();

	// iterate and add tick positions at appropriate values
	while (time < max) {
		tickPositions.push(time);

		// if the interval is years, use Date.UTC to increase years
		if (interval === timeUnits[YEAR]) {
			time = makeTime(minYear + i * count, 0);

		// if the interval is months, use Date.UTC to increase months
		} else if (interval === timeUnits[MONTH]) {
			time = makeTime(minYear, minMonth + i * count);

		// if we're using global time, the interval is not fixed as it jumps
		// one hour at the DST crossover
		} else if (!useUTC && (interval === timeUnits[DAY] || interval === timeUnits[WEEK])) {
			time = makeTime(minYear, minMonth, minDateDate +
				i * count * (interval === timeUnits[DAY] ? 1 : 7));

		// else, the interval is fixed and we use simple addition
		} else {
			time += interval * count;
			
			// mark new days if the time is dividable by day
			if (interval <= timeUnits[HOUR] && time % timeUnits[DAY] === 0) {
				higherRanks[time] = DAY;
			}
		}

		i++;
	}
	
	// push the last time
	tickPositions.push(time);

	// record information on the chosen unit - for dynamic label formatter
	tickPositions.info = extend(normalizedInterval, {
		higherRanks: higherRanks,
		totalRange: interval * count
	});

	return tickPositions;
}

/**
 * Helper class that contains variuos counters that are local to the chart.
 */
function ChartCounters() {
	this.color = 0;
	this.symbol = 0;
}

ChartCounters.prototype =  {
	/**
	 * Wraps the color counter if it reaches the specified length.
	 */
	wrapColor: function (length) {
		if (this.color >= length) {
			this.color = 0;
		}
	},

	/**
	 * Wraps the symbol counter if it reaches the specified length.
	 */
	wrapSymbol: function (length) {
		if (this.symbol >= length) {
			this.symbol = 0;
		}
	}
};

/**
 * Utility method extracted from Tooltip code that places a tooltip in a chart without spilling over
 * and not covering the point it self.
 */
function placeBox(boxWidth, boxHeight, outerLeft, outerTop, outerWidth, outerHeight, point, distance, preferRight) {
	
	// keep the box within the chart area
	var pointX = point.x,
		pointY = point.y,
		x = pointX + outerLeft + (preferRight ? distance : -boxWidth - distance),
		y = pointY - boxHeight + outerTop + 15, // 15 means the point is 15 pixels up from the bottom of the tooltip
		alignedRight;

	// it is too far to the left, adjust it
	if (x < 7) {
		x = outerLeft + pointX + distance;
	}

	// Test to see if the tooltip is too far to the right,
	// if it is, move it back to be inside and then up to not cover the point.
	if ((x + boxWidth) > (outerLeft + outerWidth)) {
		x -= (x + boxWidth) - (outerLeft + outerWidth);
		y = pointY - boxHeight + outerTop - distance;
		alignedRight = true;
	}

	// if it is now above the plot area, align it to the top of the plot area
	if (y < outerTop + 5) {
		y = outerTop + 5;

		// If the tooltip is still covering the point, move it below instead
		if (alignedRight && pointY >= y && pointY <= (y + boxHeight)) {
			y = pointY + outerTop + distance; // below
		}
	} else if (y + boxHeight > outerTop + outerHeight) {
		y = outerTop + outerHeight - boxHeight - distance; // below
	}

	return {x: x, y: y};
}

/**
 * Utility method that sorts an object array and keeping the order of equal items.
 * ECMA script standard does not specify the behaviour when items are equal.
 */
function stableSort(arr, sortFunction) {
	var length = arr.length,
		sortValue,
		i;

	// Add index to each item
	for (i = 0; i < length; i++) {
		arr[i].ss_i = i; // stable sort index
	}

	arr.sort(function (a, b) {
		sortValue = sortFunction(a, b);
		return sortValue === 0 ? a.ss_i - b.ss_i : sortValue;
	});

	// Remove index from items
	for (i = 0; i < length; i++) {
		delete arr[i].ss_i; // stable sort index
	}
}

/**
 * Non-recursive method to find the lowest member of an array. Math.min raises a maximum
 * call stack size exceeded error in Chrome when trying to apply more than 150.000 points. This
 * method is slightly slower, but safe.
 */
function arrayMin(data) {
	var i = data.length,
		min = data[0];

	while (i--) {
		if (data[i] < min) {
			min = data[i];
		}
	}
	return min;
}

/**
 * Non-recursive method to find the lowest member of an array. Math.min raises a maximum
 * call stack size exceeded error in Chrome when trying to apply more than 150.000 points. This
 * method is slightly slower, but safe.
 */
function arrayMax(data) {
	var i = data.length,
		max = data[0];

	while (i--) {
		if (data[i] > max) {
			max = data[i];
		}
	}
	return max;
}

/**
 * Utility method that destroys any SVGElement or VMLElement that are properties on the given object.
 * It loops all properties and invokes destroy if there is a destroy method. The property is
 * then delete'ed.
 * @param {Object} The object to destroy properties on
 * @param {Object} Exception, do not destroy this property, only delete it.
 */
function destroyObjectProperties(obj, except) {
	var n;
	for (n in obj) {
		// If the object is non-null and destroy is defined
		if (obj[n] && obj[n] !== except && obj[n].destroy) {
			// Invoke the destroy
			obj[n].destroy();
		}

		// Delete the property from the object.
		delete obj[n];
	}
}


/**
 * Discard an element by moving it to the bin and delete
 * @param {Object} The HTML node to discard
 */
function discardElement(element) {
	// create a garbage bin element, not part of the DOM
	if (!garbageBin) {
		garbageBin = createElement(DIV);
	}

	// move the node and empty bin
	if (element) {
		garbageBin.appendChild(element);
	}
	garbageBin.innerHTML = '';
}

/**
 * Provide error messages for debugging, with links to online explanation 
 */
function error(code, stop) {
	var msg = 'Highcharts error #' + code + ': www.highcharts.com/errors/' + code;
	if (stop) {
		throw msg;
	} else if (win.console) {
		console.log(msg);
	}
}

/**
 * Fix JS round off float errors
 * @param {Number} num
 */
function correctFloat(num) {
	return parseFloat(
		num.toPrecision(14)
	);
}

/**
 * The time unit lookup
 */
/*jslint white: true*/
timeUnits = hash(
	MILLISECOND, 1,
	SECOND, 1000,
	MINUTE, 60000,
	HOUR, 3600000,
	DAY, 24 * 3600000,
	WEEK, 7 * 24 * 3600000,
	MONTH, 30 * 24 * 3600000,
	YEAR, 31556952000
);
/*jslint white: false*/
/**
 * Path interpolation algorithm used across adapters
 */
pathAnim = {
	/**
	 * Prepare start and end values so that the path can be animated one to one
	 */
	init: function (elem, fromD, toD) {
		fromD = fromD || '';
		var shift = elem.shift,
			bezier = fromD.indexOf('C') > -1,
			numParams = bezier ? 7 : 3,
			endLength,
			slice,
			i,
			start = fromD.split(' '),
			end = [].concat(toD), // copy
			startBaseLine,
			endBaseLine,
			sixify = function (arr) { // in splines make move points have six parameters like bezier curves
				i = arr.length;
				while (i--) {
					if (arr[i] === M) {
						arr.splice(i + 1, 0, arr[i + 1], arr[i + 2], arr[i + 1], arr[i + 2]);
					}
				}
			};

		if (bezier) {
			sixify(start);
			sixify(end);
		}

		// pull out the base lines before padding
		if (elem.isArea) {
			startBaseLine = start.splice(start.length - 6, 6);
			endBaseLine = end.splice(end.length - 6, 6);
		}

		// if shifting points, prepend a dummy point to the end path
		if (shift === 1) {

			end = [].concat(end).splice(0, numParams).concat(end);
		}
		elem.shift = 0; // reset for following animations

		// copy and append last point until the length matches the end length
		if (start.length) {
			endLength = end.length;
			while (start.length < endLength) {

				//bezier && sixify(start);
				slice = [].concat(start).splice(start.length - numParams, numParams);
				if (bezier) { // disable first control point
					slice[numParams - 6] = slice[numParams - 2];
					slice[numParams - 5] = slice[numParams - 1];
				}
				start = start.concat(slice);
			}
		}

		if (startBaseLine) { // append the base lines for areas
			start = start.concat(startBaseLine);
			end = end.concat(endBaseLine);
		}
		return [start, end];
	},

	/**
	 * Interpolate each value of the path and return the array
	 */
	step: function (start, end, pos, complete) {
		var ret = [],
			i = start.length,
			startVal;

		if (pos === 1) { // land on the final path without adjustment points appended in the ends
			ret = complete;

		} else if (i === end.length && pos < 1) {
			while (i--) {
				startVal = parseFloat(start[i]);
				ret[i] =
					isNaN(startVal) ? // a letter instruction like M or L
						start[i] :
						pos * (parseFloat(end[i] - startVal)) + startVal;

			}
		} else { // if animation is finished or length not matching, land on right value
			ret = end;
		}
		return ret;
	}
};


/**
 * Set the global animation to either a given value, or fall back to the
 * given chart's animation option
 * @param {Object} animation
 * @param {Object} chart
 */
function setAnimation(animation, chart) {
	globalAnimation = pick(animation, chart.animation);
}

/*
 * Define the adapter for frameworks. If an external adapter is not defined,
 * Highcharts reverts to the built-in jQuery adapter.
 */
if (globalAdapter && globalAdapter.init) {
	// Initialize the adapter with the pathAnim object that takes care
	// of path animations.
	globalAdapter.init(pathAnim);
}
if (!globalAdapter && win.jQuery) {
	var jQ = jQuery;

	/**
	 * Downloads a script and executes a callback when done.
	 * @param {String} scriptLocation
	 * @param {Function} callback
	 */
	getScript = jQ.getScript;

	/**
	 * Utility for iterating over an array. Parameters are reversed compared to jQuery.
	 * @param {Array} arr
	 * @param {Function} fn
	 */
	each = function (arr, fn) {
		var i = 0,
			len = arr.length;
		for (; i < len; i++) {
			if (fn.call(arr[i], arr[i], i, arr) === false) {
				return i;
			}
		}
	};

	/**
	 * Filter an array
	 */
	grep = jQ.grep;

	/**
	 * Map an array
	 * @param {Array} arr
	 * @param {Function} fn
	 */
	map = function (arr, fn) {
		//return jQuery.map(arr, fn);
		var results = [],
			i = 0,
			len = arr.length;
		for (; i < len; i++) {
			results[i] = fn.call(arr[i], arr[i], i, arr);
		}
		return results;

	};

	/**
	 * Deep merge two objects and return a third object
	 */
	merge = function () {
		var args = arguments;
		return jQ.extend(true, null, args[0], args[1], args[2], args[3]);
	};

	/**
	 * Get the position of an element relative to the top left of the page
	 */
	offset = function (el) {
		return jQ(el).offset();
	};

	/**
	 * Add an event listener
	 * @param {Object} el A HTML element or custom object
	 * @param {String} event The event type
	 * @param {Function} fn The event handler
	 */
	addEvent = function (el, event, fn) {
		jQ(el).bind(event, fn);
	};

	/**
	 * Remove event added with addEvent
	 * @param {Object} el The object
	 * @param {String} eventType The event type. Leave blank to remove all events.
	 * @param {Function} handler The function to remove
	 */
	removeEvent = function (el, eventType, handler) {
		// workaround for jQuery issue with unbinding custom events:
		// http://forum.jquery.com/topic/javascript-error-when-unbinding-a-custom-event-using-jquery-1-4-2
		var func = doc.removeEventListener ? 'removeEventListener' : 'detachEvent';
		if (doc[func] && !el[func]) {
			el[func] = function () {};
		}

		jQ(el).unbind(eventType, handler);
	};

	/**
	 * Fire an event on a custom object
	 * @param {Object} el
	 * @param {String} type
	 * @param {Object} eventArguments
	 * @param {Function} defaultFunction
	 */
	fireEvent = function (el, type, eventArguments, defaultFunction) {
		var event = jQ.Event(type),
			detachedType = 'detached' + type,
			defaultPrevented;

		extend(event, eventArguments);

		// Prevent jQuery from triggering the object method that is named the
		// same as the event. For example, if the event is 'select', jQuery
		// attempts calling el.select and it goes into a loop.
		if (el[type]) {
			el[detachedType] = el[type];
			el[type] = null;
		}

		// Wrap preventDefault and stopPropagation in try/catch blocks in
		// order to prevent JS errors when cancelling events on non-DOM
		// objects. #615.
		each(['preventDefault', 'stopPropagation'], function (fn) {
			var base = event[fn];
			event[fn] = function () {
				try {
					base.call(event);
				} catch (e) {
					if (fn === 'preventDefault') {
						defaultPrevented = true;
					}
				}
			};
		});

		// trigger it
		jQ(el).trigger(event);

		// attach the method
		if (el[detachedType]) {
			el[type] = el[detachedType];
			el[detachedType] = null;
		}

		if (defaultFunction && !event.isDefaultPrevented() && !defaultPrevented) {
			defaultFunction(event);
		}
	};

	/**
	 * Animate a HTML element or SVG element wrapper
	 * @param {Object} el
	 * @param {Object} params
	 * @param {Object} options jQuery-like animation options: duration, easing, callback
	 */
	animate = function (el, params, options) {
		var $el = jQ(el);
		if (params.d) {
			el.toD = params.d; // keep the array form for paths, used in jQ.fx.step.d
			params.d = 1; // because in jQuery, animating to an array has a different meaning
		}

		$el.stop();
		$el.animate(params, options);

	};
	/**
	 * Stop running animation
	 */
	stop = function (el) {
		jQ(el).stop();
	};


	//=== Extend jQuery on init

	/*jslint unparam: true*//* allow unused param x in this function */
	jQ.extend(jQ.easing, {
		easeOutQuad: function (x, t, b, c, d) {
			return -c * (t /= d) * (t - 2) + b;
		}
	});
	/*jslint unparam: false*/

	// extend the animate function to allow SVG animations
	var jFx = jQuery.fx,
		jStep = jFx.step;

	// extend some methods to check for elem.attr, which means it is a Highcharts SVG object
	each(['cur', '_default', 'width', 'height'], function (fn, i) {
		var obj = i ? jStep : jFx.prototype, // 'cur', the getter' relates to jFx.prototype
			base = obj[fn],
			elem;

		if (base) { // step.width and step.height don't exist in jQuery < 1.7

			// create the extended function replacement
			obj[fn] = function (fx) {

				// jFx.prototype.cur does not use fx argument
				fx = i ? fx : this;

				// shortcut
				elem = fx.elem;

				// jFX.prototype.cur returns the current value. The other ones are setters
				// and returning a value has no effect.
				return elem.attr ? // is SVG element wrapper
					elem.attr(fx.prop, fx.now) : // apply the SVG wrapper's method
					base.apply(this, arguments); // use jQuery's built-in method
			};
		}
	});

	// animate paths
	jStep.d = function (fx) {
		var elem = fx.elem;


		// Normally start and end should be set in state == 0, but sometimes,
		// for reasons unknown, this doesn't happen. Perhaps state == 0 is skipped
		// in these cases
		if (!fx.started) {
			var ends = pathAnim.init(elem, elem.d, elem.toD);
			fx.start = ends[0];
			fx.end = ends[1];
			fx.started = true;
		}


		// interpolate each value of the path
		elem.attr('d', pathAnim.step(fx.start, fx.end, fx.pos, elem.toD));

	};
}

/* ****************************************************************************
 * Handle the options                                                         *
 *****************************************************************************/
var

defaultLabelOptions = {
	enabled: true,
	// rotation: 0,
	align: 'center',
	x: 0,
	y: 15,
	/*formatter: function () {
		return this.value;
	},*/
	style: {
		color: '#666',
		fontSize: '11px',
		lineHeight: '14px'
	}
};

defaultOptions = {
	colors: ['#4572A7', '#AA4643', '#89A54E', '#80699B', '#3D96AE',
		'#DB843D', '#92A8CD', '#A47D7C', '#B5CA92'],
	symbols: ['circle', 'diamond', 'square', 'triangle', 'triangle-down'],
	lang: {
		loading: 'Loading...',
		months: ['January', 'February', 'March', 'April', 'May', 'June', 'July',
				'August', 'September', 'October', 'November', 'December'],
		shortMonths: ['Jan', 'Feb', 'Mar', 'Apr', 'May', 'Jun', 'Jul', 'Aug', 'Sep', 'Oct', 'Nov', 'Dec'],
		weekdays: ['Sunday', 'Monday', 'Tuesday', 'Wednesday', 'Thursday', 'Friday', 'Saturday'],
		decimalPoint: '.',
		resetZoom: 'Reset zoom',
		resetZoomTitle: 'Reset zoom level 1:1',
		thousandsSep: ','
	},
	global: {
		useUTC: true,
		canvasToolsURL: 'http://code.highcharts.com/stock/1.1.4/modules/canvas-tools.js'
	},
	chart: {
		//animation: true,
		//alignTicks: false,
		//reflow: true,
		//className: null,
		//events: { load, selection },
		//margin: [null],
		//marginTop: null,
		//marginRight: null,
		//marginBottom: null,
		//marginLeft: null,
		borderColor: '#4572A7',
		//borderWidth: 0,
		borderRadius: 5,
		defaultSeriesType: 'line',
		ignoreHiddenSeries: true,
		//inverted: false,
		//shadow: false,
		spacingTop: 10,
		spacingRight: 10,
		spacingBottom: 15,
		spacingLeft: 10,
		style: {
			fontFamily: '"Lucida Grande", "Lucida Sans Unicode", Verdana, Arial, Helvetica, sans-serif', // default font
			fontSize: '12px'
		},
		backgroundColor: '#FFFFFF',
		//plotBackgroundColor: null,
		plotBorderColor: '#C0C0C0',
		//plotBorderWidth: 0,
		//plotShadow: false,
		//zoomType: ''
		resetZoomButton: {
			theme: {
				zIndex: 20
			},
			position: {
				align: 'right',
				x: -10,
				//verticalAlign: 'top',
				y: 10
			}
			// relativeTo: 'plot'
		}
	},
	title: {
		text: 'Chart title',
		align: 'center',
		// floating: false,
		// margin: 15,
		// x: 0,
		// verticalAlign: 'top',
		y: 15,
		style: {
			color: '#3E576F',
			fontSize: '16px'
		}

	},
	subtitle: {
		text: '',
		align: 'center',
		// floating: false
		// x: 0,
		// verticalAlign: 'top',
		y: 30,
		style: {
			color: '#6D869F'
		}
	},

	plotOptions: {
		line: { // base series options
			allowPointSelect: false,
			showCheckbox: false,
			animation: {
				duration: 1000
			},
			//connectNulls: false,
			//cursor: 'default',
			//clip: true,
			//dashStyle: null,
			//enableMouseTracking: true,
			events: {},
			//legendIndex: 0,
			lineWidth: 2,
			shadow: true,
			// stacking: null,
			marker: {
				enabled: true,
				//symbol: null,
				lineWidth: 0,
				radius: 4,
				lineColor: '#FFFFFF',
				//fillColor: null,
				states: { // states for a single point
					hover: {
						//radius: base + 2
					},
					select: {
						fillColor: '#FFFFFF',
						lineColor: '#000000',
						lineWidth: 2
					}
				}
			},
			point: {
				events: {}
			},
			dataLabels: merge(defaultLabelOptions, {
				enabled: false,
				y: -6,
				formatter: function () {
					return this.y;
				}
			}),
			cropThreshold: 300, // draw points outside the plot area when the number of points is less than this
			pointRange: 0,
			//pointStart: 0,
			//pointInterval: 1,
			showInLegend: true,
			states: { // states for the entire series
				hover: {
					//enabled: false,
					//lineWidth: base + 1,
					marker: {
						// lineWidth: base + 1,
						// radius: base + 1
					}
				},
				select: {
					marker: {}
				}
			},
			stickyTracking: true
			//tooltip: {
				//pointFormat: '<span style="color:{series.color}">{series.name}</span>: <b>{point.y}</b>'
				//valueDecimals: null,
				//xDateFormat: '%A, %b %e, %Y',
				//valuePrefix: '',
				//ySuffix: ''				
			//}
			// turboThreshold: 1000
			// zIndex: null
		}
	},
	labels: {
		//items: [],
		style: {
			//font: defaultFont,
			position: ABSOLUTE,
			color: '#3E576F'
		}
	},
	legend: {
		enabled: true,
		align: 'center',
		//floating: false,
		layout: 'horizontal',
		labelFormatter: function () {
			return this.name;
		},
		borderWidth: 1,
		borderColor: '#909090',
		borderRadius: 5,
		// margin: 10,
		// reversed: false,
		shadow: false,
		// backgroundColor: null,
		/*style: {
			padding: '5px'
		},*/
		itemStyle: {
			cursor: 'pointer',
			color: '#3E576F',
			fontSize: '12px'
		},
		itemHoverStyle: {
			//cursor: 'pointer', removed as of #601
			color: '#000000'
		},
		itemHiddenStyle: {
			color: '#C0C0C0'
		},
		itemCheckboxStyle: {
			position: ABSOLUTE,
			width: '13px', // for IE precision
			height: '13px'
		},
		// itemWidth: undefined,
		symbolWidth: 16,
		symbolPadding: 5,
		verticalAlign: 'bottom',
		// width: undefined,
		x: 0,
		y: 0
	},

	loading: {
		// hideDuration: 100,
		labelStyle: {
			fontWeight: 'bold',
			position: RELATIVE,
			top: '1em'
		},
		// showDuration: 0,
		style: {
			position: ABSOLUTE,
			backgroundColor: 'white',
			opacity: 0.5,
			textAlign: 'center'
		}
	},

	tooltip: {
		enabled: true,
		//crosshairs: null,
		backgroundColor: 'rgba(255, 255, 255, .85)',
		borderWidth: 2,
		borderRadius: 5,
		//formatter: defaultFormatter,
		headerFormat: '<span style="font-size: 10px">{point.key}</span><br/>',
		pointFormat: '<span style="color:{series.color}">{series.name}</span>: <b>{point.y}</b><br/>',
		shadow: true,
		shared: useCanVG,
		snap: hasTouch ? 25 : 10,
		style: {
			color: '#333333',
			fontSize: '12px',
			padding: '5px',
			whiteSpace: 'nowrap'
		}
		//xDateFormat: '%A, %b %e, %Y',
		//valueDecimals: null,
		//valuePrefix: '',
		//valueSuffix: ''
	},

	credits: {
		enabled: true,
		text: 'Highcharts.com',
		href: 'http://www.highcharts.com',
		position: {
			align: 'right',
			x: -10,
			verticalAlign: 'bottom',
			y: -5
		},
		style: {
			cursor: 'pointer',
			color: '#909090',
			fontSize: '10px'
		}
	}
};

// Axis defaults
/*jslint white: true*/
var defaultXAxisOptions = {
	// allowDecimals: null,
	// alternateGridColor: null,
	// categories: [],
	dateTimeLabelFormats: hash(
		MILLISECOND, '%H:%M:%S.%L',
		SECOND, '%H:%M:%S',
		MINUTE, '%H:%M',
		HOUR, '%H:%M',
		DAY, '%e. %b',
		WEEK, '%e. %b',
		MONTH, '%b \'%y',
		YEAR, '%Y'
	),
	endOnTick: false,
	gridLineColor: '#C0C0C0',
	// gridLineDashStyle: 'solid',
	// gridLineWidth: 0,
	// reversed: false,

	labels: defaultLabelOptions,
		// { step: null },
	lineColor: '#C0D0E0',
	lineWidth: 1,
	//linkedTo: null,
	max: null,
	min: null,
	minPadding: 0.01,
	maxPadding: 0.01,
	//minRange: null,
	minorGridLineColor: '#E0E0E0',
	// minorGridLineDashStyle: null,
	minorGridLineWidth: 1,
	minorTickColor: '#A0A0A0',
	//minorTickInterval: null,
	minorTickLength: 2,
	minorTickPosition: 'outside', // inside or outside
	//minorTickWidth: 0,
	//opposite: false,
	//offset: 0,
	//plotBands: [{
	//	events: {},
	//	zIndex: 1,
	//	labels: { align, x, verticalAlign, y, style, rotation, textAlign }
	//}],
	//plotLines: [{
	//	events: {}
	//  dashStyle: {}
	//	zIndex:
	//	labels: { align, x, verticalAlign, y, style, rotation, textAlign }
	//}],
	//reversed: false,
	// showFirstLabel: true,
	// showLastLabel: true,
	startOfWeek: 1,
	startOnTick: false,
	tickColor: '#C0D0E0',
	//tickInterval: null,
	tickLength: 5,
	tickmarkPlacement: 'between', // on or between
	tickPixelInterval: 100,
	tickPosition: 'outside',
	tickWidth: 1,
	title: {
		//text: null,
		align: 'middle', // low, middle or high
		//margin: 0 for horizontal, 10 for vertical axes,
		//rotation: 0,
		//side: 'outside',
		style: {
			color: '#6D869F',
			//font: defaultFont.replace('normal', 'bold')
			fontWeight: 'bold'
		}
		//x: 0,
		//y: 0
	},
	type: 'linear' // linear, logarithmic or datetime
},

defaultYAxisOptions = merge(defaultXAxisOptions, {
	endOnTick: true,
	gridLineWidth: 1,
	tickPixelInterval: 72,
	showLastLabel: true,
	labels: {
		align: 'right',
		x: -8,
		y: 3
	},
	lineWidth: 0,
	maxPadding: 0.05,
	minPadding: 0.05,
	startOnTick: true,
	tickWidth: 0,
	title: {
		rotation: 270,
		text: 'Y-values'
	},
	stackLabels: {
		enabled: false,
		//align: dynamic,
		//y: dynamic,
		//x: dynamic,
		//verticalAlign: dynamic,
		//textAlign: dynamic,
		//rotation: 0,
		formatter: function () {
			return this.total;
		},
		style: defaultLabelOptions.style
	}
}),

defaultLeftAxisOptions = {
	labels: {
		align: 'right',
		x: -8,
		y: null
	},
	title: {
		rotation: 270
	}
},
defaultRightAxisOptions = {
	labels: {
		align: 'left',
		x: 8,
		y: null
	},
	title: {
		rotation: 90
	}
},
defaultBottomAxisOptions = { // horizontal axis
	labels: {
		align: 'center',
		x: 0,
		y: 14
		// staggerLines: null
	},
	title: {
		rotation: 0
	}
},
defaultTopAxisOptions = merge(defaultBottomAxisOptions, {
	labels: {
		y: -5
		// staggerLines: null
	}
});
/*jslint white: false*/



// Series defaults
var defaultPlotOptions = defaultOptions.plotOptions,
	defaultSeriesOptions = defaultPlotOptions.line;

// set the default time methods
setTimeMethods();



/**
 * Set the time methods globally based on the useUTC option. Time method can be either
 * local time or UTC (default).
 */
function setTimeMethods() {
	var useUTC = defaultOptions.global.useUTC,
		GET = useUTC ? 'getUTC' : 'get',
		SET = useUTC ? 'setUTC' : 'set';

	makeTime = useUTC ? Date.UTC : function (year, month, date, hours, minutes, seconds) {
		return new Date(
			year,
			month,
			pick(date, 1),
			pick(hours, 0),
			pick(minutes, 0),
			pick(seconds, 0)
		).getTime();
	};
	getMinutes =  GET + 'Minutes';
	getHours =    GET + 'Hours';
	getDay =      GET + 'Day';
	getDate =     GET + 'Date';
	getMonth =    GET + 'Month';
	getFullYear = GET + 'FullYear';
	setMinutes =  SET + 'Minutes';
	setHours =    SET + 'Hours';
	setDate =     SET + 'Date';
	setMonth =    SET + 'Month';
	setFullYear = SET + 'FullYear';

}

/**
 * Merge the default options with custom options and return the new options structure
 * @param {Object} options The new custom options
 */
function setOptions(options) {
	
	// Pull out axis options and apply them to the respective default axis options 
	defaultXAxisOptions = merge(defaultXAxisOptions, options.xAxis);
	defaultYAxisOptions = merge(defaultYAxisOptions, options.yAxis);
	options.xAxis = options.yAxis = UNDEFINED;
	
	// Merge in the default options
	defaultOptions = merge(defaultOptions, options);
	
	// Apply UTC
	setTimeMethods();

	return defaultOptions;
}

/**
 * Get the updated default options. Merely exposing defaultOptions for outside modules
 * isn't enough because the setOptions method creates a new object.
 */
function getOptions() {
	return defaultOptions;
}



/**
 * Handle color operations. The object methods are chainable.
 * @param {String} input The input color in either rbga or hex format
 */
var Color = function (input) {
	// declare variables
	var rgba = [], result;

	/**
	 * Parse the input color to rgba array
	 * @param {String} input
	 */
	function init(input) {

		// rgba
		result = /rgba\(\s*([0-9]{1,3})\s*,\s*([0-9]{1,3})\s*,\s*([0-9]{1,3})\s*,\s*([0-9]?(?:\.[0-9]+)?)\s*\)/.exec(input);
		if (result) {
			rgba = [pInt(result[1]), pInt(result[2]), pInt(result[3]), parseFloat(result[4], 10)];
		} else { // hex
			result = /#([a-fA-F0-9]{2})([a-fA-F0-9]{2})([a-fA-F0-9]{2})/.exec(input);
			if (result) {
				rgba = [pInt(result[1], 16), pInt(result[2], 16), pInt(result[3], 16), 1];
			}
		}

	}
	/**
	 * Return the color a specified format
	 * @param {String} format
	 */
	function get(format) {
		var ret;

		// it's NaN if gradient colors on a column chart
		if (rgba && !isNaN(rgba[0])) {
			if (format === 'rgb') {
				ret = 'rgb(' + rgba[0] + ',' + rgba[1] + ',' + rgba[2] + ')';
			} else if (format === 'a') {
				ret = rgba[3];
			} else {
				ret = 'rgba(' + rgba.join(',') + ')';
			}
		} else {
			ret = input;
		}
		return ret;
	}

	/**
	 * Brighten the color
	 * @param {Number} alpha
	 */
	function brighten(alpha) {
		if (isNumber(alpha) && alpha !== 0) {
			var i;
			for (i = 0; i < 3; i++) {
				rgba[i] += pInt(alpha * 255);

				if (rgba[i] < 0) {
					rgba[i] = 0;
				}
				if (rgba[i] > 255) {
					rgba[i] = 255;
				}
			}
		}
		return this;
	}
	/**
	 * Set the color's opacity to a given alpha value
	 * @param {Number} alpha
	 */
	function setOpacity(alpha) {
		rgba[3] = alpha;
		return this;
	}

	// initialize: parse the input
	init(input);

	// public methods
	return {
		get: get,
		brighten: brighten,
		setOpacity: setOpacity
	};
};


/**
 * A wrapper object for SVG elements
 */
function SVGElement() {}

SVGElement.prototype = {
	/**
	 * Initialize the SVG renderer
	 * @param {Object} renderer
	 * @param {String} nodeName
	 */
	init: function (renderer, nodeName) {
		var wrapper = this;
		wrapper.element = nodeName === 'span' ?
			createElement(nodeName) :
			doc.createElementNS(SVG_NS, nodeName);
		wrapper.renderer = renderer;
		/**
		 * A collection of attribute setters. These methods, if defined, are called right before a certain
		 * attribute is set on an element wrapper. Returning false prevents the default attribute
		 * setter to run. Returning a value causes the default setter to set that value. Used in
		 * Renderer.label.
		 */
		wrapper.attrSetters = {};
	},
	/**
	 * Animate a given attribute
	 * @param {Object} params
	 * @param {Number} options The same options as in jQuery animation
	 * @param {Function} complete Function to perform at the end of animation
	 */
	animate: function (params, options, complete) {
		var animOptions = pick(options, globalAnimation, true);
		stop(this); // stop regardless of animation actually running, or reverting to .attr (#607)
		if (animOptions) {
			animOptions = merge(animOptions);
			if (complete) { // allows using a callback with the global animation without overwriting it
				animOptions.complete = complete;
			}
			animate(this, params, animOptions);
		} else {
			this.attr(params);
			if (complete) {
				complete();
			}
		}
	},
	/**
	 * Set or get a given attribute
	 * @param {Object|String} hash
	 * @param {Mixed|Undefined} val
	 */
	attr: function (hash, val) {
		var wrapper = this,
			key,
			value,
			result,
			i,
			child,
			element = wrapper.element,
			nodeName = element.nodeName,
			renderer = wrapper.renderer,
			skipAttr,
			attrSetters = wrapper.attrSetters,
			shadows = wrapper.shadows,
			hasSetSymbolSize,
			doTransform,
			ret = wrapper;

		// single key-value pair
		if (isString(hash) && defined(val)) {
			key = hash;
			hash = {};
			hash[key] = val;
		}

		// used as a getter: first argument is a string, second is undefined
		if (isString(hash)) {
			key = hash;
			if (nodeName === 'circle') {
				key = { x: 'cx', y: 'cy' }[key] || key;
			} else if (key === 'strokeWidth') {
				key = 'stroke-width';
			}
			ret = attr(element, key) || wrapper[key] || 0;

			if (key !== 'd' && key !== 'visibility') { // 'd' is string in animation step
				ret = parseFloat(ret);
			}

		// setter
		} else {

			for (key in hash) {
				skipAttr = false; // reset
				value = hash[key];

				// check for a specific attribute setter
				result = attrSetters[key] && attrSetters[key](value, key);

				if (result !== false) {

					if (result !== UNDEFINED) {
						value = result; // the attribute setter has returned a new value to set
					}

					// paths
					if (key === 'd') {
						if (value && value.join) { // join path
							value = value.join(' ');
						}
						if (/(NaN| {2}|^$)/.test(value)) {
							value = 'M 0 0';
						}
						//wrapper.d = value; // shortcut for animations

					// update child tspans x values
					} else if (key === 'x' && nodeName === 'text') {
						for (i = 0; i < element.childNodes.length; i++) {
							child = element.childNodes[i];
							// if the x values are equal, the tspan represents a linebreak
							if (attr(child, 'x') === attr(element, 'x')) {
								//child.setAttribute('x', value);
								attr(child, 'x', value);
							}
						}

						if (wrapper.rotation) {
							attr(element, 'transform', 'rotate(' + wrapper.rotation + ' ' + value + ' ' +
								pInt(hash.y || attr(element, 'y')) + ')');
						}

					// apply gradients
					} else if (key === 'fill') {
						value = renderer.color(value, element, key);

					// circle x and y
					} else if (nodeName === 'circle' && (key === 'x' || key === 'y')) {
						key = { x: 'cx', y: 'cy' }[key] || key;

					// rectangle border radius
					} else if (nodeName === 'rect' && key === 'r') {
						attr(element, {
							rx: value,
							ry: value
						});
						skipAttr = true;

					// translation and text rotation
					} else if (key === 'translateX' || key === 'translateY' || key === 'rotation' || key === 'verticalAlign') {
						doTransform = true;
						skipAttr = true;

					// apply opacity as subnode (required by legacy WebKit and Batik)
					} else if (key === 'stroke') {
						value = renderer.color(value, element, key);

					// emulate VML's dashstyle implementation
					} else if (key === 'dashstyle') {
						key = 'stroke-dasharray';
						value = value && value.toLowerCase();
						if (value === 'solid') {
							value = NONE;
						} else if (value) {
							value = value
								.replace('shortdashdotdot', '3,1,1,1,1,1,')
								.replace('shortdashdot', '3,1,1,1')
								.replace('shortdot', '1,1,')
								.replace('shortdash', '3,1,')
								.replace('longdash', '8,3,')
								.replace(/dot/g, '1,3,')
								.replace('dash', '4,3,')
								.replace(/,$/, '')
								.split(','); // ending comma

							i = value.length;
							while (i--) {
								value[i] = pInt(value[i]) * hash['stroke-width'];
							}
							value = value.join(',');
						}

					// special
					} else if (key === 'isTracker') {
						wrapper[key] = value;

					// IE9/MooTools combo: MooTools returns objects instead of numbers and IE9 Beta 2
					// is unable to cast them. Test again with final IE9.
					} else if (key === 'width') {
						value = pInt(value);

					// Text alignment
					} else if (key === 'align') {
						key = 'text-anchor';
						value = { left: 'start', center: 'middle', right: 'end' }[value];

					// Title requires a subnode, #431
					} else if (key === 'title') {
						var title = doc.createElementNS(SVG_NS, 'title');
						title.appendChild(doc.createTextNode(value));
						element.appendChild(title);
					}

					// jQuery animate changes case
					if (key === 'strokeWidth') {
						key = 'stroke-width';
					}

					// Chrome/Win < 6 bug (http://code.google.com/p/chromium/issues/detail?id=15461)
					if (isWebKit && key === 'stroke-width' && value === 0) {
						value = 0.000001;
					}

					// symbols
					if (wrapper.symbolName && /^(x|y|r|start|end|innerR|anchorX|anchorY)/.test(key)) {


						if (!hasSetSymbolSize) {
							wrapper.symbolAttr(hash);
							hasSetSymbolSize = true;
						}
						skipAttr = true;
					}

					// let the shadow follow the main element
					if (shadows && /^(width|height|visibility|x|y|d|transform)$/.test(key)) {
						i = shadows.length;
						while (i--) {
							attr(shadows[i], key, value);
						}
					}

					// validate heights
					if ((key === 'width' || key === 'height') && nodeName === 'rect' && value < 0) {
						value = 0;
					}

					// Record for animation and quick access without polling the DOM
					wrapper[key] = value;
					
					// Update transform
					if (doTransform) {
						wrapper.updateTransform();
					}


					if (key === 'text') {
						// only one node allowed
						wrapper.textStr = value;
						if (wrapper.added) {
							renderer.buildText(wrapper);
						}
					} else if (!skipAttr) {
						attr(element, key, value);
					}

				}

			}

		}
		
		// Workaround for our #732, WebKit's issue https://bugs.webkit.org/show_bug.cgi?id=78385
		// TODO: If the WebKit team fix this bug before the final release of Chrome 18, remove the workaround.
		if (isWebKit && /Chrome\/(18|19)/.test(userAgent)) {
			if (nodeName === 'text' && (hash.x !== UNDEFINED || hash.y !== UNDEFINED)) {
				var parent = element.parentNode,
					next = element.nextSibling;
			
				if (parent) {
					parent.removeChild(element);
					if (next) {
						parent.insertBefore(element, next);
					} else {
						parent.appendChild(element);
					}
				}
			}
		}
		// End of workaround for #732
		
		return ret;
	},

	/**
	 * If one of the symbol size affecting parameters are changed,
	 * check all the others only once for each call to an element's
	 * .attr() method
	 * @param {Object} hash
	 */
	symbolAttr: function (hash) {
		var wrapper = this;

		each(['x', 'y', 'r', 'start', 'end', 'width', 'height', 'innerR', 'anchorX', 'anchorY'], function (key) {
			wrapper[key] = pick(hash[key], wrapper[key]);
		});

		wrapper.attr({
			d: wrapper.renderer.symbols[wrapper.symbolName](wrapper.x, wrapper.y, wrapper.width, wrapper.height, wrapper)
		});
	},

	/**
	 * Apply a clipping path to this object
	 * @param {String} id
	 */
	clip: function (clipRect) {
		return this.attr('clip-path', 'url(' + this.renderer.url + '#' + clipRect.id + ')');
	},

	/**
	 * Calculate the coordinates needed for drawing a rectangle crisply and return the
	 * calculated attributes
	 * @param {Number} strokeWidth
	 * @param {Number} x
	 * @param {Number} y
	 * @param {Number} width
	 * @param {Number} height
	 */
	crisp: function (strokeWidth, x, y, width, height) {

		var wrapper = this,
			key,
			attribs = {},
			values = {},
			normalizer;

		strokeWidth = strokeWidth || wrapper.strokeWidth || (wrapper.attr && wrapper.attr('stroke-width')) || 0;
		normalizer = mathRound(strokeWidth) % 2 / 2; // mathRound because strokeWidth can sometimes have roundoff errors

		// normalize for crisp edges
		values.x = mathFloor(x || wrapper.x || 0) + normalizer;
		values.y = mathFloor(y || wrapper.y || 0) + normalizer;
		values.width = mathFloor((width || wrapper.width || 0) - 2 * normalizer);
		values.height = mathFloor((height || wrapper.height || 0) - 2 * normalizer);
		values.strokeWidth = strokeWidth;

		for (key in values) {
			if (wrapper[key] !== values[key]) { // only set attribute if changed
				wrapper[key] = attribs[key] = values[key];
			}
		}

		return attribs;
	},

	/**
	 * Set styles for the element
	 * @param {Object} styles
	 */
	css: function (styles) {
		/*jslint unparam: true*//* allow unused param a in the regexp function below */
		var elemWrapper = this,
			elem = elemWrapper.element,
			textWidth = styles && styles.width && elem.nodeName === 'text',
			n,
			serializedCss = '',
			hyphenate = function (a, b) { return '-' + b.toLowerCase(); };
		/*jslint unparam: false*/

		// convert legacy
		if (styles && styles.color) {
			styles.fill = styles.color;
		}

		// Merge the new styles with the old ones
		styles = extend(
			elemWrapper.styles,
			styles
		);

		// store object
		elemWrapper.styles = styles;

		// serialize and set style attribute
		if (isIE && !hasSVG) { // legacy IE doesn't support setting style attribute
			if (textWidth) {
				delete styles.width;
			}
			css(elemWrapper.element, styles);
		} else {
			for (n in styles) {
				serializedCss += n.replace(/([A-Z])/g, hyphenate) + ':' + styles[n] + ';';
			}
			elemWrapper.attr({
				style: serializedCss
			});
		}


		// re-build text
		if (textWidth && elemWrapper.added) {
			elemWrapper.renderer.buildText(elemWrapper);
		}

		return elemWrapper;
	},

	/**
	 * Add an event listener
	 * @param {String} eventType
	 * @param {Function} handler
	 */
	on: function (eventType, handler) {
		var fn = handler;
		// touch
		if (hasTouch && eventType === 'click') {
			eventType = 'touchstart';
			fn = function (e) {
				e.preventDefault();
				handler();
			};
		}
		// simplest possible event model for internal use
		this.element['on' + eventType] = fn;
		return this;
	},


	/**
	 * Move an object and its children by x and y values
	 * @param {Number} x
	 * @param {Number} y
	 */
	translate: function (x, y) {
		return this.attr({
			translateX: x,
			translateY: y
		});
	},

	/**
	 * Invert a group, rotate and flip
	 */
	invert: function () {
		var wrapper = this;
		wrapper.inverted = true;
		wrapper.updateTransform();
		return wrapper;
	},

	/**
	 * Apply CSS to HTML elements. This is used in text within SVG rendering and
	 * by the VML renderer
	 */
	htmlCss: function (styles) {
		var wrapper = this,
			element = wrapper.element,
			textWidth = styles && element.tagName === 'SPAN' && styles.width;

		if (textWidth) {
			delete styles.width;
			wrapper.textWidth = textWidth;
			wrapper.updateTransform();
		}

		wrapper.styles = extend(wrapper.styles, styles);
		css(wrapper.element, styles);

		return wrapper;
	},



	/**
	 * VML and useHTML method for calculating the bounding box based on offsets
	 * @param {Boolean} refresh Whether to force a fresh value from the DOM or to
	 * use the cached value
	 *
	 * @return {Object} A hash containing values for x, y, width and height
	 */

	htmlGetBBox: function (refresh) {
		var wrapper = this,
			element = wrapper.element,
			bBox = wrapper.bBox;

		// faking getBBox in exported SVG in legacy IE
		if (!bBox || refresh) {
			// faking getBBox in exported SVG in legacy IE
			if (element.nodeName === 'text') {
				element.style.position = ABSOLUTE;
			}

			bBox = wrapper.bBox = {
				x: element.offsetLeft,
				y: element.offsetTop,
				width: element.offsetWidth,
				height: element.offsetHeight
			};
		}

		return bBox;
	},

	/**
	 * VML override private method to update elements based on internal
	 * properties based on SVG transform
	 */
	htmlUpdateTransform: function () {
		// aligning non added elements is expensive
		if (!this.added) {
			this.alignOnAdd = true;
			return;
		}

		var wrapper = this,
			elem = wrapper.element,
			translateX = wrapper.translateX || 0,
			translateY = wrapper.translateY || 0,
			x = wrapper.x || 0,
			y = wrapper.y || 0,
			align = wrapper.textAlign || 'left',
			alignCorrection = { left: 0, center: 0.5, right: 1 }[align],
			nonLeft = align && align !== 'left',
			shadows = wrapper.shadows;

		// apply translate
		if (translateX || translateY) {
			css(elem, {
				marginLeft: translateX,
				marginTop: translateY
			});
			if (shadows) { // used in labels/tooltip
				each(shadows, function (shadow) {
					css(shadow, {
						marginLeft: translateX + 1,
						marginTop: translateY + 1
					});
				});
			}
		}

		// apply inversion
		if (wrapper.inverted) { // wrapper is a group
			each(elem.childNodes, function (child) {
				wrapper.renderer.invertChild(child, elem);
			});
		}

		if (elem.tagName === 'SPAN') {

			var width, height,
				rotation = wrapper.rotation,
				lineHeight,
				radians = 0,
				costheta = 1,
				sintheta = 0,
				quad,
				textWidth = pInt(wrapper.textWidth),
				xCorr = wrapper.xCorr || 0,
				yCorr = wrapper.yCorr || 0,
				currentTextTransform = [rotation, align, elem.innerHTML, wrapper.textWidth].join(',');

			if (currentTextTransform !== wrapper.cTT) { // do the calculations and DOM access only if properties changed

				if (defined(rotation)) {
					radians = rotation * deg2rad; // deg to rad
					costheta = mathCos(radians);
					sintheta = mathSin(radians);

					// Adjust for alignment and rotation. Rotation of useHTML content is not yet implemented
					// but it can probably be implemented for Firefox 3.5+ on user request. FF3.5+
					// has support for CSS3 transform. The getBBox method also needs to be updated
					// to compensate for the rotation, like it currently does for SVG.
					// Test case: http://highcharts.com/tests/?file=text-rotation
					css(elem, {
						filter: rotation ? ['progid:DXImageTransform.Microsoft.Matrix(M11=', costheta,
							', M12=', -sintheta, ', M21=', sintheta, ', M22=', costheta,
							', sizingMethod=\'auto expand\')'].join('') : NONE
					});
				}

				width = pick(wrapper.elemWidth, elem.offsetWidth);
				height = pick(wrapper.elemHeight, elem.offsetHeight);

				// update textWidth
				if (width > textWidth) {
					css(elem, {
						width: textWidth + PX,
						display: 'block',
						whiteSpace: 'normal'
					});
					width = textWidth;
				}

				// correct x and y
				lineHeight = mathRound((pInt(elem.style.fontSize) || 12) * 1.2);
				xCorr = costheta < 0 && -width;
				yCorr = sintheta < 0 && -height;

				// correct for lineHeight and corners spilling out after rotation
				quad = costheta * sintheta < 0;
				xCorr += sintheta * lineHeight * (quad ? 1 - alignCorrection : alignCorrection);
				yCorr -= costheta * lineHeight * (rotation ? (quad ? alignCorrection : 1 - alignCorrection) : 1);

				// correct for the length/height of the text
				if (nonLeft) {
					xCorr -= width * alignCorrection * (costheta < 0 ? -1 : 1);
					if (rotation) {
						yCorr -= height * alignCorrection * (sintheta < 0 ? -1 : 1);
					}
					css(elem, {
						textAlign: align
					});
				}

				// record correction
				wrapper.xCorr = xCorr;
				wrapper.yCorr = yCorr;
			}

			// apply position with correction
			css(elem, {
				left: (x + xCorr) + PX,
				top: (y + yCorr) + PX
			});

			// record current text transform
			wrapper.cTT = currentTextTransform;
		}
	},

	/**
	 * Private method to update the transform attribute based on internal
	 * properties
	 */
	updateTransform: function () {
		var wrapper = this,
			translateX = wrapper.translateX || 0,
			translateY = wrapper.translateY || 0,
			inverted = wrapper.inverted,
			rotation = wrapper.rotation,
			transform = [];

		// flipping affects translate as adjustment for flipping around the group's axis
		if (inverted) {
			translateX += wrapper.attr('width');
			translateY += wrapper.attr('height');
		}

		// apply translate
		if (translateX || translateY) {
			transform.push('translate(' + translateX + ',' + translateY + ')');
		}

		// apply rotation
		if (inverted) {
			transform.push('rotate(90) scale(-1,1)');
		} else if (rotation) { // text rotation
			transform.push('rotate(' + rotation + ' ' + wrapper.x + ' ' + wrapper.y + ')');
		}

		if (transform.length) {
			attr(wrapper.element, 'transform', transform.join(' '));
		}
	},
	/**
	 * Bring the element to the front
	 */
	toFront: function () {
		var element = this.element;
		element.parentNode.appendChild(element);
		return this;
	},


	/**
	 * Break down alignment options like align, verticalAlign, x and y
	 * to x and y relative to the chart.
	 *
	 * @param {Object} alignOptions
	 * @param {Boolean} alignByTranslate
	 * @param {Object} box The box to align to, needs a width and height
	 *
	 */
	align: function (alignOptions, alignByTranslate, box) {
		var elemWrapper = this;

		if (!alignOptions) { // called on resize
			alignOptions = elemWrapper.alignOptions;
			alignByTranslate = elemWrapper.alignByTranslate;
		} else { // first call on instanciate
			elemWrapper.alignOptions = alignOptions;
			elemWrapper.alignByTranslate = alignByTranslate;
			if (!box) { // boxes other than renderer handle this internally
				elemWrapper.renderer.alignedObjects.push(elemWrapper);
			}
		}

		box = pick(box, elemWrapper.renderer);

		var align = alignOptions.align,
			vAlign = alignOptions.verticalAlign,
			x = (box.x || 0) + (alignOptions.x || 0), // default: left align
			y = (box.y || 0) + (alignOptions.y || 0), // default: top align
			attribs = {};


		// align
		if (/^(right|center)$/.test(align)) {
			x += (box.width - (alignOptions.width || 0)) /
					{ right: 1, center: 2 }[align];
		}
		attribs[alignByTranslate ? 'translateX' : 'x'] = mathRound(x);


		// vertical align
		if (/^(bottom|middle)$/.test(vAlign)) {
			y += (box.height - (alignOptions.height || 0)) /
					({ bottom: 1, middle: 2 }[vAlign] || 1);

		}
		attribs[alignByTranslate ? 'translateY' : 'y'] = mathRound(y);

		// animate only if already placed
		elemWrapper[elemWrapper.placed ? 'animate' : 'attr'](attribs);
		elemWrapper.placed = true;
		elemWrapper.alignAttr = attribs;

		return elemWrapper;
	},

	/**
	 * Get the bounding box (width, height, x and y) for the element
	 */
	getBBox: function (refresh) {
		var wrapper = this,
			bBox,
			width,
			height,
			rotation = wrapper.rotation,
			element = wrapper.element,
			rad = rotation * deg2rad;

		// SVG elements
		if (element.namespaceURI === SVG_NS) {
			try { // Fails in Firefox if the container has display: none.
				
				bBox = element.getBBox ?
					// SVG: use extend because IE9 is not allowed to change width and height in case
					// of rotation (below)
					extend({}, element.getBBox()) :
					// Canvas renderer: // TODO: can this be removed now that we're checking for the SVG NS?
					{
						width: element.offsetWidth,
						height: element.offsetHeight
					};
			} catch (e) {}
			
			// If the bBox is not set, the try-catch block above failed. The other condition
			// is for Opera that returns a width of -Infinity on hidden elements.
			if (!bBox || bBox.width < 0) {
				bBox = { width: 0, height: 0 };
			}
			
			width = bBox.width;
			height = bBox.height;

			// adjust for rotated text
			if (rotation) {
				bBox.width = mathAbs(height * mathSin(rad)) + mathAbs(width * mathCos(rad));
				bBox.height = mathAbs(height * mathCos(rad)) + mathAbs(width * mathSin(rad));
			}

		// VML Renderer or useHTML within SVG
		} else {
			bBox = wrapper.htmlGetBBox(refresh);
		}

		return bBox;
	},

	/**
	 * Show the element
	 */
	show: function () {
		return this.attr({ visibility: VISIBLE });
	},

	/**
	 * Hide the element
	 */
	hide: function () {
		return this.attr({ visibility: HIDDEN });
	},

	/**
	 * Add the element
	 * @param {Object|Undefined} parent Can be an element, an element wrapper or undefined
	 *    to append the element to the renderer.box.
	 */
	add: function (parent) {

		var renderer = this.renderer,
			parentWrapper = parent || renderer,
			parentNode = parentWrapper.element || renderer.box,
			childNodes = parentNode.childNodes,
			element = this.element,
			zIndex = attr(element, 'zIndex'),
			otherElement,
			otherZIndex,
			i,
			inserted;

		// mark as inverted
		this.parentInverted = parent && parent.inverted;

		// build formatted text
		if (this.textStr !== undefined) {
			renderer.buildText(this);
		}

		// mark the container as having z indexed children
		if (zIndex) {
			parentWrapper.handleZ = true;
			zIndex = pInt(zIndex);
		}

		// insert according to this and other elements' zIndex
		if (parentWrapper.handleZ) { // this element or any of its siblings has a z index
			for (i = 0; i < childNodes.length; i++) {
				otherElement = childNodes[i];
				otherZIndex = attr(otherElement, 'zIndex');
				if (otherElement !== element && (
						// insert before the first element with a higher zIndex
						pInt(otherZIndex) > zIndex ||
						// if no zIndex given, insert before the first element with a zIndex
						(!defined(zIndex) && defined(otherZIndex))

						)) {
					parentNode.insertBefore(element, otherElement);
					inserted = true;
					break;
				}
			}
		}

		// default: append at the end
		if (!inserted) {
			parentNode.appendChild(element);
		}

		// mark as added
		this.added = true;

		// fire an event for internal hooks
		fireEvent(this, 'add');

		return this;
	},

	/**
	 * Removes a child either by removeChild or move to garbageBin.
	 * Issue 490; in VML removeChild results in Orphaned nodes according to sIEve, discardElement does not.
	 */
	safeRemoveChild: function (element) {
		var parentNode = element.parentNode;
		if (parentNode) {
			parentNode.removeChild(element);
		}
	},

	/**
	 * Destroy the element and element wrapper
	 */
	destroy: function () {
		var wrapper = this,
			element = wrapper.element || {},
			shadows = wrapper.shadows,
			box = wrapper.box,
			key,
			i;

		// remove events
		element.onclick = element.onmouseout = element.onmouseover = element.onmousemove = null;
		stop(wrapper); // stop running animations

		if (wrapper.clipPath) {
			wrapper.clipPath = wrapper.clipPath.destroy();
		}

		// Destroy stops in case this is a gradient object
		if (wrapper.stops) {
			for (i = 0; i < wrapper.stops.length; i++) {
				wrapper.stops[i] = wrapper.stops[i].destroy();
			}
			wrapper.stops = null;
		}

		// remove element
		wrapper.safeRemoveChild(element);

		// destroy shadows
		if (shadows) {
			each(shadows, function (shadow) {
				wrapper.safeRemoveChild(shadow);
			});
		}

		// destroy label box
		if (box) {
			box.destroy();
		}

		// remove from alignObjects
		erase(wrapper.renderer.alignedObjects, wrapper);

		for (key in wrapper) {
			delete wrapper[key];
		}

		return null;
	},

	/**
	 * Empty a group element
	 */
	empty: function () {
		var element = this.element,
			childNodes = element.childNodes,
			i = childNodes.length;

		while (i--) {
			element.removeChild(childNodes[i]);
		}
	},

	/**
	 * Add a shadow to the element. Must be done after the element is added to the DOM
	 * @param {Boolean} apply
	 */
	shadow: function (apply, group) {
		var shadows = [],
			i,
			shadow,
			element = this.element,

			// compensate for inverted plot area
			transform = this.parentInverted ? '(-1,-1)' : '(1,1)';


		if (apply) {
			for (i = 1; i <= 3; i++) {
				shadow = element.cloneNode(0);
				attr(shadow, {
					'isShadow': 'true',
					'stroke': 'rgb(0, 0, 0)',
					'stroke-opacity': 0.05 * i,
					'stroke-width': 7 - 2 * i,
					'transform': 'translate' + transform,
					'fill': NONE
				});

				if (group) {
					group.element.appendChild(shadow);
				} else {
					element.parentNode.insertBefore(shadow, element);
				}

				shadows.push(shadow);
			}

			this.shadows = shadows;
		}
		return this;

	}
};


/**
 * The default SVG renderer
 */
var SVGRenderer = function () {
	this.init.apply(this, arguments);
};
SVGRenderer.prototype = {
	Element: SVGElement,

	/**
	 * Initialize the SVGRenderer
	 * @param {Object} container
	 * @param {Number} width
	 * @param {Number} height
	 * @param {Boolean} forExport
	 */
	init: function (container, width, height, forExport) {
		var renderer = this,
			loc = location,
			boxWrapper;

		boxWrapper = renderer.createElement('svg')
			.attr({
				xmlns: SVG_NS,
				version: '1.1'
			});
		container.appendChild(boxWrapper.element);

		// object properties
		renderer.isSVG = true;
		renderer.box = boxWrapper.element;
		renderer.boxWrapper = boxWrapper;
		renderer.alignedObjects = [];
		renderer.url = isIE ? '' : loc.href.replace(/#.*?$/, '')
			.replace(/\(/g, '\\(').replace(/\)/g, '\\)'); // Page url used for internal references. #24, #672.
		renderer.defs = this.createElement('defs').add();
		renderer.forExport = forExport;
		renderer.gradients = {}; // Object where gradient SvgElements are stored

		renderer.setSize(width, height, false);
	},

	/**
	 * Destroys the renderer and its allocated members.
	 */
	destroy: function () {
		var renderer = this,
			rendererDefs = renderer.defs;
		renderer.box = null;
		renderer.boxWrapper = renderer.boxWrapper.destroy();

		// Call destroy on all gradient elements
		destroyObjectProperties(renderer.gradients || {});
		renderer.gradients = null;

		// Defs are null in VMLRenderer
		// Otherwise, destroy them here.
		if (rendererDefs) {
			renderer.defs = rendererDefs.destroy();
		}

		renderer.alignedObjects = null;

		return null;
	},

	/**
	 * Create a wrapper for an SVG element
	 * @param {Object} nodeName
	 */
	createElement: function (nodeName) {
		var wrapper = new this.Element();
		wrapper.init(this, nodeName);
		return wrapper;
	},

	/**
	 * Dummy function for use in canvas renderer
	 */
	draw: function () {},

	/**
	 * Parse a simple HTML string into SVG tspans
	 *
	 * @param {Object} textNode The parent text SVG node
	 */
	buildText: function (wrapper) {
		var textNode = wrapper.element,
			lines = pick(wrapper.textStr, '').toString()
				.replace(/<(b|strong)>/g, '<span style="font-weight:bold">')
				.replace(/<(i|em)>/g, '<span style="font-style:italic">')
				.replace(/<a/g, '<span')
				.replace(/<\/(b|strong|i|em|a)>/g, '</span>')
				.split(/<br.*?>/g),
			childNodes = textNode.childNodes,
			styleRegex = /style="([^"]+)"/,
			hrefRegex = /href="([^"]+)"/,
			parentX = attr(textNode, 'x'),
			textStyles = wrapper.styles,
			width = textStyles && pInt(textStyles.width),
			textLineHeight = textStyles && textStyles.lineHeight,
			lastLine,
			GET_COMPUTED_STYLE = 'getComputedStyle',
			i = childNodes.length;

		// remove old text
		while (i--) {
			textNode.removeChild(childNodes[i]);
		}

		if (width && !wrapper.added) {
			this.box.appendChild(textNode); // attach it to the DOM to read offset width
		}

		// remove empty line at end
		if (lines[lines.length - 1] === '') {
			lines.pop();
		}

		// build the lines
		each(lines, function (line, lineNo) {
			var spans, spanNo = 0, lineHeight;

			line = line.replace(/<span/g, '|||<span').replace(/<\/span>/g, '</span>|||');
			spans = line.split('|||');

			each(spans, function (span) {
				if (span !== '' || spans.length === 1) {
					var attributes = {},
						tspan = doc.createElementNS(SVG_NS, 'tspan');
					if (styleRegex.test(span)) {
						attr(
							tspan,
							'style',
							span.match(styleRegex)[1].replace(/(;| |^)color([ :])/, '$1fill$2')
						);
					}
					if (hrefRegex.test(span)) {
						attr(tspan, 'onclick', 'location.href=\"' + span.match(hrefRegex)[1] + '\"');
						css(tspan, { cursor: 'pointer' });
					}

					span = (span.replace(/<(.|\n)*?>/g, '') || ' ')
						.replace(/&lt;/g, '<')
						.replace(/&gt;/g, '>');

					// issue #38 workaround.
					/*if (reverse) {
						arr = [];
						i = span.length;
						while (i--) {
							arr.push(span.charAt(i));
						}
						span = arr.join('');
					}*/

					// add the text node
					tspan.appendChild(doc.createTextNode(span));

					if (!spanNo) { // first span in a line, align it to the left
						attributes.x = parentX;
					} else {
						// Firefox ignores spaces at the front or end of the tspan
						attributes.dx = 3; // space
					}

					// first span on subsequent line, add the line height
					if (!spanNo) {
						if (lineNo) {

							// allow getting the right offset height in exporting in IE
							if (!hasSVG && wrapper.renderer.forExport) {
								css(tspan, { display: 'block' });
							}

							// Webkit and opera sometimes return 'normal' as the line height. In that
							// case, webkit uses offsetHeight, while Opera falls back to 18
							lineHeight = win[GET_COMPUTED_STYLE] &&
								pInt(win[GET_COMPUTED_STYLE](lastLine, null).getPropertyValue('line-height'));

							if (!lineHeight || isNaN(lineHeight)) {
								lineHeight = textLineHeight || lastLine.offsetHeight || 18;
							}
							attr(tspan, 'dy', lineHeight);
						}
						lastLine = tspan; // record for use in next line
					}

					// add attributes
					attr(tspan, attributes);

					// append it
					textNode.appendChild(tspan);

					spanNo++;

					// check width and apply soft breaks
					if (width) {
						var words = span.replace(/-/g, '- ').split(' '),
							tooLong,
							actualWidth,
							rest = [];

						while (words.length || rest.length) {
							actualWidth = wrapper.getBBox().width;
							tooLong = actualWidth > width;
							if (!tooLong || words.length === 1) { // new line needed
								words = rest;
								rest = [];
								if (words.length) {
									tspan = doc.createElementNS(SVG_NS, 'tspan');
									attr(tspan, {
										dy: textLineHeight || 16,
										x: parentX
									});
									textNode.appendChild(tspan);

									if (actualWidth > width) { // a single word is pressing it out
										width = actualWidth;
									}
								}
							} else { // append to existing line tspan
								tspan.removeChild(tspan.firstChild);
								rest.unshift(words.pop());
							}
							if (words.length) {
								tspan.appendChild(doc.createTextNode(words.join(' ').replace(/- /g, '-')));
							}
						}
					}
				}
			});
		});
	},

	/**
	 * Create a button with preset states
	 * @param {String} text
	 * @param {Number} x
	 * @param {Number} y
	 * @param {Function} callback
	 * @param {Object} normalState
	 * @param {Object} hoverState
	 * @param {Object} pressedState
	 */
	button: function (text, x, y, callback, normalState, hoverState, pressedState) {
		var label = this.label(text, x, y),
			curState = 0,
			stateOptions,
			stateStyle,
			normalStyle,
			hoverStyle,
			pressedStyle,
			STYLE = 'style',
			verticalGradient = { x1: 0, y1: 0, x2: 0, y2: 1 };

		// prepare the attributes
		/*jslint white: true*/
		normalState = merge(hash(
			STROKE_WIDTH, 1,
			STROKE, '#999',
			FILL, hash(
				LINEAR_GRADIENT, verticalGradient,
				STOPS, [
					[0, '#FFF'],
					[1, '#DDD']
				]
			),
			'r', 3,
			'padding', 3,
			STYLE, hash(
				'color', 'black'
			)
		), normalState);
		/*jslint white: false*/
		normalStyle = normalState[STYLE];
		delete normalState[STYLE];

		/*jslint white: true*/
		hoverState = merge(normalState, hash(
			STROKE, '#68A',
			FILL, hash(
				LINEAR_GRADIENT, verticalGradient,
				STOPS, [
					[0, '#FFF'],
					[1, '#ACF']
				]
			)
		), hoverState);
		/*jslint white: false*/
		hoverStyle = hoverState[STYLE];
		delete hoverState[STYLE];

		/*jslint white: true*/
		pressedState = merge(normalState, hash(
			STROKE, '#68A',
			FILL, hash(
				LINEAR_GRADIENT, verticalGradient,
				STOPS, [
					[0, '#9BD'],
					[1, '#CDF']
				]
			)
		), pressedState);
		/*jslint white: false*/
		pressedStyle = pressedState[STYLE];
		delete pressedState[STYLE];

		// add the events
		addEvent(label.element, 'mouseenter', function () {
			label.attr(hoverState)
				.css(hoverStyle);
		});
		addEvent(label.element, 'mouseleave', function () {
			stateOptions = [normalState, hoverState, pressedState][curState];
			stateStyle = [normalStyle, hoverStyle, pressedStyle][curState];
			label.attr(stateOptions)
				.css(stateStyle);
		});

		label.setState = function (state) {
			curState = state;
			if (!state) {
				label.attr(normalState)
					.css(normalStyle);
			} else if (state === 2) {
				label.attr(pressedState)
					.css(pressedStyle);
			}
		};

		return label
			.on('click', function () {
				callback.call(label);
			})
			.attr(normalState)
			.css(extend({ cursor: 'default' }, normalStyle));
	},

	/**
	 * Make a straight line crisper by not spilling out to neighbour pixels
	 * @param {Array} points
	 * @param {Number} width
	 */
	crispLine: function (points, width) {
		// points format: [M, 0, 0, L, 100, 0]
		// normalize to a crisp line
		if (points[1] === points[4]) {
			points[1] = points[4] = mathRound(points[1]) + (width % 2 / 2);
		}
		if (points[2] === points[5]) {
			points[2] = points[5] = mathRound(points[2]) + (width % 2 / 2);
		}
		return points;
	},


	/**
	 * Draw a path
	 * @param {Array} path An SVG path in array form
	 */
	path: function (path) {
		return this.createElement('path').attr({
			d: path,
			fill: NONE
		});
	},

	/**
	 * Draw and return an SVG circle
	 * @param {Number} x The x position
	 * @param {Number} y The y position
	 * @param {Number} r The radius
	 */
	circle: function (x, y, r) {
		var attr = isObject(x) ?
			x :
			{
				x: x,
				y: y,
				r: r
			};

		return this.createElement('circle').attr(attr);
	},

	/**
	 * Draw and return an arc
	 * @param {Number} x X position
	 * @param {Number} y Y position
	 * @param {Number} r Radius
	 * @param {Number} innerR Inner radius like used in donut charts
	 * @param {Number} start Starting angle
	 * @param {Number} end Ending angle
	 */
	arc: function (x, y, r, innerR, start, end) {
		// arcs are defined as symbols for the ability to set
		// attributes in attr and animate

		if (isObject(x)) {
			y = x.y;
			r = x.r;
			innerR = x.innerR;
			start = x.start;
			end = x.end;
			x = x.x;
		}
		return this.symbol('arc', x || 0, y || 0, r || 0, r || 0, {
			innerR: innerR || 0,
			start: start || 0,
			end: end || 0
		});
	},

	/**
	 * Draw and return a rectangle
	 * @param {Number} x Left position
	 * @param {Number} y Top position
	 * @param {Number} width
	 * @param {Number} height
	 * @param {Number} r Border corner radius
	 * @param {Number} strokeWidth A stroke width can be supplied to allow crisp drawing
	 */
	rect: function (x, y, width, height, r, strokeWidth) {
		if (isObject(x)) {
			y = x.y;
			width = x.width;
			height = x.height;
			r = x.r;
			strokeWidth = x.strokeWidth;
			x = x.x;
		}
		var wrapper = this.createElement('rect').attr({
			rx: r,
			ry: r,
			fill: NONE
		});

		return wrapper.attr(wrapper.crisp(strokeWidth, x, y, mathMax(width, 0), mathMax(height, 0)));
	},

	/**
	 * Resize the box and re-align all aligned elements
	 * @param {Object} width
	 * @param {Object} height
	 * @param {Boolean} animate
	 *
	 */
	setSize: function (width, height, animate) {
		var renderer = this,
			alignedObjects = renderer.alignedObjects,
			i = alignedObjects.length;

		renderer.width = width;
		renderer.height = height;

		renderer.boxWrapper[pick(animate, true) ? 'animate' : 'attr']({
			width: width,
			height: height
		});

		while (i--) {
			alignedObjects[i].align();
		}
	},

	/**
	 * Create a group
	 * @param {String} name The group will be given a class name of 'highcharts-{name}'.
	 *     This can be used for styling and scripting.
	 */
	g: function (name) {
		var elem = this.createElement('g');
		return defined(name) ? elem.attr({ 'class': PREFIX + name }) : elem;
	},

	/**
	 * Display an image
	 * @param {String} src
	 * @param {Number} x
	 * @param {Number} y
	 * @param {Number} width
	 * @param {Number} height
	 */
	image: function (src, x, y, width, height) {
		var attribs = {
				preserveAspectRatio: NONE
			},
			elemWrapper;

		// optional properties
		if (arguments.length > 1) {
			extend(attribs, {
				x: x,
				y: y,
				width: width,
				height: height
			});
		}

		elemWrapper = this.createElement('image').attr(attribs);

		// set the href in the xlink namespace
		if (elemWrapper.element.setAttributeNS) {
			elemWrapper.element.setAttributeNS('http://www.w3.org/1999/xlink',
				'href', src);
		} else {
			// could be exporting in IE
			// using href throws "not supported" in ie7 and under, requries regex shim to fix later
			elemWrapper.element.setAttribute('hc-svg-href', src);
	}

		return elemWrapper;
	},

	/**
	 * Draw a symbol out of pre-defined shape paths from the namespace 'symbol' object.
	 *
	 * @param {Object} symbol
	 * @param {Object} x
	 * @param {Object} y
	 * @param {Object} radius
	 * @param {Object} options
	 */
	symbol: function (symbol, x, y, width, height, options) {

		var obj,

			// get the symbol definition function
			symbolFn = this.symbols[symbol],

			// check if there's a path defined for this symbol
			path = symbolFn && symbolFn(
				mathRound(x),
				mathRound(y),
				width,
				height,
				options
			),

			imageRegex = /^url\((.*?)\)$/,
			imageSrc,
			imageSize;

		if (path) {

			obj = this.path(path);
			// expando properties for use in animate and attr
			extend(obj, {
				symbolName: symbol,
				x: x,
				y: y,
				width: width,
				height: height
			});
			if (options) {
				extend(obj, options);
			}


		// image symbols
		} else if (imageRegex.test(symbol)) {

			var centerImage = function (img, size) {
				img.attr({
					width: size[0],
					height: size[1]
				}).translate(
					-mathRound(size[0] / 2),
					-mathRound(size[1] / 2)
				);
			};

			imageSrc = symbol.match(imageRegex)[1];
			imageSize = symbolSizes[imageSrc];

			// create the image synchronously, add attribs async
			obj = this.image(imageSrc)
				.attr({
					x: x,
					y: y
				});

			if (imageSize) {
				centerImage(obj, imageSize);
			} else {
				// initialize image to be 0 size so export will still function if there's no cached sizes
				obj.attr({ width: 0, height: 0 });

				// create a dummy JavaScript image to get the width and height
				createElement('img', {
					onload: function () {
						var img = this;

						centerImage(obj, symbolSizes[imageSrc] = [img.width, img.height]);
					},
					src: imageSrc
				});
			}
		}

		return obj;
	},

	/**
	 * An extendable collection of functions for defining symbol paths.
	 */
	symbols: {
		'circle': function (x, y, w, h) {
			var cpw = 0.166 * w;
			return [
				M, x + w / 2, y,
				'C', x + w + cpw, y, x + w + cpw, y + h, x + w / 2, y + h,
				'C', x - cpw, y + h, x - cpw, y, x + w / 2, y,
				'Z'
			];
		},

		'square': function (x, y, w, h) {
			return [
				M, x, y,
				L, x + w, y,
				x + w, y + h,
				x, y + h,
				'Z'
			];
		},

		'triangle': function (x, y, w, h) {
			return [
				M, x + w / 2, y,
				L, x + w, y + h,
				x, y + h,
				'Z'
			];
		},

		'triangle-down': function (x, y, w, h) {
			return [
				M, x, y,
				L, x + w, y,
				x + w / 2, y + h,
				'Z'
			];
		},
		'diamond': function (x, y, w, h) {
			return [
				M, x + w / 2, y,
				L, x + w, y + h / 2,
				x + w / 2, y + h,
				x, y + h / 2,
				'Z'
			];
		},
		'arc': function (x, y, w, h, options) {
			var start = options.start,
				radius = options.r || w || h,
				end = options.end - 0.000001, // to prevent cos and sin of start and end from becoming equal on 360 arcs
				innerRadius = options.innerR,
				cosStart = mathCos(start),
				sinStart = mathSin(start),
				cosEnd = mathCos(end),
				sinEnd = mathSin(end),
				longArc = options.end - start < mathPI ? 0 : 1;

			return [
				M,
				x + radius * cosStart,
				y + radius * sinStart,
				'A', // arcTo
				radius, // x radius
				radius, // y radius
				0, // slanting
				longArc, // long or short arc
				1, // clockwise
				x + radius * cosEnd,
				y + radius * sinEnd,
				L,
				x + innerRadius * cosEnd,
				y + innerRadius * sinEnd,
				'A', // arcTo
				innerRadius, // x radius
				innerRadius, // y radius
				0, // slanting
				longArc, // long or short arc
				0, // clockwise
				x + innerRadius * cosStart,
				y + innerRadius * sinStart,

				'Z' // close
			];
		}
	},

	/**
	 * Define a clipping rectangle
	 * @param {String} id
	 * @param {Number} x
	 * @param {Number} y
	 * @param {Number} width
	 * @param {Number} height
	 */
	clipRect: function (x, y, width, height) {
		var wrapper,
			id = PREFIX + idCounter++,

			clipPath = this.createElement('clipPath').attr({
				id: id
			}).add(this.defs);

		wrapper = this.rect(x, y, width, height, 0).add(clipPath);
		wrapper.id = id;
		wrapper.clipPath = clipPath;

		return wrapper;
	},


	/**
	 * Take a color and return it if it's a string, make it a gradient if it's a
	 * gradient configuration object. Prior to Highstock, an array was used to define
	 * a linear gradient with pixel positions relative to the SVG. In newer versions
	 * we change the coordinates to apply relative to the shape, using coordinates
	 * 0-1 within the shape. To preserve backwards compatibility, linearGradient
	 * in this definition is an object of x1, y1, x2 and y2.
	 *
	 * @param {Object} color The color or config object
	 */
	color: function (color, elem, prop) {
		var colorObject,
			regexRgba = /^rgba/;
		if (color && color.linearGradient) {
			var renderer = this,
				linearGradient = color[LINEAR_GRADIENT],
				relativeToShape = !isArray(linearGradient), // keep backwards compatibility
				id,
				gradients = renderer.gradients,
				gradientObject,
				x1 = linearGradient.x1 || linearGradient[0] || 0,
				y1 = linearGradient.y1 || linearGradient[1] || 0,
				x2 = linearGradient.x2 || linearGradient[2] || 0,
				y2 = linearGradient.y2 || linearGradient[3] || 0,
				stopColor,
				stopOpacity,
				// Create a unique key in order to reuse gradient objects. #671.
				key = [relativeToShape, x1, y1, x2, y2, color.stops.join(',')].join(',');

			// If the gradient with the same setup is already created, reuse it
			if (gradients[key]) {
				id = attr(gradients[key].element, 'id');

			// If not, create a new one and keep the reference.
			} else {
				id = PREFIX + idCounter++;
				gradientObject = renderer.createElement(LINEAR_GRADIENT)
					.attr(extend({
						id: id,
						x1: x1,
						y1: y1,
						x2: x2,
						y2: y2
					}, relativeToShape ? null : { gradientUnits: 'userSpaceOnUse' }))
					.add(renderer.defs);

				// The gradient needs to keep a list of stops to be able to destroy them
				gradientObject.stops = [];
				each(color.stops, function (stop) {
					var stopObject;
					if (regexRgba.test(stop[1])) {
						colorObject = Color(stop[1]);
						stopColor = colorObject.get('rgb');
						stopOpacity = colorObject.get('a');
					} else {
						stopColor = stop[1];
						stopOpacity = 1;
					}
					stopObject = renderer.createElement('stop').attr({
						offset: stop[0],
						'stop-color': stopColor,
						'stop-opacity': stopOpacity
					}).add(gradientObject);

					// Add the stop element to the gradient
					gradientObject.stops.push(stopObject);
				});

				// Keep a reference to the gradient object so it is possible to reuse it and
				// destroy it later
				gradients[key] = gradientObject;
			}

			return 'url(' + this.url + '#' + id + ')';

		// Webkit and Batik can't show rgba.
		} else if (regexRgba.test(color)) {
			colorObject = Color(color);
			attr(elem, prop + '-opacity', colorObject.get('a'));

			return colorObject.get('rgb');


		} else {
			// Remove the opacity attribute added above. Does not throw if the attribute is not there.
			elem.removeAttribute(prop + '-opacity');

			return color;
		}

	},


	/**
	 * Add text to the SVG object
	 * @param {String} str
	 * @param {Number} x Left position
	 * @param {Number} y Top position
	 * @param {Boolean} useHTML Use HTML to render the text
	 */
	text: function (str, x, y, useHTML) {

		// declare variables
		var renderer = this,
			defaultChartStyle = defaultOptions.chart.style,
			wrapper;

		if (useHTML && !renderer.forExport) {
			return renderer.html(str, x, y);
		}

		x = mathRound(pick(x, 0));
		y = mathRound(pick(y, 0));

		wrapper = renderer.createElement('text')
			.attr({
				x: x,
				y: y,
				text: str
			})
			.css({
				fontFamily: defaultChartStyle.fontFamily,
				fontSize: defaultChartStyle.fontSize
			});

		wrapper.x = x;
		wrapper.y = y;
		return wrapper;
	},


	/**
	 * Create HTML text node. This is used by the VML renderer as well as the SVG
	 * renderer through the useHTML option.
	 *
	 * @param {String} str
	 * @param {Number} x
	 * @param {Number} y
	 */
	html: function (str, x, y) {
		var defaultChartStyle = defaultOptions.chart.style,
			wrapper = this.createElement('span'),
			attrSetters = wrapper.attrSetters,
			element = wrapper.element,
			renderer = wrapper.renderer;

		// Text setter
		attrSetters.text = function (value) {
			element.innerHTML = value;
			return false;
		};

		// Various setters which rely on update transform
		attrSetters.x = attrSetters.y = attrSetters.align = function (value, key) {
			if (key === 'align') {
				key = 'textAlign'; // Do not overwrite the SVGElement.align method. Same as VML.
			}
			wrapper[key] = value;
			wrapper.htmlUpdateTransform();
			return false;
		};

		// Set the default attributes
		wrapper.attr({
				text: str,
				x: mathRound(x),
				y: mathRound(y)
			})
			.css({
				position: ABSOLUTE,
				whiteSpace: 'nowrap',
				fontFamily: defaultChartStyle.fontFamily,
				fontSize: defaultChartStyle.fontSize
			});

		// Use the HTML specific .css method
		wrapper.css = wrapper.htmlCss;

		// This is specific for HTML within SVG
		if (renderer.isSVG) {
			wrapper.add = function (svgGroupWrapper) {

				var htmlGroup,
					htmlGroupStyle,
					container = renderer.box.parentNode;

				// Create a mock group to hold the HTML elements
				if (svgGroupWrapper) {
					htmlGroup = svgGroupWrapper.div;
					if (!htmlGroup) {
						htmlGroup = svgGroupWrapper.div = createElement(DIV, {
							className: attr(svgGroupWrapper.element, 'class')
						}, {
							position: ABSOLUTE,
							left: svgGroupWrapper.attr('translateX') + PX,
							top: svgGroupWrapper.attr('translateY') + PX
						}, container);

						// Ensure dynamic updating position
						htmlGroupStyle = htmlGroup.style;
						extend(svgGroupWrapper.attrSetters, {
							translateX: function (value) {
								htmlGroupStyle.left = value + PX;
							},
							translateY: function (value) {
								htmlGroupStyle.top = value + PX;
							},
							visibility: function (value, key) {
								htmlGroupStyle[key] = value;
							}
						});

					}
				} else {
					htmlGroup = container;
				}

				htmlGroup.appendChild(element);

				// Shared with VML:
				wrapper.added = true;
				if (wrapper.alignOnAdd) {
					wrapper.htmlUpdateTransform();
				}

				return wrapper;
			};
		}
		return wrapper;
	},

	/**
	 * Add a label, a text item that can hold a colored or gradient background
	 * as well as a border and shadow.
	 * @param {string} str
	 * @param {Number} x
	 * @param {Number} y
	 * @param {String} shape
	 * @param {Number} anchorX In case the shape has a pointer, like a flag, this is the
	 *    coordinates it should be pinned to
	 * @param {Number} anchorY
	 */
	label: function (str, x, y, shape, anchorX, anchorY, useHTML) {

		var renderer = this,
			wrapper = renderer.g(),
			text = renderer.text('', 0, 0, useHTML)
				.attr({
					zIndex: 1
				})
				.add(wrapper),
			box,
			bBox,
			align = 'left',
			padding = 3,
			width,
			height,
			wrapperX,
			wrapperY,
			crispAdjust = 0,
			deferredAttr = {},
			attrSetters = wrapper.attrSetters;

		/**
		 * This function runs after the label is added to the DOM (when the bounding box is
		 * available), and after the text of the label is updated to detect the new bounding
		 * box and reflect it in the border box.
		 */
		function updateBoxSize() {
			bBox = (width === undefined || height === undefined || wrapper.styles.textAlign) &&
				text.getBBox(true);
			wrapper.width = (width || bBox.width) + 2 * padding;
			wrapper.height = (height || bBox.height) + 2 * padding;

			// create the border box if it is not already present
			if (!box) {
				wrapper.box = box = shape ?
					renderer.symbol(shape, 0, 0, wrapper.width, wrapper.height) :
					renderer.rect(0, 0, wrapper.width, wrapper.height, 0, deferredAttr[STROKE_WIDTH]);
				box.add(wrapper);
			}

			// apply the box attributes
			box.attr(merge({
				width: wrapper.width,
				height: wrapper.height
			}, deferredAttr));
			deferredAttr = null;
		}

		/**
		 * This function runs after setting text or padding, but only if padding is changed
		 */
		function updateTextPadding() {
			var styles = wrapper.styles,
				textAlign = styles && styles.textAlign,
				x = padding,
				style = wrapper.element.style,
				y = padding + mathRound(pInt((style && style.fontSize) || 11) * 1.2);

			// compensate for alignment
			if (defined(width) && (textAlign === 'center' || textAlign === 'right')) {
				x += { center: 0.5, right: 1 }[textAlign] * (width - bBox.width);
			}

			// update if anything changed
			if (x !== text.x || y !== text.y) {
				text.attr({
					x: x,
					y: y
				});
			}

			// record current values
			text.x = x;
			text.y = y;
		}

		/**
		 * Set a box attribute, or defer it if the box is not yet created
		 * @param {Object} key
		 * @param {Object} value
		 */
		function boxAttr(key, value) {
			if (box) {
				box.attr(key, value);
			} else {
				deferredAttr[key] = value;
			}
		}

		function getSizeAfterAdd() {
			wrapper.attr({
				text: str, // alignment is available now
				x: x,
				y: y,
				anchorX: anchorX,
				anchorY: anchorY
			});
		}

		/**
		 * After the text element is added, get the desired size of the border box
		 * and add it before the text in the DOM.
		 */
		addEvent(wrapper, 'add', getSizeAfterAdd);

		/*
		 * Add specific attribute setters.
		 */

		// only change local variables
		attrSetters.width = function (value) {
			width = value;
			return false;
		};
		attrSetters.height = function (value) {
			height = value;
			return false;
		};
		attrSetters.padding = function (value) {
			padding = value;
			updateTextPadding();

			return false;
		};

		// change local variable and set attribue as well
		attrSetters.align = function (value) {
			align = value;
			return false; // prevent setting text-anchor on the group
		};

		// apply these to the box and the text alike
		attrSetters.text = function (value, key) {
			text.attr(key, value);
			updateBoxSize();
			updateTextPadding();
			return false;
		};

		// apply these to the box but not to the text
		attrSetters[STROKE_WIDTH] = function (value, key) {
			crispAdjust = value % 2 / 2;
			boxAttr(key, value);
			return false;
		};
		attrSetters.stroke = attrSetters.fill = attrSetters.r = function (value, key) {
			boxAttr(key, value);
			return false;
		};
		attrSetters.anchorX = function (value, key) {
			anchorX = value;
			boxAttr(key, value + crispAdjust - wrapperX);
			return false;
		};
		attrSetters.anchorY = function (value, key) {
			anchorY = value;
			boxAttr(key, value - wrapperY);
			return false;
		};

		// rename attributes
		attrSetters.x = function (value) {
			wrapperX = value;
			wrapperX -= { left: 0, center: 0.5, right: 1 }[align] * ((width || bBox.width) + padding);

			wrapper.attr('translateX', mathRound(wrapperX));
			return false;
		};
		attrSetters.y = function (value) {
			wrapperY = value;
			wrapper.attr('translateY', mathRound(value));
			return false;
		};

		// Redirect certain methods to either the box or the text
		var baseCss = wrapper.css;
		return extend(wrapper, {
			/**
			 * Pick up some properties and apply them to the text instead of the wrapper
			 */
			css: function (styles) {
				if (styles) {
					var textStyles = {};
					styles = merge({}, styles); // create a copy to avoid altering the original object (#537)
					each(['fontSize', 'fontWeight', 'fontFamily', 'color', 'lineHeight', 'width'], function (prop) {
						if (styles[prop] !== UNDEFINED) {
							textStyles[prop] = styles[prop];
							delete styles[prop];
						}
					});
					text.css(textStyles);
				}
				return baseCss.call(wrapper, styles);
			},
			/**
			 * Return the bounding box of the box, not the group
			 */
			getBBox: function () {
				return box.getBBox();
			},
			/**
			 * Apply the shadow to the box
			 */
			shadow: function (b) {
				box.shadow(b);
				return wrapper;
			},
			/**
			 * Destroy and release memory.
			 */
			destroy: function () {
				removeEvent(wrapper, 'add', getSizeAfterAdd);

				// Added by button implementation
				removeEvent(wrapper.element, 'mouseenter');
				removeEvent(wrapper.element, 'mouseleave');

				if (text) {
					// Destroy the text element
					text = text.destroy();
				}
				// Call base implementation to destroy the rest
				SVGElement.prototype.destroy.call(wrapper);
			}
		});
	}
}; // end SVGRenderer


// general renderer
Renderer = SVGRenderer;


/* ****************************************************************************
 *                                                                            *
 * START OF INTERNET EXPLORER <= 8 SPECIFIC CODE                              *
 *                                                                            *
 * For applications and websites that don't need IE support, like platform    *
 * targeted mobile apps and web apps, this code can be removed.               *
 *                                                                            *
 *****************************************************************************/

/**
 * @constructor
 */
var VMLRenderer;
if (!hasSVG && !useCanVG) {

/**
 * The VML element wrapper.
 */
var VMLElementExtension = {

	/**
	 * Initialize a new VML element wrapper. It builds the markup as a string
	 * to minimize DOM traffic.
	 * @param {Object} renderer
	 * @param {Object} nodeName
	 */
	init: function (renderer, nodeName) {
		var wrapper = this,
			markup =  ['<', nodeName, ' filled="f" stroked="f"'],
			style = ['position: ', ABSOLUTE, ';'];

		// divs and shapes need size
		if (nodeName === 'shape' || nodeName === DIV) {
			style.push('left:0;top:0;width:10px;height:10px;');
		}
		if (docMode8) {
			style.push('visibility: ', nodeName === DIV ? HIDDEN : VISIBLE);
		}

		markup.push(' style="', style.join(''), '"/>');

		// create element with default attributes and style
		if (nodeName) {
			markup = nodeName === DIV || nodeName === 'span' || nodeName === 'img' ?
				markup.join('')
				: renderer.prepVML(markup);
			wrapper.element = createElement(markup);
		}

		wrapper.renderer = renderer;
		wrapper.attrSetters = {};
	},

	/**
	 * Add the node to the given parent
	 * @param {Object} parent
	 */
	add: function (parent) {
		var wrapper = this,
			renderer = wrapper.renderer,
			element = wrapper.element,
			box = renderer.box,
			inverted = parent && parent.inverted,

			// get the parent node
			parentNode = parent ?
				parent.element || parent :
				box;


		// if the parent group is inverted, apply inversion on all children
		if (inverted) { // only on groups
			renderer.invertChild(element, parentNode);
		}

		// issue #140 workaround - related to #61 and #74
		if (docMode8 && parentNode.gVis === HIDDEN) {
			css(element, { visibility: HIDDEN });
		}

		// append it
		parentNode.appendChild(element);

		// align text after adding to be able to read offset
		wrapper.added = true;
		if (wrapper.alignOnAdd && !wrapper.deferUpdateTransform) {
			wrapper.htmlUpdateTransform();
		}

		// fire an event for internal hooks
		fireEvent(wrapper, 'add');

		return wrapper;
	},

	/**
	 * In IE8 documentMode 8, we need to recursively set the visibility down in the DOM
	 * tree for nested groups. Related to #61, #586.
	 */
	toggleChildren: function (element, visibility) {
		var childNodes = element.childNodes,
			i = childNodes.length;
			
		while (i--) {
			
			// apply the visibility
			css(childNodes[i], { visibility: visibility });
			
			// we have a nested group, apply it to its children again
			if (childNodes[i].nodeName === 'DIV') {
				this.toggleChildren(childNodes[i], visibility);
			}
		}
	},

	/**
	 * Get or set attributes
	 */
	attr: function (hash, val) {
		var wrapper = this,
			key,
			value,
			i,
			result,
			element = wrapper.element || {},
			elemStyle = element.style,
			nodeName = element.nodeName,
			renderer = wrapper.renderer,
			symbolName = wrapper.symbolName,
			hasSetSymbolSize,
			shadows = wrapper.shadows,
			skipAttr,
			attrSetters = wrapper.attrSetters,
			ret = wrapper;

		// single key-value pair
		if (isString(hash) && defined(val)) {
			key = hash;
			hash = {};
			hash[key] = val;
		}

		// used as a getter, val is undefined
		if (isString(hash)) {
			key = hash;
			if (key === 'strokeWidth' || key === 'stroke-width') {
				ret = wrapper.strokeweight;
			} else {
				ret = wrapper[key];
			}

		// setter
		} else {
			for (key in hash) {
				value = hash[key];
				skipAttr = false;

				// check for a specific attribute setter
				result = attrSetters[key] && attrSetters[key](value, key);

				if (result !== false && value !== null) { // #620

					if (result !== UNDEFINED) {
						value = result; // the attribute setter has returned a new value to set
					}


					// prepare paths
					// symbols
					if (symbolName && /^(x|y|r|start|end|width|height|innerR|anchorX|anchorY)/.test(key)) {
						// if one of the symbol size affecting parameters are changed,
						// check all the others only once for each call to an element's
						// .attr() method
						if (!hasSetSymbolSize) {

							wrapper.symbolAttr(hash);

							hasSetSymbolSize = true;
						}
						skipAttr = true;

					} else if (key === 'd') {
						value = value || [];
						wrapper.d = value.join(' '); // used in getter for animation

						// convert paths
						i = value.length;
						var convertedPath = [];
						while (i--) {

							// Multiply by 10 to allow subpixel precision.
							// Substracting half a pixel seems to make the coordinates
							// align with SVG, but this hasn't been tested thoroughly
							if (isNumber(value[i])) {
								convertedPath[i] = mathRound(value[i] * 10) - 5;
							} else if (value[i] === 'Z') { // close the path
								convertedPath[i] = 'x';
							} else {
								convertedPath[i] = value[i];
							}

						}
						value = convertedPath.join(' ') || 'x';
						element.path = value;

						// update shadows
						if (shadows) {
							i = shadows.length;
							while (i--) {
								shadows[i].path = value;
							}
						}
						skipAttr = true;

					// directly mapped to css
					} else if (key === 'zIndex' || key === 'visibility') {

						// workaround for #61 and #586
						if (docMode8 && key === 'visibility' && nodeName === 'DIV') {
							element.gVis = value;
							wrapper.toggleChildren(element, value);
							if (value === VISIBLE) { // #74
								value = null;
							}
						}

						if (value) {
							elemStyle[key] = value;
						}



						skipAttr = true;

					// width and height
					} else if (key === 'width' || key === 'height') {
						
						value = mathMax(0, value); // don't set width or height below zero (#311)
						
						this[key] = value; // used in getter

						// clipping rectangle special
						if (wrapper.updateClipping) {
							wrapper[key] = value;
							wrapper.updateClipping();
						} else {
							// normal
							elemStyle[key] = value;
						}

						skipAttr = true;

					// x and y
					} else if (key === 'x' || key === 'y') {

						wrapper[key] = value; // used in getter
						elemStyle[{ x: 'left', y: 'top' }[key]] = value;

					// class name
					} else if (key === 'class') {
						// IE8 Standards mode has problems retrieving the className
						element.className = value;

					// stroke
					} else if (key === 'stroke') {

						value = renderer.color(value, element, key);

						key = 'strokecolor';

					// stroke width
					} else if (key === 'stroke-width' || key === 'strokeWidth') {
						element.stroked = value ? true : false;
						key = 'strokeweight';
						wrapper[key] = value; // used in getter, issue #113
						if (isNumber(value)) {
							value += PX;
						}

					// dashStyle
					} else if (key === 'dashstyle') {
						var strokeElem = element.getElementsByTagName('stroke')[0] ||
							createElement(renderer.prepVML(['<stroke/>']), null, null, element);
						strokeElem[key] = value || 'solid';
						wrapper.dashstyle = value; /* because changing stroke-width will change the dash length
							and cause an epileptic effect */
						skipAttr = true;

					// fill
					} else if (key === 'fill') {

						if (nodeName === 'SPAN') { // text color
							elemStyle.color = value;
						} else {
							element.filled = value !== NONE ? true : false;

							value = renderer.color(value, element, key);

							key = 'fillcolor';
						}

					// translation for animation
					} else if (key === 'translateX' || key === 'translateY' || key === 'rotation') {
						wrapper[key] = value;
						wrapper.htmlUpdateTransform();

						skipAttr = true;

					// text for rotated and non-rotated elements
					} else if (key === 'text') {
						this.bBox = null;
						element.innerHTML = value;
						skipAttr = true;
					}

					// let the shadow follow the main element
					if (shadows && key === 'visibility') {
						i = shadows.length;
						while (i--) {
							shadows[i].style[key] = value;
						}
					}



					if (!skipAttr) {
						if (docMode8) { // IE8 setAttribute bug
							element[key] = value;
						} else {
							attr(element, key, value);
						}
					}

				}
			}
		}
		return ret;
	},

	/**
	 * Set the element's clipping to a predefined rectangle
	 *
	 * @param {String} id The id of the clip rectangle
	 */
	clip: function (clipRect) {
		var wrapper = this,
			clipMembers = clipRect.members;

		clipMembers.push(wrapper);
		wrapper.destroyClip = function () {
			erase(clipMembers, wrapper);
		};
		return wrapper.css(clipRect.getCSS(wrapper.inverted));
	},

	/**
	 * Set styles for the element
	 * @param {Object} styles
	 */
	css: SVGElement.prototype.htmlCss,

	/**
	 * Removes a child either by removeChild or move to garbageBin.
	 * Issue 490; in VML removeChild results in Orphaned nodes according to sIEve, discardElement does not.
	 */
	safeRemoveChild: function (element) {
		// discardElement will detach the node from its parent before attaching it
		// to the garbage bin. Therefore it is important that the node is attached and have parent.
		var parentNode = element.parentNode;
		if (parentNode) {
			discardElement(element);
		}
	},

	/**
	 * Extend element.destroy by removing it from the clip members array
	 */
	destroy: function () {
		var wrapper = this;

		if (wrapper.destroyClip) {
			wrapper.destroyClip();
		}

		return SVGElement.prototype.destroy.apply(wrapper);
	},

	/**
	 * Remove all child nodes of a group, except the v:group element
	 */
	empty: function () {
		var element = this.element,
			childNodes = element.childNodes,
			i = childNodes.length,
			node;

		while (i--) {
			node = childNodes[i];
			node.parentNode.removeChild(node);
		}
	},

	/**
	 * Add an event listener. VML override for normalizing event parameters.
	 * @param {String} eventType
	 * @param {Function} handler
	 */
	on: function (eventType, handler) {
		// simplest possible event model for internal use
		this.element['on' + eventType] = function () {
			var evt = win.event;
			evt.target = evt.srcElement;
			handler(evt);
		};
		return this;
	},

	/**
	 * Apply a drop shadow by copying elements and giving them different strokes
	 * @param {Boolean} apply
	 */
	shadow: function (apply, group) {
		var shadows = [],
			i,
			element = this.element,
			renderer = this.renderer,
			shadow,
			elemStyle = element.style,
			markup,
			path = element.path;

		// some times empty paths are not strings
		if (path && typeof path.value !== 'string') {
			path = 'x';
		}

		if (apply) {
			for (i = 1; i <= 3; i++) {
				markup = ['<shape isShadow="true" strokeweight="', (7 - 2 * i),
					'" filled="false" path="', path,
					'" coordsize="100,100" style="', element.style.cssText, '" />'];
				shadow = createElement(renderer.prepVML(markup),
					null, {
						left: pInt(elemStyle.left) + 1,
						top: pInt(elemStyle.top) + 1
					}
				);

				// apply the opacity
				markup = ['<stroke color="black" opacity="', (0.05 * i), '"/>'];
				createElement(renderer.prepVML(markup), null, null, shadow);


				// insert it
				if (group) {
					group.element.appendChild(shadow);
				} else {
					element.parentNode.insertBefore(shadow, element);
				}

				// record it
				shadows.push(shadow);

			}

			this.shadows = shadows;
		}
		return this;

	}
},
VMLElement = extendClass(SVGElement, VMLElementExtension),

/**
 * The VML renderer
 */
VMLRendererExtension = { // inherit SVGRenderer

	Element: VMLElement,
	isIE8: userAgent.indexOf('MSIE 8.0') > -1,


	/**
	 * Initialize the VMLRenderer
	 * @param {Object} container
	 * @param {Number} width
	 * @param {Number} height
	 */
	init: function (container, width, height) {
		var renderer = this,
			boxWrapper;

		renderer.alignedObjects = [];

		boxWrapper = renderer.createElement(DIV);
		container.appendChild(boxWrapper.element);


		// generate the containing box
		renderer.box = boxWrapper.element;
		renderer.boxWrapper = boxWrapper;


		renderer.setSize(width, height, false);

		// The only way to make IE6 and IE7 print is to use a global namespace. However,
		// with IE8 the only way to make the dynamic shapes visible in screen and print mode
		// seems to be to add the xmlns attribute and the behaviour style inline.
		if (!doc.namespaces.hcv) {

			doc.namespaces.add('hcv', 'urn:schemas-microsoft-com:vml');

			// setup default css
			doc.createStyleSheet().cssText =
				'hcv\\:fill, hcv\\:path, hcv\\:shape, hcv\\:stroke' +
				'{ behavior:url(#default#VML); display: inline-block; } ';

		}
	},

	/**
	 * Define a clipping rectangle. In VML it is accomplished by storing the values
	 * for setting the CSS style to all associated members.
	 *
	 * @param {Number} x
	 * @param {Number} y
	 * @param {Number} width
	 * @param {Number} height
	 */
	clipRect: function (x, y, width, height) {

		// create a dummy element
		var clipRect = this.createElement();

		// mimic a rectangle with its style object for automatic updating in attr
		return extend(clipRect, {
			members: [],
			left: x,
			top: y,
			width: width,
			height: height,
			getCSS: function (inverted) {
				var rect = this,//clipRect.element.style,
					top = rect.top,
					left = rect.left,
					right = left + rect.width,
					bottom = top + rect.height,
					ret = {
						clip: 'rect(' +
							mathRound(inverted ? left : top) + 'px,' +
							mathRound(inverted ? bottom : right) + 'px,' +
							mathRound(inverted ? right : bottom) + 'px,' +
							mathRound(inverted ? top : left) + 'px)'
					};

				// issue 74 workaround
				if (!inverted && docMode8) {
					extend(ret, {
						width: right + PX,
						height: bottom + PX
					});
				}
				return ret;
			},

			// used in attr and animation to update the clipping of all members
			updateClipping: function () {
				each(clipRect.members, function (member) {
					member.css(clipRect.getCSS(member.inverted));
				});
			}
		});

	},


	/**
	 * Take a color and return it if it's a string, make it a gradient if it's a
	 * gradient configuration object, and apply opacity.
	 *
	 * @param {Object} color The color or config object
	 */
	color: function (color, elem, prop) {
		var colorObject,
			regexRgba = /^rgba/,
			markup;

		if (color && color[LINEAR_GRADIENT]) {

			var stopColor,
				stopOpacity,
				linearGradient = color[LINEAR_GRADIENT],
				x1 = linearGradient.x1 || linearGradient[0] || 0,
				y1 = linearGradient.y1 || linearGradient[1] || 0,
				x2 = linearGradient.x2 || linearGradient[2] || 0,
				y2 = linearGradient.y2 || linearGradient[3] || 0,
				angle,
				color1,
				opacity1,
				color2,
				opacity2;

			each(color.stops, function (stop, i) {
				if (regexRgba.test(stop[1])) {
					colorObject = Color(stop[1]);
					stopColor = colorObject.get('rgb');
					stopOpacity = colorObject.get('a');
				} else {
					stopColor = stop[1];
					stopOpacity = 1;
				}

				if (!i) { // first
					color1 = stopColor;
					opacity1 = stopOpacity;
				} else {
					color2 = stopColor;
					opacity2 = stopOpacity;
				}
			});

			// Apply the gradient to fills only.
			if (prop === 'fill') {
				// calculate the angle based on the linear vector
				angle = 90  - math.atan(
					(y2 - y1) / // y vector
					(x2 - x1) // x vector
					) * 180 / mathPI;
	
	
				// when colors attribute is used, the meanings of opacity and o:opacity2
				// are reversed.
				markup = ['<fill colors="0% ', color1, ',100% ', color2, '" angle="', angle,
					'" opacity="', opacity2, '" o:opacity2="', opacity1,
					'" type="gradient" focus="100%" method="any" />'];
				createElement(this.prepVML(markup), null, null, elem);
			
			// Gradients are not supported for VML stroke, return the first color. #722.
			} else {
				return stopColor;
			}


		// if the color is an rgba color, split it and add a fill node
		// to hold the opacity component
		} else if (regexRgba.test(color) && elem.tagName !== 'IMG') {

			colorObject = Color(color);

			markup = ['<', prop, ' opacity="', colorObject.get('a'), '"/>'];
			createElement(this.prepVML(markup), null, null, elem);

			return colorObject.get('rgb');


		} else {
			var strokeNodes = elem.getElementsByTagName(prop);
			if (strokeNodes.length) {
				strokeNodes[0].opacity = 1;
			}
			return color;
		}

	},

	/**
	 * Take a VML string and prepare it for either IE8 or IE6/IE7.
	 * @param {Array} markup A string array of the VML markup to prepare
	 */
	prepVML: function (markup) {
		var vmlStyle = 'display:inline-block;behavior:url(#default#VML);',
			isIE8 = this.isIE8;

		markup = markup.join('');

		if (isIE8) { // add xmlns and style inline
			markup = markup.replace('/>', ' xmlns="urn:schemas-microsoft-com:vml" />');
			if (markup.indexOf('style="') === -1) {
				markup = markup.replace('/>', ' style="' + vmlStyle + '" />');
			} else {
				markup = markup.replace('style="', 'style="' + vmlStyle);
			}

		} else { // add namespace
			markup = markup.replace('<', '<hcv:');
		}

		return markup;
	},

	/**
	 * Create rotated and aligned text
	 * @param {String} str
	 * @param {Number} x
	 * @param {Number} y
	 */
	text: SVGRenderer.prototype.html,

	/**
	 * Create and return a path element
	 * @param {Array} path
	 */
	path: function (path) {
		// create the shape
		return this.createElement('shape').attr({
			// subpixel precision down to 0.1 (width and height = 10px)
			coordsize: '100 100',
			d: path
		});
	},

	/**
	 * Create and return a circle element. In VML circles are implemented as
	 * shapes, which is faster than v:oval
	 * @param {Number} x
	 * @param {Number} y
	 * @param {Number} r
	 */
	circle: function (x, y, r) {
		return this.symbol('circle').attr({ x: x - r, y: y - r, width: 2 * r, height: 2 * r });
	},

	/**
	 * Create a group using an outer div and an inner v:group to allow rotating
	 * and flipping. A simple v:group would have problems with positioning
	 * child HTML elements and CSS clip.
	 *
	 * @param {String} name The name of the group
	 */
	g: function (name) {
		var wrapper,
			attribs;

		// set the class name
		if (name) {
			attribs = { 'className': PREFIX + name, 'class': PREFIX + name };
		}

		// the div to hold HTML and clipping
		wrapper = this.createElement(DIV).attr(attribs);

		return wrapper;
	},

	/**
	 * VML override to create a regular HTML image
	 * @param {String} src
	 * @param {Number} x
	 * @param {Number} y
	 * @param {Number} width
	 * @param {Number} height
	 */
	image: function (src, x, y, width, height) {
		var obj = this.createElement('img')
			.attr({ src: src });

		if (arguments.length > 1) {
			obj.css({
				left: x,
				top: y,
				width: width,
				height: height
			});
		}
		return obj;
	},

	/**
	 * VML uses a shape for rect to overcome bugs and rotation problems
	 */
	rect: function (x, y, width, height, r, strokeWidth) {

		if (isObject(x)) {
			y = x.y;
			width = x.width;
			height = x.height;
			strokeWidth = x.strokeWidth;
			x = x.x;
		}
		var wrapper = this.symbol('rect');
		wrapper.r = r;

		return wrapper.attr(wrapper.crisp(strokeWidth, x, y, mathMax(width, 0), mathMax(height, 0)));
	},

	/**
	 * In the VML renderer, each child of an inverted div (group) is inverted
	 * @param {Object} element
	 * @param {Object} parentNode
	 */
	invertChild: function (element, parentNode) {
		var parentStyle = parentNode.style;

		css(element, {
			flip: 'x',
			left: pInt(parentStyle.width) - 10,
			top: pInt(parentStyle.height) - 10,
			rotation: -90
		});
	},

	/**
	 * Symbol definitions that override the parent SVG renderer's symbols
	 *
	 */
	symbols: {
		// VML specific arc function
		arc: function (x, y, w, h, options) {
			var start = options.start,
				end = options.end,
				radius = options.r || w || h,
				cosStart = mathCos(start),
				sinStart = mathSin(start),
				cosEnd = mathCos(end),
				sinEnd = mathSin(end),
				innerRadius = options.innerR,
				circleCorrection = 0.08 / radius, // #760
				innerCorrection = (innerRadius && 0.1 / innerRadius) || 0;

			if (end - start === 0) { // no angle, don't show it.
				return ['x'];

			} else if (2 * mathPI - end + start < circleCorrection) { // full circle
				// empirical correction found by trying out the limits for different radii
				cosEnd = -circleCorrection;
			} else if (end - start < innerCorrection) { // issue #186, another mysterious VML arc problem
				cosEnd = mathCos(start + innerCorrection);
			}

			return [
				'wa', // clockwise arc to
				x - radius, // left
				y - radius, // top
				x + radius, // right
				y + radius, // bottom
				x + radius * cosStart, // start x
				y + radius * sinStart, // start y
				x + radius * cosEnd, // end x
				y + radius * sinEnd, // end y


				'at', // anti clockwise arc to
				x - innerRadius, // left
				y - innerRadius, // top
				x + innerRadius, // right
				y + innerRadius, // bottom
				x + innerRadius * cosEnd, // start x
				y + innerRadius * sinEnd, // start y
				x + innerRadius * cosStart, // end x
				y + innerRadius * sinStart, // end y

				'x', // finish path
				'e' // close
			];

		},
		// Add circle symbol path. This performs significantly faster than v:oval.
		circle: function (x, y, w, h) {

			return [
				'wa', // clockwisearcto
				x, // left
				y, // top
				x + w, // right
				y + h, // bottom
				x + w, // start x
				y + h / 2,     // start y
				x + w, // end x
				y + h / 2,     // end y
				//'x', // finish path
				'e' // close
			];
		},
		/**
		 * Add rectangle symbol path which eases rotation and omits arcsize problems
		 * compared to the built-in VML roundrect shape
		 *
		 * @param {Number} left Left position
		 * @param {Number} top Top position
		 * @param {Number} r Border radius
		 * @param {Object} options Width and height
		 */

		rect: function (left, top, width, height, options) {
			/*for (var n in r) {
				logTime && console .log(n)
				}*/

			if (!defined(options)) {
				return [];
			}
			var right = left + width,
				bottom = top + height,
				r = mathMin(options.r || 0, width, height);

			return [
				M,
				left + r, top,

				L,
				right - r, top,
				'wa',
				right - 2 * r, top,
				right, top + 2 * r,
				right - r, top,
				right, top + r,

				L,
				right, bottom - r,
				'wa',
				right - 2 * r, bottom - 2 * r,
				right, bottom,
				right, bottom - r,
				right - r, bottom,

				L,
				left + r, bottom,
				'wa',
				left, bottom - 2 * r,
				left + 2 * r, bottom,
				left + r, bottom,
				left, bottom - r,

				L,
				left, top + r,
				'wa',
				left, top,
				left + 2 * r, top + 2 * r,
				left, top + r,
				left + r, top,


				'x',
				'e'
			];

		}
	}
};
VMLRenderer = function () {
	this.init.apply(this, arguments);
};
VMLRenderer.prototype = merge(SVGRenderer.prototype, VMLRendererExtension);

	// general renderer
	Renderer = VMLRenderer;
}

/* ****************************************************************************
 *                                                                            *
 * END OF INTERNET EXPLORER <= 8 SPECIFIC CODE                                *
 *                                                                            *
 *****************************************************************************/
/* ****************************************************************************
 *                                                                            *
 * START OF ANDROID < 3 SPECIFIC CODE. THIS CAN BE REMOVED IF YOU'RE NOT      *
 * TARGETING THAT SYSTEM.                                                     *
 *                                                                            *
 *****************************************************************************/
var CanVGRenderer,
	CanVGController;

if (useCanVG) {
	/**
	 * The CanVGRenderer is empty from start to keep the source footprint small.
	 * When requested, the CanVGController downloads the rest of the source packaged
	 * together with the canvg library.
	 */
	CanVGRenderer = function () {
		// Empty constructor
	};

	/**
	 * Handles on demand download of canvg rendering support.
	 */
	CanVGController = (function () {
		// List of renderering calls
		var deferredRenderCalls = [];

		/**
		 * When downloaded, we are ready to draw deferred charts.
		 */
		function drawDeferred() {
			var callLength = deferredRenderCalls.length,
				callIndex;

			// Draw all pending render calls
			for (callIndex = 0; callIndex < callLength; callIndex++) {
				deferredRenderCalls[callIndex]();
			}
			// Clear the list
			deferredRenderCalls = [];
		}

		return {
			push: function (func, scriptLocation) {
				// Only get the script once
				if (deferredRenderCalls.length === 0) {
					getScript(scriptLocation, drawDeferred);
				}
				// Register render call
				deferredRenderCalls.push(func);
			}
		};
	}());
} // end CanVGRenderer

/* ****************************************************************************
 *                                                                            *
 * END OF ANDROID < 3 SPECIFIC CODE                                           *
 *                                                                            *
 *****************************************************************************/

/**
 * General renderer
 */
Renderer = VMLRenderer || CanVGRenderer || SVGRenderer;
/**
 * The Tick class
 */
function Tick(axis, pos, type) {
	this.axis = axis;
	this.pos = pos;
	this.type = type || '';
	this.isNew = true;

	if (!type) {
		this.addLabel();
	}
}

Tick.prototype = {
	/**
	 * Write the tick label
	 */
	addLabel: function () {
		var tick = this,
			axis = tick.axis,
			options = axis.options,
			chart = axis.chart,
			horiz = axis.horiz,
			categories = axis.categories,
			pos = tick.pos,
			labelOptions = options.labels,
			str,
			width = (categories && horiz && categories.length &&
				!labelOptions.step && !labelOptions.staggerLines &&
				!labelOptions.rotation &&
				chart.plotWidth / categories.length) ||
				(!horiz && chart.plotWidth / 2),
			tickPositions = axis.tickPositions,
			isFirst = pos === tickPositions[0],
			isLast = pos === tickPositions[tickPositions.length - 1],
			css,
			value = categories && defined(categories[pos]) ? categories[pos] : pos,
			label = tick.label,
			tickPositionInfo = tickPositions.info,
			dateTimeLabelFormat;

		// Set the datetime label format. If a higher rank is set for this position, use that. If not,
		// use the general format.
		if (axis.isDatetimeAxis && tickPositionInfo) {
			dateTimeLabelFormat = options.dateTimeLabelFormats[tickPositionInfo.higherRanks[pos] || tickPositionInfo.unitName];
		}

		// set properties for access in render method
		tick.isFirst = isFirst;
		tick.isLast = isLast;

		// get the string
		str = axis.labelFormatter.call({
			axis: axis,
			chart: chart,
			isFirst: isFirst,
			isLast: isLast,
			dateTimeLabelFormat: dateTimeLabelFormat,
			value: axis.isLog ? correctFloat(lin2log(value)) : value
		});

		// prepare CSS
		css = width && { width: mathMax(1, mathRound(width - 2 * (labelOptions.padding || 10))) + PX };
		css = extend(css, labelOptions.style);

		// first call
		if (!defined(label)) {
			tick.label =
				defined(str) && labelOptions.enabled ?
					chart.renderer.text(
							str,
							0,
							0,
							labelOptions.useHTML
						)
						.attr({
							align: labelOptions.align,
							rotation: labelOptions.rotation
						})
						// without position absolute, IE export sometimes is wrong
						.css(css)
						.add(axis.axisGroup) :
					null;

		// update
		} else if (label) {
			label.attr({
					text: str
				})
				.css(css);
		}
	},

	/**
	 * Get the offset height or width of the label
	 */
	getLabelSize: function () {
		var label = this.label,
			axis = this.axis;
		return label ?
			((this.labelBBox = label.getBBox()))[axis.horiz ? 'height' : 'width'] :
			0;
		},
		
	/**
	 * Get the x and y position for ticks and labels
	 */
	getPosition: function (horiz, pos, tickmarkOffset, old) {
		var axis = this.axis,
			chart = axis.chart,
			cHeight = (old && chart.oldChartHeight) || chart.chartHeight;
		
		return {
			x: horiz ?
				axis.translate(pos + tickmarkOffset, null, null, old) + axis.transB :
				axis.left + axis.offset + (axis.opposite ? ((old && chart.oldChartWidth) || chart.chartWidth) - axis.right - axis.left : 0),

			y: horiz ?
				cHeight - axis.bottom + axis.offset - (axis.opposite ? axis.height : 0) :
				cHeight - axis.translate(pos + tickmarkOffset, null, null, old) - axis.transB
		};
		
	},
	
	/**
	 * Extendible method to return the path of the marker
	 */
	getMarkPath: function (x, y, tickLength, tickWidth, horiz, renderer) {
		return renderer.crispLine([
				M,
				x,
				y,
				L,
				x + (horiz ? 0 : -tickLength),
				y + (horiz ? tickLength : 0)
			], tickWidth);
	},

	/**
	 * Put everything in place
	 *
	 * @param index {Number}
	 * @param old {Boolean} Use old coordinates to prepare an animation into new position
	 */
	render: function (index, old) {
		var tick = this,
			axis = tick.axis,
			options = axis.options,
			chart = axis.chart,
			renderer = chart.renderer,
			horiz = axis.horiz,
			type = tick.type,
			label = tick.label,
			pos = tick.pos,
			labelOptions = options.labels,
			gridLine = tick.gridLine,
			gridPrefix = type ? type + 'Grid' : 'grid',
			tickPrefix = type ? type + 'Tick' : 'tick',
			gridLineWidth = options[gridPrefix + 'LineWidth'],
			gridLineColor = options[gridPrefix + 'LineColor'],
			dashStyle = options[gridPrefix + 'LineDashStyle'],
			tickLength = options[tickPrefix + 'Length'],
			tickWidth = options[tickPrefix + 'Width'] || 0,
			tickColor = options[tickPrefix + 'Color'],
			tickPosition = options[tickPrefix + 'Position'],
			gridLinePath,
			mark = tick.mark,
			markPath,
			step = labelOptions.step,
			attribs,
			tickmarkOffset = (options.categories && options.tickmarkPlacement === 'between') ? 0.5 : 0,
			xy = tick.getPosition(horiz, pos, tickmarkOffset, old),
			x = xy.x,
			y = xy.y;
		
		// create the grid line
		if (gridLineWidth) {
			gridLinePath = axis.getPlotLinePath(pos + tickmarkOffset, gridLineWidth, old);

			if (gridLine === UNDEFINED) {
				attribs = {
					stroke: gridLineColor,
					'stroke-width': gridLineWidth
				};
				if (dashStyle) {
					attribs.dashstyle = dashStyle;
				}
				if (!type) {
					attribs.zIndex = 1;
				}
				tick.gridLine = gridLine =
					gridLineWidth ?
						renderer.path(gridLinePath)
							.attr(attribs).add(axis.gridGroup) :
						null;
			}

			// If the parameter 'old' is set, the current call will be followed
			// by another call, therefore do not do any animations this time
			if (!old && gridLine && gridLinePath) {
				gridLine.animate({
					d: gridLinePath
				});
			}
		}

		// create the tick mark
		if (tickWidth) {

			// negate the length
			if (tickPosition === 'inside') {
				tickLength = -tickLength;
			}
			if (axis.opposite) {
				tickLength = -tickLength;
			}

			markPath = tick.getMarkPath(x, y, tickLength, tickWidth, horiz, renderer);

			if (mark) { // updating
				mark.animate({
					d: markPath
				});
			} else { // first time
				tick.mark = renderer.path(
					markPath
				).attr({
					stroke: tickColor,
					'stroke-width': tickWidth
				}).add(axis.axisGroup);
			}
		}

		// the label is created on init - now move it into place
		if (label && !isNaN(x)) {
			x = x + labelOptions.x - (tickmarkOffset && horiz ?
				tickmarkOffset * axis.transA * (axis.reversed ? -1 : 1) : 0);
			y = y + labelOptions.y - (tickmarkOffset && !horiz ?
				tickmarkOffset * axis.transA * (axis.reversed ? 1 : -1) : 0);

			// vertically centered
			if (!defined(labelOptions.y)) {
				y += pInt(label.styles.lineHeight) * 0.9 - label.getBBox().height / 2;
			}


			// correct for staggered labels
			if (axis.staggerLines) {
				y += (index / (step || 1) % axis.staggerLines) * 16;
			}

			// apply show first and show last
			if ((tick.isFirst && !pick(options.showFirstLabel, 1)) ||
					(tick.isLast && !pick(options.showLastLabel, 1))) {
				label.hide();
			} else {
				// show those that may have been previously hidden, either by show first/last, or by step
				label.show();
			}

			// apply step
			if (step && index % step) {
				// show those indices dividable by step
				label.hide();
			}

			label[tick.isNew ? 'attr' : 'animate']({
				x: x,
				y: y
			});
		}

		tick.isNew = false;
	},

	/**
	 * Destructor for the tick prototype
	 */
	destroy: function () {
		destroyObjectProperties(this, this.axis);
	}
};

/**
 * The object wrapper for plot lines and plot bands
 * @param {Object} options
 */
function PlotLineOrBand(axis, options) {
	this.axis = axis;

	if (options) {
		this.options = options;
		this.id = options.id;
	}

	//plotLine.render()
	return this;
}

PlotLineOrBand.prototype = {
	
	/**
	 * Render the plot line or plot band. If it is already existing,
	 * move it.
	 */
	render: function () {
		var plotLine = this,
			axis = plotLine.axis,
			halfPointRange = (axis.pointRange || 0) / 2,
			options = plotLine.options,
			optionsLabel = options.label,
			label = plotLine.label,
			width = options.width,
			to = options.to,
			from = options.from,
			value = options.value,
			toPath, // bands only
			dashStyle = options.dashStyle,
			svgElem = plotLine.svgElem,
			path = [],
			addEvent,
			eventType,
			xs,
			ys,
			x,
			y,
			color = options.color,
			zIndex = options.zIndex,
			events = options.events,
			attribs,
			renderer = axis.chart.renderer;

		// logarithmic conversion
		if (axis.isLog) {
			from = log2lin(from);
			to = log2lin(to);
			value = log2lin(value);
		}

		// plot line
		if (width) {
			path = axis.getPlotLinePath(value, width);
			attribs = {
				stroke: color,
				'stroke-width': width
			};
			if (dashStyle) {
				attribs.dashstyle = dashStyle;
			}
		} else if (defined(from) && defined(to)) { // plot band
			
			// keep within plot area
			from = mathMax(from, axis.min - halfPointRange);
			to = mathMin(to, axis.max + halfPointRange);
			
			path = axis.getPlotBandPath(from, to, options);
			attribs = {
				fill: color
			};
		} else {
			return;
		}
		// zIndex
		if (defined(zIndex)) {
			attribs.zIndex = zIndex;
		}

		// common for lines and bands
		if (svgElem) {
			if (path) {
				svgElem.animate({
					d: path
				}, null, svgElem.onGetPath);
			} else {
				svgElem.hide();
				svgElem.onGetPath = function () {
					svgElem.show();
				};
			}
		} else if (path && path.length) {
			plotLine.svgElem = svgElem = renderer.path(path)
				.attr(attribs).add();

			// events
			if (events) {
				addEvent = function (eventType) {
					svgElem.on(eventType, function (e) {
						events[eventType].apply(plotLine, [e]);
					});
				};
				for (eventType in events) {
					addEvent(eventType);
				}
			}
		}

		// the plot band/line label
		if (optionsLabel && defined(optionsLabel.text) && path && path.length && axis.width > 0 && axis.height > 0) {
			// apply defaults
			var horiz = axis.horiz;
			optionsLabel = merge({
				align: horiz && toPath && 'center',
				x: horiz ? !toPath && 4 : 10,
				verticalAlign : !horiz && toPath && 'middle',
				y: horiz ? toPath ? 16 : 10 : toPath ? 6 : -4,
				rotation: horiz && !toPath && 90
			}, optionsLabel);

			// add the SVG element
			if (!label) {
				plotLine.label = label = renderer.text(
						optionsLabel.text,
						0,
						0
					)
					.attr({
						align: optionsLabel.textAlign || optionsLabel.align,
						rotation: optionsLabel.rotation,
						zIndex: zIndex
					})
					.css(optionsLabel.style)
					.add();
			}

			// get the bounding box and align the label
			xs = [path[1], path[4], pick(path[6], path[1])];
			ys = [path[2], path[5], pick(path[7], path[2])];
			x = arrayMin(xs);
			y = arrayMin(ys);

			label.align(optionsLabel, false, {
				x: x,
				y: y,
				width: arrayMax(xs) - x,
				height: arrayMax(ys) - y
			});
			label.show();

		} else if (label) { // move out of sight
			label.hide();
		}

		// chainable
		return plotLine;
	},

	/**
	 * Remove the plot line or band
	 */
	destroy: function () {
		var plotLine = this,
			axis = plotLine.axis;

		// remove it from the lookup
		erase(axis.plotLinesAndBands, plotLine);

		destroyObjectProperties(plotLine, this.axis);
	}
};
/**
 * The class for stack items
 */
function StackItem(axis, options, isNegative, x, stackOption) {
	var inverted = axis.chart.inverted;

	this.axis = axis;

	// Tells if the stack is negative
	this.isNegative = isNegative;

	// Save the options to be able to style the label
	this.options = options;

	// Save the x value to be able to position the label later
	this.x = x;

	// Save the stack option on the series configuration object
	this.stack = stackOption;

	// The align options and text align varies on whether the stack is negative and
	// if the chart is inverted or not.
	// First test the user supplied value, then use the dynamic.
	this.alignOptions = {
		align: options.align || (inverted ? (isNegative ? 'left' : 'right') : 'center'),
		verticalAlign: options.verticalAlign || (inverted ? 'middle' : (isNegative ? 'bottom' : 'top')),
		y: pick(options.y, inverted ? 4 : (isNegative ? 14 : -6)),
		x: pick(options.x, inverted ? (isNegative ? -6 : 6) : 0)
	};

	this.textAlign = options.textAlign || (inverted ? (isNegative ? 'right' : 'left') : 'center');
}

StackItem.prototype = {
	destroy: function () {
		destroyObjectProperties(this, this.axis);
	},

	/**
	 * Sets the total of this stack. Should be called when a serie is hidden or shown
	 * since that will affect the total of other stacks.
	 */
	setTotal: function (total) {
		this.total = total;
		this.cum = total;
	},

	/**
	 * Renders the stack total label and adds it to the stack label group.
	 */
	render: function (group) {
		var str = this.options.formatter.call(this);  // format the text in the label

		// Change the text to reflect the new total and set visibility to hidden in case the serie is hidden
		if (this.label) {
			this.label.attr({text: str, visibility: HIDDEN});
		// Create new label
		} else {
			this.label =
				this.axis.chart.renderer.text(str, 0, 0)		// dummy positions, actual position updated with setOffset method in columnseries
					.css(this.options.style)				// apply style
					.attr({align: this.textAlign,			// fix the text-anchor
						rotation: this.options.rotation,	// rotation
						visibility: HIDDEN })				// hidden until setOffset is called
					.add(group);							// add to the labels-group
		}
	},

	/**
	 * Sets the offset that the stack has from the x value and repositions the label.
	 */
	setOffset: function (xOffset, xWidth) {
		var stackItem = this,
			axis = stackItem.axis,
			chart = axis.chart,
			inverted = chart.inverted,
			neg = this.isNegative,							// special treatment is needed for negative stacks
			y = axis.translate(this.total, 0, 0, 0, 1),		// stack value translated mapped to chart coordinates
			yZero = axis.translate(0),						// stack origin
			h = mathAbs(y - yZero),							// stack height
			x = chart.xAxis[0].translate(this.x) + xOffset,	// stack x position
			plotHeight = chart.plotHeight,
			stackBox = {	// this is the box for the complete stack
					x: inverted ? (neg ? y : y - h) : x,
					y: inverted ? plotHeight - x - xWidth : (neg ? (plotHeight - y - h) : plotHeight - y),
					width: inverted ? h : xWidth,
					height: inverted ? xWidth : h
			};

		if (this.label) {
			this.label
				.align(this.alignOptions, null, stackBox)	// align the label to the box
				.attr({visibility: VISIBLE});				// set visibility
		}
	}
};
/**
 * Create a new axis object
 * @param {Object} chart
 * @param {Object} options
 */
function Axis(chart, userOptions) {
	var options,
		isXAxis = userOptions.isX,
		axis = this;

	// Flag, is the axis horizontal
	axis.horiz = chart.inverted ? !isXAxis : isXAxis;

	axis.opposite = userOptions.opposite; // needed in setOptions
	axis.side = axis.horiz ?
			(axis.opposite ? 0 : 2) : // top : bottom
			(axis.opposite ? 1 : 3);  // right : left

	// Store the merged options
	axis.options = options = merge(
			isXAxis ? defaultXAxisOptions : defaultYAxisOptions,
			[defaultTopAxisOptions, defaultRightAxisOptions,
				defaultBottomAxisOptions, defaultLeftAxisOptions][axis.side],
			userOptions
		);

	var type = options.type,
		isDatetimeAxis = type === 'datetime';

	axis.labelFormatter = options.labels.formatter ||  // can be overwritten by dynamic format
			function () {
				var value = this.value,
					dateTimeLabelFormat = this.dateTimeLabelFormat,
					ret;

				if (dateTimeLabelFormat) { // datetime axis
					ret = dateFormat(dateTimeLabelFormat, value);

				} else if (axis.tickInterval % 1000000 === 0) { // use M abbreviation
					ret = (value / 1000000) + 'M';

				} else if (axis.tickInterval % 1000 === 0) { // use k abbreviation
					ret = (value / 1000) + 'k';

				} else if (!axis.categories && value >= 1000) { // add thousands separators
					ret = numberFormat(value, 0);

				} else { // strings (categories) and small numbers
					ret = value;
				}
				return ret;
			};

	// Flag, stagger lines or not
	axis.staggerLines = axis.horiz && options.labels.staggerLines;
	axis.userOptions = userOptions;

	//axis.axisTitleMargin = UNDEFINED,// = options.title.margin,
	axis.minPixelPadding = 0;
	//axis.ignoreMinPadding = UNDEFINED; // can be set to true by a column or bar series
	//axis.ignoreMaxPadding = UNDEFINED;

	axis.chart = chart;
	axis.reversed = options.reversed;

	// Initial categories
	axis.categories = options.categories;

	// Elements
	//axis.axisGroup = UNDEFINED;
	//axis.gridGroup = UNDEFINED;
	//axis.axisTitle = UNDEFINED;
	//axis.axisLine = UNDEFINED;

	// Flag if type === logarithmic
	axis.isLog = type === 'logarithmic';

	// Flag, if axis is linked to another axis
	axis.isLinked = defined(options.linkedTo);
	// Linked axis.
	//axis.linkedParent = UNDEFINED;

	// Flag if type === datetime
	axis.isDatetimeAxis = isDatetimeAxis;

	// Flag if percentage mode
	//axis.usePercentage = UNDEFINED;

	// Flag, isXAxis
	axis.isXAxis = isXAxis;
	axis.xOrY = isXAxis ? 'x' : 'y';

	// Tick positions
	//axis.tickPositions = UNDEFINED; // array containing predefined positions
	// Tick intervals
	//axis.tickInterval = UNDEFINED;
	//axis.minorTickInterval = UNDEFINED;

	// Major ticks
	axis.ticks = {};
	// Minor ticks
	axis.minorTicks = {};
	//axis.tickAmount = UNDEFINED;

	// List of plotLines/Bands
	axis.plotLinesAndBands = [];

	// Alternate bands
	axis.alternateBands = {};

	// Axis metrics
	//axis.left = UNDEFINED;
	//axis.top = UNDEFINED;
	//axis.width = UNDEFINED;
	//axis.height = UNDEFINED;
	//axis.bottom = UNDEFINED;
	//axis.right = UNDEFINED;
	//axis.transA = UNDEFINED;
	//axis.transB = UNDEFINED;
	//axis.oldTransA = UNDEFINED;
	axis.len = 0;
	//axis.oldMin = UNDEFINED;
	//axis.oldMax = UNDEFINED;
	//axis.oldUserMin = UNDEFINED;
	//axis.oldUserMax = UNDEFINED;
	//axis.oldAxisLength = UNDEFINED;
	axis.minRange = options.minRange || options.maxZoom;
	axis.range = options.range;
	axis.offset = options.offset || 0;


	// Dictionary for stacks
	axis.stacks = {};

	// Min and max in the data
	//axis.dataMin = UNDEFINED,
	//axis.dataMax = UNDEFINED,

	// The axis range
	axis.max = null;
	axis.min = null;

	// User set min and max
	//axis.userMin = UNDEFINED,
	//axis.userMax = UNDEFINED,

	axis.init();
}

Axis.prototype = {
	/**
	 * Get the minimum and maximum for the series of each axis
	 */
	getSeriesExtremes: function () {
		var axis = this,
			chart = axis.chart,
			stacks = axis.stacks,
			posStack = [],
			negStack = [],
			i;

		// reset dataMin and dataMax in case we're redrawing
		axis.dataMin = axis.dataMax = null;

		// loop through this axis' series
		each(axis.series, function (series) {

			if (series.visible || !chart.options.chart.ignoreHiddenSeries) {

				var seriesOptions = series.options,
					stacking,
					posPointStack,
					negPointStack,
					stackKey,
					stackOption,
					negKey,
					xData,
					yData,
					x,
					y,
					threshold = seriesOptions.threshold,
					yDataLength,
					activeYData = [],
					activeCounter = 0;
					
				// Validate threshold in logarithmic axes
				if (axis.isLog && threshold <= 0) {
					threshold = seriesOptions.threshold = null;
				}

				// Get dataMin and dataMax for X axes
				if (axis.isXAxis) {
					xData = series.xData;
					if (xData.length) {
						axis.dataMin = mathMin(pick(axis.dataMin, xData[0]), arrayMin(xData));
						axis.dataMax = mathMax(pick(axis.dataMax, xData[0]), arrayMax(xData));
					}

				// Get dataMin and dataMax for Y axes, as well as handle stacking and processed data
				} else {
					var isNegative,
						pointStack,
						key,
						cropped = series.cropped,
						xExtremes = series.xAxis.getExtremes(),
						//findPointRange,
						//pointRange,
						j,
						hasModifyValue = !!series.modifyValue;


					// Handle stacking
					stacking = seriesOptions.stacking;
					axis.usePercentage = stacking === 'percent';

					// create a stack for this particular series type
					if (stacking) {
						stackOption = seriesOptions.stack;
						stackKey = series.type + pick(stackOption, '');
						negKey = '-' + stackKey;
						series.stackKey = stackKey; // used in translate

						posPointStack = posStack[stackKey] || []; // contains the total values for each x
						posStack[stackKey] = posPointStack;

						negPointStack = negStack[negKey] || [];
						negStack[negKey] = negPointStack;
					}
					if (axis.usePercentage) {
						axis.dataMin = 0;
						axis.dataMax = 99;
					}

					// processData can alter series.pointRange, so this goes after
					//findPointRange = series.pointRange === null;

					xData = series.processedXData;
					yData = series.processedYData;
					yDataLength = yData.length;

					// loop over the non-null y values and read them into a local array
					for (i = 0; i < yDataLength; i++) {
						x = xData[i];
						y = yData[i];
						if (y !== null && y !== UNDEFINED) {

							// read stacked values into a stack based on the x value,
							// the sign of y and the stack key
							if (stacking) {
								isNegative = y < threshold;
								pointStack = isNegative ? negPointStack : posPointStack;
								key = isNegative ? negKey : stackKey;

								y = pointStack[x] =
									defined(pointStack[x]) ?
									pointStack[x] + y : y;


								// add the series
								if (!stacks[key]) {
									stacks[key] = {};
								}

								// If the StackItem is there, just update the values,
								// if not, create one first
								if (!stacks[key][x]) {
									stacks[key][x] = new StackItem(axis, axis.options.stackLabels, isNegative, x, stackOption);
								}
								stacks[key][x].setTotal(y);


							// general hook, used for Highstock compare values feature
							} else if (hasModifyValue) {
								y = series.modifyValue(y);
							}

							// get the smallest distance between points
							/*if (i) {
								distance = mathAbs(xData[i] - xData[i - 1]);
								pointRange = pointRange === UNDEFINED ? distance : mathMin(distance, pointRange);
							}*/

							// for points within the visible range, including the first point outside the
							// visible range, consider y extremes
							if (cropped || ((xData[i + 1] || x) >= xExtremes.min && (xData[i - 1] || x) <= xExtremes.max)) {

								j = y.length;
								if (j) { // array, like ohlc or range data
									while (j--) {
										if (y[j] !== null) {
											activeYData[activeCounter++] = y[j];
										}
									}
								} else {
									activeYData[activeCounter++] = y;
								}
							}
						}
					}

					// record the least unit distance
					/*if (findPointRange) {
						series.pointRange = pointRange || 1;
					}
					series.closestPointRange = pointRange;*/

					// Get the dataMin and dataMax so far. If percentage is used, the min and max are
					// always 0 and 100. If the length of activeYData is 0, continue with null values.
					if (!axis.usePercentage && activeYData.length) {
						axis.dataMin = mathMin(pick(axis.dataMin, activeYData[0]), arrayMin(activeYData));
						axis.dataMax = mathMax(pick(axis.dataMax, activeYData[0]), arrayMax(activeYData));
					}

					// Adjust to threshold
					if (defined(threshold)) {
						if (axis.dataMin >= threshold) {
							axis.dataMin = threshold;
							axis.ignoreMinPadding = true;
						} else if (axis.dataMax < threshold) {
							axis.dataMax = threshold;
							axis.ignoreMaxPadding = true;
						}
					}
				}
			}
		});
	},

	/**
	 * Translate from axis value to pixel position on the chart, or back
	 *
	 */
	translate: function (val, backwards, cvsCoord, old, handleLog) {
		var axis = this,
			axisLength = axis.len,
			sign = 1,
			cvsOffset = 0,
			localA = old ? axis.oldTransA : axis.transA,
			localMin = old ? axis.oldMin : axis.min,
			returnValue,
			postTranslate = axis.options.ordinal || (axis.isLog && handleLog);

		if (!localA) {
			localA = axis.transA;
		}

		if (cvsCoord) {
			sign *= -1; // canvas coordinates inverts the value
			cvsOffset = axisLength;
		}
		if (axis.reversed) { // reversed axis
			sign *= -1;
			cvsOffset -= sign * axisLength;
		}

		if (backwards) { // reverse translation
			if (axis.reversed) {
				val = axisLength - val;
			}
			returnValue = val / localA + localMin; // from chart pixel to value
			if (postTranslate) { // log and ordinal axes
				returnValue = axis.lin2val(returnValue);
			}

		} else { // normal translation, from axis value to pixel, relative to plot
			if (postTranslate) { // log and ordinal axes
				val = axis.val2lin(val);
			}

			returnValue = sign * (val - localMin) * localA + cvsOffset + (sign * axis.minPixelPadding);
		}

		return returnValue;
	},

	/**
	 * Create the path for a plot line that goes from the given value on
	 * this axis, across the plot to the opposite side
	 * @param {Number} value
	 * @param {Number} lineWidth Used for calculation crisp line
	 * @param {Number] old Use old coordinates (for resizing and rescaling)
	 */
	getPlotLinePath: function (value, lineWidth, old) {
		var axis = this,
			chart = axis.chart,
			axisLeft = axis.left,
			axisTop = axis.top,
			x1,
			y1,
			x2,
			y2,
			translatedValue = axis.translate(value, null, null, old),
			cHeight = (old && chart.oldChartHeight) || chart.chartHeight,
			cWidth = (old && chart.oldChartWidth) || chart.chartWidth,
			skip,
			transB = axis.transB;

		x1 = x2 = mathRound(translatedValue + transB);
		y1 = y2 = mathRound(cHeight - translatedValue - transB);

		if (isNaN(translatedValue)) { // no min or max
			skip = true;

		} else if (axis.horiz) {
			y1 = axisTop;
			y2 = cHeight - axis.bottom;
			if (x1 < axisLeft || x1 > axisLeft + axis.width) {
				skip = true;
			}
		} else {
			x1 = axisLeft;
			x2 = cWidth - axis.right;

			if (y1 < axisTop || y1 > axisTop + axis.height) {
				skip = true;
			}
		}
		return skip ?
			null :
			chart.renderer.crispLine([M, x1, y1, L, x2, y2], lineWidth || 0);
	},
	
	/**
	 * Create the path for a plot band
	 */
	getPlotBandPath: function (from, to) {

		var toPath = this.getPlotLinePath(to),
			path = this.getPlotLinePath(from);
			
		if (path && toPath) {
			path.push(
				toPath[4],
				toPath[5],
				toPath[1],
				toPath[2]
			);
		} else { // outside the axis area
			path = null;
		}
		
		return path;
	},
	
	/**
	 * Set the tick positions of a linear axis to round values like whole tens or every five.
	 */
	getLinearTickPositions: function (tickInterval, min, max) {
		var pos,
			lastPos,
			roundedMin = correctFloat(mathFloor(min / tickInterval) * tickInterval),
			roundedMax = correctFloat(mathCeil(max / tickInterval) * tickInterval),
			tickPositions = [];

		// Populate the intermediate values
		pos = roundedMin;
		while (pos <= roundedMax) {

			// Place the tick on the rounded value
			tickPositions.push(pos);

			// Always add the raw tickInterval, not the corrected one.
			pos = correctFloat(pos + tickInterval);

			// If the interval is not big enough in the current min - max range to actually increase
			// the loop variable, we need to break out to prevent endless loop. Issue #619
			if (pos === lastPos) {
				break;
			}

			// Record the last value
			lastPos = pos;
		}
		return tickPositions;
	},
	
	/**
	 * Set the tick positions of a logarithmic axis
	 */
	getLogTickPositions: function (interval, min, max, minor) {
		var axis = this,
			options = axis.options,
			axisLength = axis.len;

		// Since we use this method for both major and minor ticks,
		// use a local variable and return the result
		var positions = []; 
		
		// Reset
		if (!minor) {
			axis._minorAutoInterval = null;
		}
		
		// First case: All ticks fall on whole logarithms: 1, 10, 100 etc.
		if (interval >= 0.5) {
			interval = mathRound(interval);
			positions = axis.getLinearTickPositions(interval, min, max);
			
		// Second case: We need intermediary ticks. For example 
		// 1, 2, 4, 6, 8, 10, 20, 40 etc. 
		} else if (interval >= 0.08) {
			var roundedMin = mathFloor(min),
				intermediate,
				i,
				j,
				len,
				pos,
				lastPos,
				break2;
				
			if (interval > 0.3) {
				intermediate = [1, 2, 4];
			} else if (interval > 0.15) { // 0.2 equals five minor ticks per 1, 10, 100 etc
				intermediate = [1, 2, 4, 6, 8];
			} else { // 0.1 equals ten minor ticks per 1, 10, 100 etc
				intermediate = [1, 2, 3, 4, 5, 6, 7, 8, 9];
			}
			
			for (i = roundedMin; i < max + 1 && !break2; i++) {
				len = intermediate.length;
				for (j = 0; j < len && !break2; j++) {
					pos = log2lin(lin2log(i) * intermediate[j]);
					
					if (pos > min) {
						positions.push(lastPos);
					}
					
					if (lastPos > max) {
						break2 = true;
					}
					lastPos = pos;
				}
			}
			
		// Third case: We are so deep in between whole logarithmic values that
		// we might as well handle the tick positions like a linear axis. For
		// example 1.01, 1.02, 1.03, 1.04.
		} else {
			var realMin = lin2log(min),
				realMax = lin2log(max),
				tickIntervalOption = options[minor ? 'minorTickInterval' : 'tickInterval'],
				filteredTickIntervalOption = tickIntervalOption === 'auto' ? null : tickIntervalOption,
				tickPixelIntervalOption = options.tickPixelInterval / (minor ? 5 : 1),
				totalPixelLength = minor ? axisLength / axis.tickPositions.length : axisLength;
			
			interval = pick(
				filteredTickIntervalOption,
				axis._minorAutoInterval,
				(realMax - realMin) * tickPixelIntervalOption / (totalPixelLength || 1)
			);
			
			interval = normalizeTickInterval(
				interval, 
				null, 
				math.pow(10, mathFloor(math.log(interval) / math.LN10))
			);
			
			positions = map(axis.getLinearTickPositions(
				interval, 
				realMin,
				realMax	
			), log2lin);
			
			if (!minor) {
				axis._minorAutoInterval = interval / 5;
			}
		}
		
		// Set the axis-level tickInterval variable 
		if (!minor) {
			axis.tickInterval = interval;
		}
		return positions;
	},

	/**
	 * Return the minor tick positions. For logarithmic axes, reuse the same logic
	 * as for major ticks.
	 */
	getMinorTickPositions: function () {
		var axis = this,
			tickPositions = axis.tickPositions,
			minorTickInterval = axis.minorTickInterval;

		var minorTickPositions = [],
			pos,
			i,
			len;
		
		if (axis.isLog) {
			len = tickPositions.length;
			for (i = 1; i < len; i++) {
				minorTickPositions = minorTickPositions.concat(
					axis.getLogTickPositions(minorTickInterval, tickPositions[i - 1], tickPositions[i], true)
				);	
			}
		
		} else {			
			for (pos = axis.min + (tickPositions[0] - axis.min) % minorTickInterval; pos <= axis.max; pos += minorTickInterval) {
				minorTickPositions.push(pos);	
			}
		}
		
		return minorTickPositions;
	},

	/**
	 * Adjust the min and max for the minimum range. Keep in mind that the series data is 
	 * not yet processed, so we don't have information on data cropping and grouping, or 
	 * updated axis.pointRange or series.pointRange. The data can't be processed until
	 * we have finally established min and max.
	 */
	adjustForMinRange: function () {
		var axis = this,
			options = axis.options,
			min = axis.min,
			max = axis.max,
			zoomOffset,
			spaceAvailable = axis.dataMax - axis.dataMin >= axis.minRange,
			closestDataRange,
			i,
			distance,
			xData,
			loopLength,
			minArgs,
			maxArgs;

		// Set the automatic minimum range based on the closest point distance
		if (axis.isXAxis && axis.minRange === UNDEFINED && !axis.isLog) {

			if (defined(options.min) || defined(options.max)) {
				axis.minRange = null; // don't do this again

			} else {

				// Find the closest distance between raw data points, as opposed to
				// closestPointRange that applies to processed points (cropped and grouped)
				each(axis.series, function (series) {
					xData = series.xData;
					loopLength = series.xIncrement ? 1 : xData.length - 1;
					for (i = loopLength; i > 0; i--) {
						distance = xData[i] - xData[i - 1];
						if (closestDataRange === UNDEFINED || distance < closestDataRange) {
							closestDataRange = distance;
						}
					}
				});
				axis.minRange = mathMin(closestDataRange * 5, axis.dataMax - axis.dataMin);
			}
		}

		// if minRange is exceeded, adjust
		if (max - min < axis.minRange) {
			var minRange = axis.minRange;
			zoomOffset = (minRange - max + min) / 2;

			// if min and max options have been set, don't go beyond it
			minArgs = [min - zoomOffset, pick(options.min, min - zoomOffset)];
			if (spaceAvailable) { // if space is available, stay within the data range
				minArgs[2] = axis.dataMin;
			}
			axis.min = min = arrayMax(minArgs);

			maxArgs = [min + minRange, pick(options.max, min + minRange)];
			if (spaceAvailable) { // if space is availabe, stay within the data range
				maxArgs[2] = axis.dataMax;
			}

<<<<<<< HEAD
			axis.max = max = arrayMin(maxArgs);
=======
			if (!isLinked) {

				// reset min/max or remove extremes based on start/end on tick
				var roundedMin = tickPositions[0],
					roundedMax = tickPositions[tickPositions.length - 1];
>>>>>>> 83fe4be9

			// now if the max is adjusted, adjust the min back
			if (max - min < minRange) {
				minArgs[0] = max - minRange;
				minArgs[1] = pick(options.min, max - minRange);
				axis.min = arrayMax(minArgs);
			}
		}
	},

	/**
	 * Update translation information
	 */
	setAxisTranslation: function () {
		var axis = this,
			range = axis.max - axis.min,
			pointRange = 0,
			closestPointRange,
			seriesClosestPointRange,
			transA = axis.transA;

		// adjust translation for padding
		if (axis.isXAxis) {
			if (axis.isLinked) {
				pointRange = axis.linkedParent.pointRange;
			} else {
				each(axis.series, function (series) {
					pointRange = mathMax(pointRange, series.pointRange);
					seriesClosestPointRange = series.closestPointRange;
					if (!series.noSharedTooltip && defined(seriesClosestPointRange)) {
						closestPointRange = defined(closestPointRange) ?
							mathMin(closestPointRange, seriesClosestPointRange) :
							seriesClosestPointRange;
					}
				});
			}

			// pointRange means the width reserved for each point, like in a column chart
			axis.pointRange = pointRange;

			// closestPointRange means the closest distance between points. In columns
			// it is mostly equal to pointRange, but in lines pointRange is 0 while closestPointRange
			// is some other value
			axis.closestPointRange = closestPointRange;
		}

		// secondary values
		axis.oldTransA = transA;
		axis.translationSlope = axis.transA = transA = axis.len / ((range + pointRange) || 1);
		axis.transB = axis.horiz ? axis.left : axis.bottom; // translation addend
		axis.minPixelPadding = transA * (pointRange / 2);
	},

	/**
	 * Set the tick positions to round values and optionally extend the extremes
	 * to the nearest tick
	 */
	setTickPositions: function (secondPass) {
		var axis = this,
			chart = axis.chart,
			options = axis.options,
			isLog = axis.isLog,
			isDatetimeAxis = axis.isDatetimeAxis,
			isXAxis = axis.isXAxis,
			isLinked = axis.isLinked,
			xOrY = axis.xOrY,
			tickPositioner = axis.options.tickPositioner,
			magnitude,
			maxPadding = options.maxPadding,
			minPadding = options.minPadding,
			length,
			linkedParentExtremes,
			tickIntervalOption = options.tickInterval,
			tickPixelIntervalOption = options.tickPixelInterval,
			tickPositions,
			categories = axis.categories,
			min,
			max;

		// linked axis gets the extremes from the parent axis
		if (isLinked) {
			axis.linkedParent = chart[isXAxis ? 'xAxis' : 'yAxis'][options.linkedTo];
			linkedParentExtremes = axis.linkedParent.getExtremes();
			axis.min = pick(linkedParentExtremes.min, linkedParentExtremes.dataMin);
			axis.max = pick(linkedParentExtremes.max, linkedParentExtremes.dataMax);
			if (options.type !== axis.linkedParent.options.type) {
				error(11, 1); // Can't link axes of different type
			}
		} else { // initial min and max from the extreme data values
			axis.min = pick(axis.userMin, options.min, axis.dataMin);
			axis.max = pick(axis.userMax, options.max, axis.dataMax);
		}

		min = axis.min;
		max = axis.max;

		if (isLog) {
			if (!secondPass && axis.min <= 0) {
				error(10); // Can't plot negative values on log axis
			}
			axis.min = min = log2lin(min);
			axis.max = max = log2lin(max);
		}

		// handle zoomed range
		if (axis.range) {
			axis.userMin = axis.min = min = mathMax(min, max - axis.range); // #618
			axis.userMax = max;
			if (secondPass) {
				axis.range = null;  // don't use it when running setExtremes
			}
		}

		// adjust min and max for the minimum range
		axis.adjustForMinRange();

		// pad the values to get clear of the chart's edges
		if (!categories && !axis.usePercentage && !isLinked && defined(min) && defined(max)) {
			length = (max - min) || 1;
			if (!defined(options.min) && !defined(axis.userMin) && minPadding && (axis.dataMin < 0 || !axis.ignoreMinPadding)) {
				min = axis.min -= length * minPadding;
			}
			if (!defined(options.max) && !defined(axis.userMax)  && maxPadding && (axis.dataMax > 0 || !axis.ignoreMaxPadding)) {
				max = axis.max += length * maxPadding;
			}
		}

		// get tickInterval
		if (min === max || min === undefined || max === undefined) {
			axis.tickInterval = 1;
		} else if (isLinked && !tickIntervalOption &&
				tickPixelIntervalOption === axis.linkedParent.options.tickPixelInterval) {
			axis.tickInterval = axis.linkedParent.tickInterval;
		} else {
			axis.tickInterval = pick(
				tickIntervalOption,
				categories ? // for categoried axis, 1 is default, for linear axis use tickPix
					1 :
					(max - min) * tickPixelIntervalOption / (axis.len || 1)
			);
		}

		// Now we're finished detecting min and max, crop and group series data. This
		// is in turn needed in order to find tick positions in ordinal axes. 
		if (isXAxis && !secondPass) {
			each(axis.series, function (series) {
				series.processData(min !== axis.oldMin || max !== axis.oldMax);
			});
		}

		// set the translation factor used in translate function
		axis.setAxisTranslation();

		// hook for ordinal axes. To do: merge with below
		if (axis.beforeSetTickPositions) {
			axis.beforeSetTickPositions();
		}
		
		// hook for extensions, used in Highstock ordinal axes
		if (axis.postProcessTickInterval) {
			axis.tickInterval = axis.postProcessTickInterval(axis.tickInterval);
		}

		// for linear axes, get magnitude and normalize the interval
		if (!isDatetimeAxis && !isLog) { // linear
			magnitude = math.pow(10, mathFloor(math.log(axis.tickInterval) / math.LN10));
			if (!defined(options.tickInterval)) {
				axis.tickInterval = normalizeTickInterval(axis.tickInterval, null, magnitude, options);
			}
		}

		// get minorTickInterval
		axis.minorTickInterval = options.minorTickInterval === 'auto' && axis.tickInterval ?
				axis.tickInterval / 5 : options.minorTickInterval;

		// find the tick positions
		axis.tickPositions = tickPositions = options.tickPositions || (tickPositioner && tickPositioner.apply(axis, [min, max]));
		if (!tickPositions) {
			if (isDatetimeAxis) {
				tickPositions = (axis.getNonLinearTimeTicks || getTimeTicks)(
					normalizeTimeTickInterval(axis.tickInterval, options.units),
					min,
					max,
					options.startOfWeek,
					axis.ordinalPositions,
					axis.closestPointRange,
					true
				);
			} else if (isLog) {
				tickPositions = axis.getLogTickPositions(axis.tickInterval, min, max);
			} else {
				tickPositions = axis.getLinearTickPositions(axis.tickInterval, min, max);
			}
			axis.tickPositions = tickPositions;
		}

		// post process positions, used in ordinal axes in Highstock. 
		// TODO: combine with getNonLinearTimeTicks
		fireEvent(axis, 'afterSetTickPositions', {
			tickPositions: tickPositions
		});

		if (!isLinked) {

			// reset min/max or remove extremes based on start/end on tick
			var roundedMin = tickPositions[0],
				roundedMax = tickPositions[tickPositions.length - 1];

			if (options.startOnTick) {
				axis.min = roundedMin;
			} else if (axis.min > roundedMin) {
				tickPositions.shift();
			}

			if (options.endOnTick) {
				axis.max = max = roundedMax;
			} else if (max < roundedMax) {
				tickPositions.pop();
			}

			// record the greatest number of ticks for multi axis
			var maxTicks = chart.maxTicks;
			if (!maxTicks) { // first call, or maxTicks have been reset after a zoom operation
				maxTicks = {
					x: 0,
					y: 0
				};
			}

			if (!isDatetimeAxis && tickPositions.length > maxTicks[xOrY] && options.alignTicks !== false) {
				maxTicks[xOrY] = tickPositions.length;
			}
			chart.maxTicks = maxTicks;
		}
	},

	/**
	 * When using multiple axes, adjust the number of ticks to match the highest
	 * number of ticks in that group
	 */
	adjustTickAmount: function () {
		var axis = this,
			chart = axis.chart,
			xOrY = axis.xOrY,
			tickPositions = axis.tickPositions,
			maxTicks = chart.maxTicks;

		if (maxTicks && maxTicks[xOrY] && !axis.isDatetimeAxis && !axis.categories && !axis.isLinked && axis.options.alignTicks !== false) { // only apply to linear scale
			var oldTickAmount = axis.tickAmount,
				calculatedTickAmount = tickPositions.length,
				tickAmount;

			// set the axis-level tickAmount to use below
			axis.tickAmount = tickAmount = maxTicks[xOrY];

			if (calculatedTickAmount < tickAmount) {
				while (tickPositions.length < tickAmount) {
					tickPositions.push(correctFloat(
						tickPositions[tickPositions.length - 1] + axis.tickInterval
					));
				}
				axis.transA *= (calculatedTickAmount - 1) / (tickAmount - 1);
				axis.max = tickPositions[tickPositions.length - 1];

			}
			if (defined(oldTickAmount) && tickAmount !== oldTickAmount) {
				axis.isDirty = true;
			}
		}
	},

	/**
	 * Set the scale based on data min and max, user set min and max or options
	 *
	 */
	setScale: function () {
		var axis = this,
			chart = axis.chart,
			stacks = axis.stacks,
			type,
			i,
			isDirtyData;

		axis.oldMin = axis.min;
		axis.oldMax = axis.max;
		axis.oldAxisLength = axis.len;

		// set the new axisLength
		axis.len = axis.horiz ? axis.width : axis.height;

		// is there new data?
		each(axis.series, function (series) {
			if (series.isDirtyData || series.isDirty ||
					series.xAxis.isDirty) { // when x axis is dirty, we need new data extremes for y as well
				isDirtyData = true;
			}
		});

		// do we really need to go through all this?
		if (axis.len !== axis.oldAxisLength || isDirtyData || axis.isLinked ||
			axis.userMin !== axis.oldUserMin || axis.userMax !== axis.oldUserMax) {

			// get data extremes if needed
			axis.getSeriesExtremes();

			// get fixed positions based on tickInterval
			axis.setTickPositions();

			// record old values to decide whether a rescale is necessary later on (#540)
			axis.oldUserMin = axis.userMin;
			axis.oldUserMax = axis.userMax;

			// reset stacks
			if (!axis.isXAxis) {
				for (type in stacks) {
					for (i in stacks[type]) {
						stacks[type][i].cum = stacks[type][i].total;
					}
				}
			}

			// Mark as dirty if it is not already set to dirty and extremes have changed. #595.
			if (!axis.isDirty) {
				axis.isDirty = chart.isDirtyBox || axis.min !== axis.oldMin || axis.max !== axis.oldMax;
			}
		}
	},

	/**
	 * Set the extremes and optionally redraw
	 * @param {Number} newMin
	 * @param {Number} newMax
	 * @param {Boolean} redraw
	 * @param {Boolean|Object} animation Whether to apply animation, and optionally animation
	 *    configuration
	 * @param {Object} eventArguments 
	 *
	 */
	setExtremes: function (newMin, newMax, redraw, animation, eventArguments) {
		var axis = this,
			chart = axis.chart;

		redraw = pick(redraw, true); // defaults to true

		// Extend the arguments with min and max
		eventArguments = extend(eventArguments, {
			min: newMin,
			max: newMax
		});

		// Fire the event
		fireEvent(axis, 'setExtremes', eventArguments, function () { // the default event handler

			axis.userMin = newMin;
			axis.userMax = newMax;

			// redraw
			if (redraw) {
				chart.redraw(animation);
			}
		});
	},
	
	/**
	 * Update the axis metrics
	 */
	setAxisSize: function () {
		var axis = this,
			chart = axis.chart,
			options = axis.options;

		var offsetLeft = options.offsetLeft || 0,
			offsetRight = options.offsetRight || 0;

		// basic values
		// expose to use in Series object and navigator
		axis.left = pick(options.left, chart.plotLeft + offsetLeft);
		axis.top = pick(options.top, chart.plotTop);
		axis.width = pick(options.width, chart.plotWidth - offsetLeft + offsetRight);
		axis.height = pick(options.height, chart.plotHeight);
		axis.bottom = chart.chartHeight - axis.height - axis.top;
		axis.right = chart.chartWidth - axis.width - axis.left;
		axis.len = axis.horiz ? axis.width : axis.height;
	},

	/**
	 * Get the actual axis extremes
	 */
	getExtremes: function () {
		var axis = this,
			isLog = axis.isLog;

		return {
			min: isLog ? correctFloat(lin2log(axis.min)) : axis.min,
			max: isLog ? correctFloat(lin2log(axis.max)) : axis.max,
			dataMin: axis.dataMin,
			dataMax: axis.dataMax,
			userMin: axis.userMin,
			userMax: axis.userMax
		};
	},

	/**
	 * Get the zero plane either based on zero or on the min or max value.
	 * Used in bar and area plots
	 */
	getThreshold: function (threshold) {
		var axis = this,
			isLog = axis.isLog;

		var realMin = isLog ? lin2log(axis.min) : axis.min,
			realMax = isLog ? lin2log(axis.max) : axis.max;
		
		if (realMin > threshold || threshold === null) {
			threshold = realMin;
		} else if (realMax < threshold) {
			threshold = realMax;
		}

		return axis.translate(threshold, 0, 1, 0, 1);
	},

	/**
	 * Add a plot band or plot line after render time
	 *
	 * @param options {Object} The plotBand or plotLine configuration object
	 */
	addPlotBandOrLine: function (options) {
		var obj = new PlotLineOrBand(this, options).render();
		this.plotLinesAndBands.push(obj);
		return obj;
	},

	/**
	 * Render the tick labels to a preliminary position to get their sizes
	 */
	getOffset: function () {
		var axis = this,
			chart = axis.chart,
			renderer = chart.renderer,
			options = axis.options,
			tickPositions = axis.tickPositions,
			ticks = axis.ticks,
			horiz = axis.horiz,
			side = axis.side,
			hasData = axis.series.length && defined(axis.min) && defined(axis.max),
			showAxis = hasData || pick(options.showEmpty, true),
			titleOffset = 0,
			titleOffsetOption,
			titleMargin = 0,
			axisTitleOptions = options.title,
			labelOptions = options.labels,
			directionFactor = [-1, 1, 1, -1][side],
			n;

		if (!axis.axisGroup) {
			axis.axisGroup = renderer.g('axis')
				.attr({ zIndex: 7 })
				.add();
			axis.gridGroup = renderer.g('grid')
				.attr({ zIndex: options.gridZIndex || 1 })
				.add();
		}

		var labelOffset = 0; // reset

		if (hasData || axis.isLinked) {
			each(tickPositions, function (pos) {
				if (!ticks[pos]) {
					ticks[pos] = new Tick(axis, pos);
				} else {
					ticks[pos].addLabel(); // update labels depending on tick interval
				}

			});

			each(tickPositions, function (pos) {
				// left side must be align: right and right side must have align: left for labels
				if (side === 0 || side === 2 || { 1: 'left', 3: 'right' }[side] === labelOptions.align) {

					// get the highest offset
					labelOffset = mathMax(
						ticks[pos].getLabelSize(),
						labelOffset
					);
				}

			});

			if (axis.staggerLines) {
				labelOffset += (axis.staggerLines - 1) * 16;
			}

		} else { // doesn't have data
			for (n in ticks) {
				ticks[n].destroy();
				delete ticks[n];
			}
		}

		if (axisTitleOptions && axisTitleOptions.text) {
			if (!axis.axisTitle) {
				axis.axisTitle = renderer.text(
					axisTitleOptions.text,
					0,
					0,
					axisTitleOptions.useHTML
				)
				.attr({
					zIndex: 7,
					rotation: axisTitleOptions.rotation || 0,
					align:
						axisTitleOptions.textAlign ||
						{ low: 'left', middle: 'center', high: 'right' }[axisTitleOptions.align]
				})
				.css(axisTitleOptions.style)
				.add();
				axis.axisTitle.isNew = true;
			}

			if (showAxis) {
				titleOffset = axis.axisTitle.getBBox()[horiz ? 'height' : 'width'];
				titleMargin = pick(axisTitleOptions.margin, horiz ? 5 : 10);
				titleOffsetOption = axisTitleOptions.offset;
			}

			// hide or show the title depending on whether showEmpty is set
			axis.axisTitle[showAxis ? 'show' : 'hide']();
		}

		// handle automatic or user set offset
		var axisOffset = chart.axisOffset;
		axis.offset = directionFactor * pick(options.offset, axisOffset[side]);

		axis.axisTitleMargin =
			pick(titleOffsetOption,
				labelOffset + titleMargin +
				(side !== 2 && labelOffset && directionFactor * options.labels[horiz ? 'y' : 'x'])
			);

		axisOffset[side] = mathMax(
			axisOffset[side],
			axis.axisTitleMargin + titleOffset + directionFactor * axis.offset
		);

	},
	
	/**
	 * Get the path for the axis line
	 */
	getLinePath: function (lineWidth) {
		var chart = this.chart,
			opposite = this.opposite,
			offset = this.offset,
			horiz = this.horiz,
			lineLeft = this.left + (opposite ? this.width : 0) + offset,
			lineTop = chart.chartHeight - this.bottom - (opposite ? this.height : 0) + offset;

		return chart.renderer.crispLine([
				M,
				horiz ?
					this.left :
					lineLeft,
				horiz ?
					lineTop :
					this.top,
				L,
				horiz ?
					chart.chartWidth - this.right :
					lineLeft,
				horiz ?
					lineTop :
					chart.chartHeight - this.bottom
			], lineWidth);
	},
	
	/**
	 * Render the axis
	 */
	render: function () {
		var axis = this,
			chart = axis.chart,
			renderer = chart.renderer,
			options = axis.options,
			isLog = axis.isLog,
			isLinked = axis.isLinked,
			tickPositions = axis.tickPositions,
			axisLength = axis.len,
			axisTop = axis.top,
			axisLeft = axis.left,
			axisWidth = axis.width,
			axisHeight = axis.height,
			axisBottom = axis.bottom,
			stacks = axis.stacks,
			ticks = axis.ticks,
			minorTicks = axis.minorTicks,
			alternateBands = axis.alternateBands,
			horiz = axis.horiz,
			opposite = axis.opposite,
			axisTitleOptions = options.title,
			stackLabelOptions = options.stackLabels,
			alternateGridColor = options.alternateGridColor,
			lineWidth = options.lineWidth,
			linePath,
			hasRendered = chart.hasRendered,
			slideInTicks = hasRendered && defined(axis.oldMin) && !isNaN(axis.oldMin),
			hasData = axis.series.length && defined(axis.min) && defined(axis.max),
			showAxis = hasData || pick(options.showEmpty, true),
			from,
			to;

		// If the series has data draw the ticks. Else only the line and title
		if (hasData || isLinked) {

			// minor ticks
			if (axis.minorTickInterval && !axis.categories) {
				each(axis.getMinorTickPositions(), function (pos) {
					if (!minorTicks[pos]) {
						minorTicks[pos] = new Tick(axis, pos, 'minor');
					}

					// render new ticks in old position
					if (slideInTicks && minorTicks[pos].isNew) {
						minorTicks[pos].render(null, true);
					}


					minorTicks[pos].isActive = true;
					minorTicks[pos].render();
				});
			}

			// major ticks
			each(tickPositions, function (pos, i) {
				// linked axes need an extra check to find out if
				if (!isLinked || (pos >= axis.min && pos <= axis.max)) {

					if (!ticks[pos]) {
						ticks[pos] = new Tick(axis, pos);
					}

					// render new ticks in old position
					if (slideInTicks && ticks[pos].isNew) {
						ticks[pos].render(i, true);
					}

					ticks[pos].isActive = true;
					ticks[pos].render(i);
				}

			});

			// alternate grid color
			if (alternateGridColor) {
				each(tickPositions, function (pos, i) {
					if (i % 2 === 0 && pos < axis.max) {
						if (!alternateBands[pos]) {
							alternateBands[pos] = new PlotLineOrBand(axis);
						}
						from = pos;
						to = tickPositions[i + 1] !== UNDEFINED ? tickPositions[i + 1] : axis.max;
						alternateBands[pos].options = {
							from: isLog ? lin2log(from) : from,
							to: isLog ? lin2log(to) : to,
							color: alternateGridColor
						};
						alternateBands[pos].render();
						alternateBands[pos].isActive = true;
					}
				});
			}

			// custom plot lines and bands
			if (!axis._addedPlotLB) { // only first time
				each((options.plotLines || []).concat(options.plotBands || []), function (plotLineOptions) {
					//plotLinesAndBands.push(new PlotLineOrBand(plotLineOptions).render());
					axis.addPlotBandOrLine(plotLineOptions);
				});
				axis._addedPlotLB = true;
			}

		} // end if hasData

		// remove inactive ticks
		each([ticks, minorTicks, alternateBands], function (coll) {
			var pos;
			for (pos in coll) {
				if (!coll[pos].isActive) {
					coll[pos].destroy();
					delete coll[pos];
				} else {
					coll[pos].isActive = false; // reset
				}
			}
		});

		// Static items. As the axis group is cleared on subsequent calls
		// to render, these items are added outside the group.
		// axis line
		if (lineWidth) {
			linePath = axis.getLinePath(lineWidth);
			if (!axis.axisLine) {
				axis.axisLine = renderer.path(linePath)
					.attr({
						stroke: options.lineColor,
						'stroke-width': lineWidth,
						zIndex: 7
					})
					.add();
			} else {
				axis.axisLine.animate({ d: linePath });
			}

			// show or hide the line depending on options.showEmpty
			axis.axisLine[showAxis ? 'show' : 'hide']();

		}

		if (axis.axisTitle && showAxis) {
			// compute anchor points for each of the title align options
			var margin = horiz ? axisLeft : axisTop,
				fontSize = pInt(axisTitleOptions.style.fontSize || 12),
			// the position in the length direction of the axis
			alongAxis = {
				low: margin + (horiz ? 0 : axisLength),
				middle: margin + axisLength / 2,
				high: margin + (horiz ? axisLength : 0)
			}[axisTitleOptions.align],

			// the position in the perpendicular direction of the axis
			offAxis = (horiz ? axisTop + axisHeight : axisLeft) +
				(horiz ? 1 : -1) * // horizontal axis reverses the margin
				(opposite ? -1 : 1) * // so does opposite axes
				axis.axisTitleMargin +
				(axis.side === 2 ? fontSize : 0);

			axis.axisTitle[axis.axisTitle.isNew ? 'attr' : 'animate']({
				x: horiz ?
					alongAxis :
					offAxis + (opposite ? axisWidth : 0) + axis.offset +
						(axisTitleOptions.x || 0), // x
				y: horiz ?
					offAxis - (opposite ? axisHeight : 0) + axis.offset :
					alongAxis + (axisTitleOptions.y || 0) // y
			});
			axis.axisTitle.isNew = false;
		}

		// Stacked totals:
		if (stackLabelOptions && stackLabelOptions.enabled) {
			var stackKey, oneStack, stackCategory,
				stackTotalGroup = axis.stackTotalGroup;

			// Create a separate group for the stack total labels
			if (!stackTotalGroup) {
				axis.stackTotalGroup = stackTotalGroup =
					renderer.g('stack-labels')
						.attr({
							visibility: VISIBLE,
							zIndex: 6
						})
						.translate(chart.plotLeft, chart.plotTop)
						.add();
			}

			// Render each stack total
			for (stackKey in stacks) {
				oneStack = stacks[stackKey];
				for (stackCategory in oneStack) {
					oneStack[stackCategory].render(stackTotalGroup);
				}
			}
		}
		// End stacked totals

		axis.isDirty = false;
	},

	/**
	 * Remove a plot band or plot line from the chart by id
	 * @param {Object} id
	 */
	removePlotBandOrLine: function (id) {
		var plotLinesAndBands = this.plotLinesAndBands,
			i = plotLinesAndBands.length;
		while (i--) {
			if (plotLinesAndBands[i].id === id) {
				plotLinesAndBands[i].destroy();
			}
		}
	},

	/**
	 * Update the axis title by options
	 */
	setTitle: function (newTitleOptions, redraw) {
		var axis = this,
			chart = axis.chart,
			options = axis.options;

		options.title = merge(options.title, newTitleOptions);

		axis.axisTitle = axis.axisTitle.destroy();
		axis.isDirty = true;

		if (pick(redraw, true)) {
			chart.redraw();
		}
	},

	/**
	 * Redraw the axis to reflect changes in the data or axis extremes
	 */
	redraw: function () {
		var axis = this,
			chart = axis.chart;

		// hide tooltip and hover states
		if (chart.tracker.resetTracker) {
			chart.tracker.resetTracker();
		}

		// render the axis
		axis.render();

		// move plot lines and bands
		each(axis.plotLinesAndBands, function (plotLine) {
			plotLine.render();
		});

		// mark associated series as dirty and ready for redraw
		each(axis.series, function (series) {
			series.isDirty = true;
		});

	},

	/**
	 * Set new axis categories and optionally redraw
	 * @param {Array} newCategories
	 * @param {Boolean} doRedraw
	 */
	setCategories: function (newCategories, doRedraw) {
		var axis = this,
			chart = axis.chart;

		// set the categories
		axis.categories = axis.userOptions.categories = newCategories;

		// force reindexing tooltips
		each(axis.series, function (series) {
			series.translate();
			series.setTooltipPoints(true);
		});


		// optionally redraw
		axis.isDirty = true;

		if (pick(doRedraw, true)) {
			chart.redraw();
		}
	},

	/**
	 * Destroys an Axis instance.
	 */
	destroy: function () {
		var axis = this,
			stacks = axis.stacks,
			stackKey;

		// Remove the events
		removeEvent(axis);

		// Destroy each stack total
		for (stackKey in stacks) {
			destroyObjectProperties(stacks[stackKey]);

			stacks[stackKey] = null;
		}

		// Destroy collections
		each([axis.ticks, axis.minorTicks, axis.alternateBands, axis.plotLinesAndBands], function (coll) {
			destroyObjectProperties(coll);
		});

		// Destroy local variables
		each(['stackTotalGroup', 'axisLine', 'axisGroup', 'gridGroup', 'axisTitle'], function (prop) {
			if (axis[prop]) {
				axis[prop] = axis[prop].destroy();
			}
		});
	},


	init: function () {
		var axis = this,
			chart = axis.chart,
			isXAxis = axis.isXAxis,
			eventType,
			events = axis.options.events;

		// Run Axis

		// Register
		chart.axes.push(axis);
		chart[isXAxis ? 'xAxis' : 'yAxis'].push(axis);

		axis.series = []; // populated by Series

		// inverted charts have reversed xAxes as default
		if (chart.inverted && isXAxis && axis.reversed === UNDEFINED) {
			axis.reversed = true;
		}

		axis.removePlotBand = axis.removePlotBandOrLine;
		axis.removePlotLine = axis.removePlotBandOrLine;
		axis.addPlotBand = axis.addPlotBandOrLine;
		axis.addPlotLine = axis.addPlotBandOrLine;


		// register event listeners
		for (eventType in events) {
			addEvent(axis, eventType, events[eventType]);
		}

		// extend logarithmic axis
		if (axis.isLog) {
			axis.val2lin = log2lin;
			axis.lin2val = lin2log;
		}
	}
}; // end Axis

/**
 * The tooltip object
 * @param {Object} chart The chart instance
 * @param {Object} options Tooltip options
 */
function Tooltip(chart, options) {
	var borderWidth = options.borderWidth,
		style = options.style,
		shared = options.shared,
		padding = pInt(style.padding);

	// Save the chart and options
	this.chart = chart;
	this.options = options;

	// remove padding CSS and apply padding on box instead
	style.padding = 0;

	// Keep track of the current series
	//this.currentSeries = UNDEFINED;

	// List of crosshairs
	this.crosshairs = [];

	// Current values of x and y when animating
	this.currentX = 0;
	this.currentY = 0;

	// The tooltipTick function, initialized to nothing
	//this.tooltipTick = UNDEFINED;

	// The tooltip is initially hidden
	this.tooltipIsHidden = true;

	// create the label
	this.label = chart.renderer.label('', 0, 0, null, null, null, options.useHTML)
		.attr({
			padding: padding,
			fill: options.backgroundColor,
			'stroke-width': borderWidth,
			r: options.borderRadius,
			zIndex: 8
		})
		.css(style)
		.hide()
		.add();

	// When using canVG the shadow shows up as a gray circle
	// even if the tooltip is hidden.
	if (!useCanVG) {
		this.label.shadow(options.shadow);
	}

	// Public property for getting the shared state.
	this.shared = shared;
}

Tooltip.prototype = {
	/**
	 * Destroy the tooltip and its elements.
	 */
	destroy: function () {
		each(this.crosshairs, function (crosshair) {
			if (crosshair) {
				crosshair.destroy();
			}
		});

		// Destroy and clear local variables
		if (this.label) {
			this.label = this.label.destroy();
		}
	},

	/**
	 * Provide a soft movement for the tooltip
	 *
	 * @param {Number} finalX
	 * @param {Number} finalY
	 * @private
	 */
	move: function (finalX, finalY) {
		var tooltip = this;

		// get intermediate values for animation
		tooltip.currentX = tooltip.tooltipIsHidden ? finalX : (2 * tooltip.currentX + finalX) / 3;
		tooltip.currentY = tooltip.tooltipIsHidden ? finalY : (tooltip.currentY + finalY) / 2;

		// move to the intermediate value
		tooltip.label.attr({ x: tooltip.currentX, y: tooltip.currentY });

		// run on next tick of the mouse tracker
		if (mathAbs(finalX - tooltip.currentX) > 1 || mathAbs(finalY - tooltip.currentY) > 1) {
			tooltip.tooltipTick = function () {
				tooltip.move(finalX, finalY);
			};
		} else {
			tooltip.tooltipTick = null;
		}
	},

	/**
	 * Hide the tooltip
	 */
	hide: function () {
		if (!this.tooltipIsHidden) {
			var hoverPoints = this.chart.hoverPoints;

			this.label.hide();

			// hide previous hoverPoints and set new
			if (hoverPoints) {
				each(hoverPoints, function (point) {
					point.setState();
				});
			}

			this.chart.hoverPoints = null;
			this.tooltipIsHidden = true;
		}
	},

	/**
	 * Hide the crosshairs
	 */
	hideCrosshairs: function () {
		each(this.crosshairs, function (crosshair) {
			if (crosshair) {
				crosshair.hide();
			}
		});
	},
	
	/** 
	 * Extendable method to get the anchor position of the tooltip
	 * from a point or set of points
	 */
	getAnchor: function (points) {
		var ret,
			chart = this.chart,
			inverted = chart.inverted,
			plotX = 0,
			plotY = 0;
		
		points = splat(points);
		
		// Pie uses a special tooltipPos
		ret = points[0].tooltipPos;
		
		// When shared, use the average position
		if (!ret) {
			each(points, function (point) {
				plotX += point.plotX;
				plotY += point.plotLow ? (point.plotLow + point.plotHigh) / 2 : point.plotY;
			});
			
			plotX /= points.length;
			plotY /= points.length;
			
			ret = [
				inverted ? chart.plotWidth - plotY : plotX,
				inverted ? chart.plotHeight - plotX : plotY
			];
		}

		return map(ret, mathRound);
	},

	/**
	 * Refresh the tooltip's text and position.
	 * @param {Object} point
	 */
	refresh: function (point) {
		var tooltip = this,
			chart = tooltip.chart,
			label = tooltip.label,
			options = tooltip.options;

		/**
		 * In case no user defined formatter is given, this will be used
		 */
		function defaultFormatter() {
			var pThis = this,
				items = pThis.points || splat(pThis),
				series = items[0].series,
				s;

			// build the header
			s = [series.tooltipHeaderFormatter(items[0].key)];

			// build the values
			each(items, function (item) {
				series = item.series;
				s.push((series.tooltipFormatter && series.tooltipFormatter(item)) ||
					item.point.tooltipFormatter(series.tooltipOptions.pointFormat));
			});

			// footer
			s.push(options.footerFormat || '');

			return s.join('');
		}

		var x,
			y,
			show,
			anchor,
			textConfig = {},
			text,
			pointConfig = [],
			formatter = options.formatter || defaultFormatter,
			hoverPoints = chart.hoverPoints,
			placedTooltipPoint,
			borderColor,
			crosshairsOptions = options.crosshairs;
			
		// get the reference point coordinates (pie charts use tooltipPos)
		anchor = tooltip.getAnchor(point);
		x = anchor[0];
		y = anchor[1];

		// shared tooltip, array is sent over
		if (tooltip.shared && !(point.series && point.series.noSharedTooltip)) {
			
			// hide previous hoverPoints and set new
			if (hoverPoints) {
				each(hoverPoints, function (point) {
					point.setState();
				});
			}
			chart.hoverPoints = point;

			each(point, function (item) {
				item.setState(HOVER_STATE);

				pointConfig.push(item.getLabelConfig());
			});

			textConfig = {
				x: point[0].category
			};
			textConfig.points = pointConfig;
			point = point[0];

		// single point tooltip
		} else {
			textConfig = point.getLabelConfig();
		}
		text = formatter.call(textConfig);

		// register the current series
		tooltip.currentSeries = point.series;


		// For line type series, hide tooltip if the point falls outside the plot
		show = tooltip.shared || !tooltip.currentSeries.isCartesian || tooltip.currentSeries.tooltipOutsidePlot || chart.isInsidePlot(x, y);

		// update the inner HTML
		if (text === false || !show) {
			this.hide();
		} else {

			// show it
			if (tooltip.tooltipIsHidden) {
				label.show();
				tooltip.tooltipIsHidden = false;
			}

			// update text
			label.attr({
				text: text
			});

			// set the stroke color of the box
			borderColor = options.borderColor || point.color || tooltip.currentSeries.color || '#606060';
			label.attr({
				stroke: borderColor
			});

			placedTooltipPoint = placeBox(
				label.width,
				label.height,
				chart.plotLeft,
				chart.plotTop,
				chart.plotWidth,
				chart.plotHeight,
				{x: x, y: y},
				pick(options.distance, 12),
				chart.inverted
			);

			// do the move
			this.move(mathRound(placedTooltipPoint.x), mathRound(placedTooltipPoint.y));
		}

		// crosshairs
		if (crosshairsOptions) {
			crosshairsOptions = splat(crosshairsOptions); // [x, y]

			var path,
				i = crosshairsOptions.length,
				attribs,
				axis;

			while (i--) {
				axis = point.series[i ? 'yAxis' : 'xAxis'];
				if (crosshairsOptions[i] && axis) {
					path = axis.getPlotLinePath(point[i ? 'y' : 'x'], 1);
					if (tooltip.crosshairs[i]) {
						tooltip.crosshairs[i].attr({ d: path, visibility: VISIBLE });
					} else {
						attribs = {
							'stroke-width': crosshairsOptions[i].width || 1,
							stroke: crosshairsOptions[i].color || '#C0C0C0',
							zIndex: crosshairsOptions[i].zIndex || 2
						};
						if (crosshairsOptions[i].dashStyle) {
							attribs.dashstyle = crosshairsOptions[i].dashStyle;
						}
						tooltip.crosshairs[i] = chart.renderer.path(path)
							.attr(attribs)
							.add();
					}
				}
			}
		}
		fireEvent(chart, 'tooltipRefresh', {
				text: text,
				x: x + chart.plotLeft,
				y: y + chart.plotTop,
				borderColor: borderColor
			});
	},

	/**
	 * Runs the tooltip animation one tick.
	 */
	tick: function () {
		if (this.tooltipTick) {
			this.tooltipTick();
		}
	}
};
/**
 * The mouse tracker object
 * @param {Object} chart The Chart instance
 * @param {Object} options The root options object
 */
function MouseTracker(chart, options) {
	var zoomType = useCanVG ? '' : options.chart.zoomType;

	// Zoom status
	this.zoomX = /x/.test(zoomType);
	this.zoomY = /y/.test(zoomType);

	// Store reference to options
	this.options = options;

	// Reference to the chart
	this.chart = chart;

	// The interval id
	//this.tooltipInterval = UNDEFINED;

	// The cached x hover position
	//this.hoverX = UNDEFINED;

	// The chart position
	//this.chartPosition = UNDEFINED;

	// The selection marker element
	//this.selectionMarker = UNDEFINED;

	// False or a value > 0 if a dragging operation
	//this.mouseDownX = UNDEFINED;
	//this.mouseDownY = UNDEFINED;
	this.init(chart, options.tooltip);
}

MouseTracker.prototype = {
	/**
	 * Add crossbrowser support for chartX and chartY
	 * @param {Object} e The event object in standard browsers
	 */
	normalizeMouseEvent: function (e) {
		var chartPosition,
			chartX,
			chartY,
			ePos;

		// common IE normalizing
		e = e || win.event;
		if (!e.target) {
			e.target = e.srcElement;
		}

		// jQuery only copies over some properties. IE needs e.x and iOS needs touches.
		if (e.originalEvent) {
			e = e.originalEvent;
		}

		// The same for MooTools. It renames e.pageX to e.page.x. #445.
		if (e.event) {
			e = e.event;
		}

		// iOS
		ePos = e.touches ? e.touches.item(0) : e;

		// get mouse position
		this.chartPosition = chartPosition = offset(this.chart.container);

		// chartX and chartY
		if (isIE) { // IE including IE9 that has pageX but in a different meaning
			chartX = e.x;
			chartY = e.y;
		} else {
			chartX = ePos.pageX - chartPosition.left;
			chartY = ePos.pageY - chartPosition.top;
		}

		return extend(e, {
			chartX: mathRound(chartX),
			chartY: mathRound(chartY)
		});
	},

	/**
	 * Get the click position in terms of axis values.
	 *
	 * @param {Object} e A mouse event
	 */
	getMouseCoordinates: function (e) {
		var coordinates = {
				xAxis: [],
				yAxis: []
			},
			chart = this.chart;

		each(chart.axes, function (axis) {
			var isXAxis = axis.isXAxis,
				isHorizontal = chart.inverted ? !isXAxis : isXAxis;

			coordinates[isXAxis ? 'xAxis' : 'yAxis'].push({
				axis: axis,
				value: axis.translate(
					isHorizontal ?
						e.chartX - chart.plotLeft :
						chart.plotHeight - e.chartY + chart.plotTop,
					true
				)
			});
		});
		return coordinates;
	},

	/**
	 * With line type charts with a single tracker, get the point closest to the mouse
	 */
	onmousemove: function (e) {
		var mouseTracker = this,
			chart = mouseTracker.chart,
			series = chart.series,
			point,
			points,
			hoverPoint = chart.hoverPoint,
			hoverSeries = chart.hoverSeries,
			i,
			j,
			distance = chart.chartWidth,
			index = chart.inverted ? e.chartY : e.chartX - chart.plotLeft; // wtf?

		// shared tooltip
		if (chart.tooltip && mouseTracker.options.tooltip.shared && !(hoverSeries && hoverSeries.noSharedTooltip)) {
			points = [];

			// loop over all series and find the ones with points closest to the mouse
			i = series.length;
			for (j = 0; j < i; j++) {
				if (series[j].visible &&
						series[j].options.enableMouseTracking !== false &&
						!series[j].noSharedTooltip && series[j].tooltipPoints.length) {
					point = series[j].tooltipPoints[index];
					point._dist = mathAbs(index - point.plotX);
					distance = mathMin(distance, point._dist);
					points.push(point);
				}
			}
			// remove furthest points
			i = points.length;
			while (i--) {
				if (points[i]._dist > distance) {
					points.splice(i, 1);
				}
			}
			// refresh the tooltip if necessary
			if (points.length && (points[0].plotX !== mouseTracker.hoverX)) {
				chart.tooltip.refresh(points);
				mouseTracker.hoverX = points[0].plotX;
			}
		}

		// separate tooltip and general mouse events
		if (hoverSeries && hoverSeries.tracker) { // only use for line-type series with common tracker

			// get the point
			point = hoverSeries.tooltipPoints[index];

			// a new point is hovered, refresh the tooltip
			if (point && point !== hoverPoint) {

				// trigger the events
				point.onMouseOver();

			}
		}
	},



	/**
	 * Reset the tracking by hiding the tooltip, the hover series state and the hover point
	 */
	resetTracker: function () {
		var mouseTracker = this,
			chart = mouseTracker.chart,
			hoverSeries = chart.hoverSeries,
			hoverPoint = chart.hoverPoint;

		if (hoverPoint) {
			hoverPoint.onMouseOut();
		}

		if (hoverSeries) {
			hoverSeries.onMouseOut();
		}

		if (chart.tooltip) {
			chart.tooltip.hide();
			chart.tooltip.hideCrosshairs();
		}

		mouseTracker.hoverX = null;
	},

	/**
	 * Set the JS events on the container element
	 */
	setDOMEvents: function () {
		var lastWasOutsidePlot = true,
			mouseTracker = this,
			chart = mouseTracker.chart,
			container = chart.container,
			hasDragged,
			zoomHor = (mouseTracker.zoomX && !chart.inverted) || (mouseTracker.zoomY && chart.inverted),
			zoomVert = (mouseTracker.zoomY && !chart.inverted) || (mouseTracker.zoomX && chart.inverted);

		/**
		 * Mouse up or outside the plot area
		 */
		function drop() {
			if (mouseTracker.selectionMarker) {
				var selectionData = {
						xAxis: [],
						yAxis: []
					},
					selectionBox = mouseTracker.selectionMarker.getBBox(),
					selectionLeft = selectionBox.x - chart.plotLeft,
					selectionTop = selectionBox.y - chart.plotTop;


				// a selection has been made
				if (hasDragged) {

					// record each axis' min and max
					each(chart.axes, function (axis) {
						if (axis.options.zoomEnabled !== false) {
							var isXAxis = axis.isXAxis,
								isHorizontal = chart.inverted ? !isXAxis : isXAxis,
								selectionMin = axis.translate(
									isHorizontal ?
										selectionLeft :
										chart.plotHeight - selectionTop - selectionBox.height,
									true,
									0,
									0,
									1
								),
								selectionMax = axis.translate(
									isHorizontal ?
										selectionLeft + selectionBox.width :
										chart.plotHeight - selectionTop,
									true,
									0,
									0,
									1
								);

								selectionData[isXAxis ? 'xAxis' : 'yAxis'].push({
									axis: axis,
									min: mathMin(selectionMin, selectionMax), // for reversed axes,
									max: mathMax(selectionMin, selectionMax)
								});
						}
					});
					fireEvent(chart, 'selection', selectionData, function (args) { chart.zoom(args); });

				}
				mouseTracker.selectionMarker = mouseTracker.selectionMarker.destroy();
			}

			css(chart.container, { cursor: 'auto' });

			chart.mouseIsDown = hasDragged = false;
			removeEvent(doc, hasTouch ? 'touchend' : 'mouseup', drop);
		}

		/**
		 * Special handler for mouse move that will hide the tooltip when the mouse leaves the plotarea.
		 */
		mouseTracker.hideTooltipOnMouseMove = function (e) {
			var pageX = defined(e.pageX) ? e.pageX : e.page.x, // In mootools the event is wrapped and the page x/y position is named e.page.x
				pageY = defined(e.pageX) ? e.pageY : e.page.y; // Ref: http://mootools.net/docs/core/Types/DOMEvent

			if (mouseTracker.chartPosition &&
					!chart.isInsidePlot(pageX - mouseTracker.chartPosition.left - chart.plotLeft,
						pageY - mouseTracker.chartPosition.top - chart.plotTop)) {
				mouseTracker.resetTracker();
			}
		};

		/**
		 * When mouse leaves the container, hide the tooltip.
		 */
		mouseTracker.hideTooltipOnMouseLeave = function () {
			mouseTracker.resetTracker();
			mouseTracker.chartPosition = null; // also reset the chart position, used in #149 fix
		};


		/*
		 * Record the starting position of a dragoperation
		 */
		container.onmousedown = function (e) {
			e = mouseTracker.normalizeMouseEvent(e);

			// issue #295, dragging not always working in Firefox
			if (!hasTouch && e.preventDefault) {
				e.preventDefault();
			}

			// record the start position
			chart.mouseIsDown = true;
			chart.mouseDownX = mouseTracker.mouseDownX = e.chartX;
			mouseTracker.mouseDownY = e.chartY;

			addEvent(doc, hasTouch ? 'touchend' : 'mouseup', drop);
		};

		// The mousemove, touchmove and touchstart event handler
		var mouseMove = function (e) {
			// let the system handle multitouch operations like two finger scroll
			// and pinching
			if (e && e.touches && e.touches.length > 1) {
				return;
			}

			// normalize
			e = mouseTracker.normalizeMouseEvent(e);
			if (!hasTouch) { // not for touch devices
				e.returnValue = false;
			}

			var chartX = e.chartX,
				chartY = e.chartY,
				isOutsidePlot = !chart.isInsidePlot(chartX - chart.plotLeft, chartY - chart.plotTop);

			// on touch devices, only trigger click if a handler is defined
			if (hasTouch && e.type === 'touchstart') {
				if (attr(e.target, 'isTracker')) {
					if (!chart.runTrackerClick) {
						e.preventDefault();
					}
				} else if (!chart.runChartClick && !isOutsidePlot) {
					e.preventDefault();
				}
			}

			// cancel on mouse outside
			if (isOutsidePlot) {

				/*if (!lastWasOutsidePlot) {
					// reset the tracker
					resetTracker();
				}*/

				// drop the selection if any and reset mouseIsDown and hasDragged
				//drop();
				if (chartX < chart.plotLeft) {
					chartX = chart.plotLeft;
				} else if (chartX > chart.plotLeft + chart.plotWidth) {
					chartX = chart.plotLeft + chart.plotWidth;
				}

				if (chartY < chart.plotTop) {
					chartY = chart.plotTop;
				} else if (chartY > chart.plotTop + chart.plotHeight) {
					chartY = chart.plotTop + chart.plotHeight;
				}
			}

			if (chart.mouseIsDown && e.type !== 'touchstart') { // make selection

				// determine if the mouse has moved more than 10px
				hasDragged = Math.sqrt(
					Math.pow(mouseTracker.mouseDownX - chartX, 2) +
					Math.pow(mouseTracker.mouseDownY - chartY, 2)
				);
				if (hasDragged > 10) {
					var clickedInside = chart.isInsidePlot(mouseTracker.mouseDownX - chart.plotLeft, mouseTracker.mouseDownY - chart.plotTop);

					// make a selection
					if (chart.hasCartesianSeries && (mouseTracker.zoomX || mouseTracker.zoomY) && clickedInside) {
						if (!mouseTracker.selectionMarker) {
							mouseTracker.selectionMarker = chart.renderer.rect(
								chart.plotLeft,
								chart.plotTop,
								zoomHor ? 1 : chart.plotWidth,
								zoomVert ? 1 : chart.plotHeight,
								0
							)
							.attr({
								fill: mouseTracker.options.chart.selectionMarkerFill || 'rgba(69,114,167,0.25)',
								zIndex: 7
							})
							.add();
						}
					}

					// adjust the width of the selection marker
					if (mouseTracker.selectionMarker && zoomHor) {
						var xSize = chartX - mouseTracker.mouseDownX;
						mouseTracker.selectionMarker.attr({
							width: mathAbs(xSize),
							x: (xSize > 0 ? 0 : xSize) + mouseTracker.mouseDownX
						});
					}
					// adjust the height of the selection marker
					if (mouseTracker.selectionMarker && zoomVert) {
						var ySize = chartY - mouseTracker.mouseDownY;
						mouseTracker.selectionMarker.attr({
							height: mathAbs(ySize),
							y: (ySize > 0 ? 0 : ySize) + mouseTracker.mouseDownY
						});
					}

					// panning
					if (clickedInside && !mouseTracker.selectionMarker && mouseTracker.options.chart.panning) {
						chart.pan(chartX);
					}
				}

			} else if (!isOutsidePlot) {
				// show the tooltip
				mouseTracker.onmousemove(e);
			}

			lastWasOutsidePlot = isOutsidePlot;

			// when outside plot, allow touch-drag by returning true
			return isOutsidePlot || !chart.hasCartesianSeries;
		};

		/*
		 * When the mouse enters the container, run mouseMove
		 */
		container.onmousemove = mouseMove;

		/*
		 * When the mouse leaves the container, hide the tracking (tooltip).
		 */
		addEvent(container, 'mouseleave', mouseTracker.hideTooltipOnMouseLeave);

		// issue #149 workaround
		// The mouseleave event above does not always fire. Whenever the mouse is moving
		// outside the plotarea, hide the tooltip
		addEvent(doc, 'mousemove', mouseTracker.hideTooltipOnMouseMove);

		container.ontouchstart = function (e) {
			// For touch devices, use touchmove to zoom
			if (mouseTracker.zoomX || mouseTracker.zoomY) {
				container.onmousedown(e);
			}
			// Show tooltip and prevent the lower mouse pseudo event
			mouseMove(e);
		};

		/*
		 * Allow dragging the finger over the chart to read the values on touch
		 * devices
		 */
		container.ontouchmove = mouseMove;

		/*
		 * Allow dragging the finger over the chart to read the values on touch
		 * devices
		 */
		container.ontouchend = function () {
			if (hasDragged) {
				mouseTracker.resetTracker();
			}
		};


		// MooTools 1.2.3 doesn't fire this in IE when using addEvent
		container.onclick = function (e) {
			var hoverPoint = chart.hoverPoint;
			e = mouseTracker.normalizeMouseEvent(e);

			e.cancelBubble = true; // IE specific


			if (!hasDragged) {
				if (hoverPoint && attr(e.target, 'isTracker')) {
					var plotX = hoverPoint.plotX,
						plotY = hoverPoint.plotY;

					// add page position info
					extend(hoverPoint, {
						pageX: mouseTracker.chartPosition.left + chart.plotLeft +
							(chart.inverted ? chart.plotWidth - plotY : plotX),
						pageY: mouseTracker.chartPosition.top + chart.plotTop +
							(chart.inverted ? chart.plotHeight - plotX : plotY)
					});

					// the series click event
					fireEvent(hoverPoint.series, 'click', extend(e, {
						point: hoverPoint
					}));

					// the point click event
					hoverPoint.firePointEvent('click', e);

				} else {
					extend(e, mouseTracker.getMouseCoordinates(e));

					// fire a click event in the chart
					if (chart.isInsidePlot(e.chartX - chart.plotLeft, e.chartY - chart.plotTop)) {
						fireEvent(chart, 'click', e);
					}
				}


			}
			// reset mouseIsDown and hasDragged
			hasDragged = false;
		};

	},

	/**
	 * Destroys the MouseTracker object and disconnects DOM events.
	 */
	destroy: function () {
		var mouseTracker = this,
			chart = mouseTracker.chart,
			container = chart.container;

		// Destroy the tracker group element
		if (chart.trackerGroup) {
			chart.trackerGroup = chart.trackerGroup.destroy();
		}

		removeEvent(container, 'mouseleave', mouseTracker.hideTooltipOnMouseLeave);
		removeEvent(doc, 'mousemove', mouseTracker.hideTooltipOnMouseMove);
		container.onclick = container.onmousedown = container.onmousemove = container.ontouchstart = container.ontouchend = container.ontouchmove = null;

		// memory and CPU leak
		clearInterval(this.tooltipInterval);
	},

	// Run MouseTracker
	init: function (chart, options) {
		if (!chart.trackerGroup) {
			chart.trackerGroup = chart.renderer.g('tracker')
				.attr({ zIndex: 9 })
				.add();
		}

		if (options.enabled) {
			chart.tooltip = new Tooltip(chart, options);

			// set the fixed interval ticking for the smooth tooltip
			this.tooltipInterval = setInterval(function () { chart.tooltip.tick(); }, 32);
		}

		this.setDOMEvents();
	}
};
/**
 * The overview of the chart's series
 */
function Legend(chart) {
	var legend = this,
		options = legend.options = chart.options.legend;

	if (!options.enabled) {
		return;
	}

	var //style = options.style || {}, // deprecated
		itemStyle = options.itemStyle,
		itemHoverStyle = options.itemHoverStyle,
		itemHiddenStyle = merge(itemStyle, options.itemHiddenStyle),
		padding = pick(options.padding, 8), // docs
		itemMarginTop = options.itemMarginTop || 0;

	legend.baseline = pInt(itemStyle.fontSize) + 3 + itemMarginTop; // used in Series prototype
	legend.itemStyle = itemStyle;
	legend.itemHoverStyle = itemHoverStyle;
	legend.itemHiddenStyle = itemHiddenStyle;
	legend.itemMarginTop = itemMarginTop;
	legend.padding = padding;
	legend.initialItemX = padding;
	legend.chart = chart;
	//legend.allItems = UNDEFINED;
	//legend.legendWidth = UNDEFINED;
	//legend.legendHeight = UNDEFINED;
	//legend.offsetWidth = UNDEFINED;
	legend.itemHeight = 0;
	//legend.itemX = UNDEFINED;
	//legend.itemY = UNDEFINED;
	//legend.lastItemY = UNDEFINED;

	// Elements
	//legend.group = UNDEFINED;
	//legend.box = UNDEFINED;

	legend.init();
}

Legend.prototype = {

	/**
	 * Set the colors for the legend item
	 * @param {Object} item A Series or Point instance
	 * @param {Object} visible Dimmed or colored
	 */
	colorizeItem: function (item, visible) {
		var legend = this,
			options = legend.options,
			legendItem = item.legendItem,
			legendLine = item.legendLine,
			legendSymbol = item.legendSymbol,
			hiddenColor = legend.itemHiddenStyle.color,
			textColor = visible ? options.itemStyle.color : hiddenColor,
			symbolColor = visible ? item.color : hiddenColor;

		if (legendItem) {
			legendItem.css({ fill: textColor });
		}
		if (legendLine) {
			legendLine.attr({ stroke: symbolColor });
		}
		if (legendSymbol) {
			legendSymbol.attr({
				stroke: symbolColor,
				fill: symbolColor
			});
		}
	},

	/**
	 * Position the legend item
	 * @param {Object} item A Series or Point instance
	 */
	positionItem: function (item) {
		var legend = this,
			options = legend.options,
			symbolPadding = options.symbolPadding,
			ltr = !options.rtl,
			legendItemPos = item._legendItemPos,
			itemX = legendItemPos[0],
			itemY = legendItemPos[1],
			checkbox = item.checkbox;

		if (item.legendGroup) {
			item.legendGroup.translate(
				ltr ? itemX : legend.legendWidth - itemX - 2 * symbolPadding - 4,
				itemY
			);
		}

		if (checkbox) {
			checkbox.x = itemX;
			checkbox.y = itemY;
		}
	},

	/**
	 * Destroy a single legend item
	 * @param {Object} item The series or point
	 */
	destroyItem: function (item) {
		var checkbox = item.checkbox;

		// destroy SVG elements
		each(['legendItem', 'legendLine', 'legendSymbol', 'legendGroup'], function (key) {
			if (item[key]) {
				item[key].destroy();
			}
		});

		if (checkbox) {
			discardElement(item.checkbox);
		}
	},

	/**
	 * Destroys the legend.
	 */
	destroy: function () {
		var legend = this,
			legendGroup = legend.group,
			box = legend.box;

		if (box) {
			legend.box = box.destroy();
		}

		if (legendGroup) {
			legend.group = legendGroup.destroy();
		}
	},

	/**
	 * Position the checkboxes after the width is determined
	 */
	positionCheckboxes: function () {
		var legend = this;

		each(legend.allItems, function (item) {
			var checkbox = item.checkbox,
				alignAttr = legend.group.alignAttr;
			if (checkbox) {
				css(checkbox, {
					left: (alignAttr.translateX + item.legendItemWidth + checkbox.x - 20) + PX,
					top: (alignAttr.translateY + checkbox.y + 3) + PX
				});
			}
		});
	},

	/**
	 * Render a single specific legend item
	 * @param {Object} item A series or point
	 */
	renderItem: function (item) {
		var legend = this,
			chart = legend.chart,
			renderer = chart.renderer,
			options = legend.options,
			horizontal = options.layout === 'horizontal',
			symbolWidth = options.symbolWidth,
			symbolPadding = options.symbolPadding,
			itemStyle = legend.itemStyle,
			itemHiddenStyle = legend.itemHiddenStyle,
			padding = legend.padding,
			ltr = !options.rtl,
			itemHeight,
			widthOption = options.width,
			itemMarginBottom = options.itemMarginBottom || 0,
			itemMarginTop = legend.itemMarginTop,
			initialItemX = legend.initialItemX,
			bBox,
			itemWidth,
			li = item.legendItem,
			series = item.series || item,
			itemOptions = series.options,
			showCheckbox = itemOptions.showCheckbox;

		if (!li) { // generate it once, later move it

			// Generate the group box
			// A group to hold the symbol and text. Text is to be appended in Legend class.
			item.legendGroup = renderer.g('legend-item')
				.attr({ zIndex: 1 })
				.add(legend.group);

			// Draw the legend symbol inside the group box
			series.drawLegendSymbol(legend, item);

			// Generate the list item text and add it to the group
			item.legendItem = li = renderer.text(
					options.labelFormatter.call(item),
					ltr ? symbolWidth + symbolPadding : -symbolPadding,
					legend.baseline,
					options.useHTML
				)
				.css(item.visible ? itemStyle : itemHiddenStyle)
				.attr({
					align: ltr ? 'left' : 'right',
					zIndex: 2
				})
				.add(item.legendGroup);

			// Set the events on the item group
			item.legendGroup.on('mouseover', function () {
					item.setState(HOVER_STATE);
					li.css(legend.itemHoverStyle);
				})
				.on('mouseout', function () {
					li.css(item.visible ? itemStyle : itemHiddenStyle);
					item.setState();
				})
				.on('click', function () {
					var strLegendItemClick = 'legendItemClick',
						fnLegendItemClick = function () {
							item.setVisible();
						};

					// click the name or symbol
					if (item.firePointEvent) { // point
						item.firePointEvent(strLegendItemClick, null, fnLegendItemClick);
					} else {
						fireEvent(item, strLegendItemClick, null, fnLegendItemClick);
					}
				});

			// Colorize the items
			legend.colorizeItem(item, item.visible);

			// add the HTML checkbox on top
			if (itemOptions && showCheckbox) {
				item.checkbox = createElement('input', {
					type: 'checkbox',
					checked: item.selected,
					defaultChecked: item.selected // required by IE7
				}, options.itemCheckboxStyle, chart.container);

				addEvent(item.checkbox, 'click', function (event) {
					var target = event.target;
					fireEvent(item, 'checkboxClick', {
							checked: target.checked
						},
						function () {
							item.select();
						}
					);
				});
			}
		}

		// calculate the positions for the next line
		bBox = li.getBBox();

		itemWidth = item.legendItemWidth =
			options.itemWidth || symbolWidth + symbolPadding + bBox.width + padding +
			(showCheckbox ? 20 : 0);
		legend.itemHeight = itemHeight = bBox.height;

		// if the item exceeds the width, start a new line
		if (horizontal && legend.itemX - initialItemX + itemWidth >
				(widthOption || (chart.chartWidth - 2 * padding - initialItemX))) {
			legend.itemX = initialItemX;
			legend.itemY += itemMarginTop + itemHeight + itemMarginBottom;
		}
		legend.lastItemY = itemMarginTop + legend.itemY + itemMarginBottom;

		// cache the position of the newly generated or reordered items
		item._legendItemPos = [legend.itemX, legend.itemY];

		// advance
		if (horizontal) {
			legend.itemX += itemWidth;
		} else {
			legend.itemY += itemMarginTop + itemHeight + itemMarginBottom;
		}

		// the width of the widest item
		legend.offsetWidth = widthOption || mathMax(
			horizontal ? legend.itemX - initialItemX : itemWidth,
			legend.offsetWidth
		);
	},

	/**
	 * Render the legend. This method can be called both before and after
	 * chart.render. If called after, it will only rearrange items instead
	 * of creating new ones.
	 */
	renderLegend: function () {
		var legend = this,
			chart = legend.chart,
			renderer = chart.renderer,
			legendGroup = legend.group,
			allItems,
			legendWidth,
			legendHeight,
			box = legend.box,
			options = legend.options,
			padding = legend.padding,
			widthOption = options.width,
			legendBorderWidth = options.borderWidth,
			legendBackgroundColor = options.backgroundColor;

		legend.itemX = legend.initialItemX;
		legend.itemY = padding + legend.itemMarginTop - 5; // 5 is the number of pixels above the text
		legend.offsetWidth = 0;
		legend.lastItemY = 0;

		if (!legendGroup) {
			legend.group = legendGroup = renderer.g('legend')
				// #414, #759. Trackers will be drawn above the legend, but we have 
				// to sacrifice that because tooltips need to be above the legend
				// and trackers above tooltips
				.attr({ zIndex: 7 }) 
				.add();
		}

		// add each series or point
		allItems = [];
		each(chart.series, function (serie) {
			var seriesOptions = serie.options;

			if (!seriesOptions.showInLegend) {
				return;
			}

			// use points or series for the legend item depending on legendType
			allItems = allItems.concat(
					serie.legendItems ||
					(seriesOptions.legendType === 'point' ?
							serie.data :
							serie)
			);
		});

		// sort by legendIndex
		stableSort(allItems, function (a, b) {
			return (a.options.legendIndex || 0) - (b.options.legendIndex || 0);
		});

		// reversed legend
		if (options.reversed) {
			allItems.reverse();
		}

		legend.allItems = allItems;

		// render the items
		each(allItems, function (item) {
			legend.renderItem(item); 
		});

		// Draw the border
		legend.legendWidth = legendWidth = widthOption || legend.offsetWidth;
		legend.legendHeight = legendHeight = legend.lastItemY + legend.itemHeight;

		if (legendBorderWidth || legendBackgroundColor) {
			legend.legendWidth = legendWidth += padding;
			legend.legendHeight = legendHeight += padding;

			if (!box) {
				legend.box = box = renderer.rect(
					0,
					0,
					legendWidth,
					legendHeight,
					options.borderRadius,
					legendBorderWidth || 0
				).attr({
					stroke: options.borderColor,
					'stroke-width': legendBorderWidth || 0,
					fill: legendBackgroundColor || NONE
				})
				.add(legendGroup)
				.shadow(options.shadow);
				box.isNew = true;

			} else if (legendWidth > 0 && legendHeight > 0) {
				box[box.isNew ? 'attr' : 'animate'](
					box.crisp(null, null, null, legendWidth, legendHeight)
				);
				box.isNew = false;
			}

			// hide the border if no items
			box[allItems.length ? 'show' : 'hide']();
		}

		// Now that the legend width and height are extablished, put the items in the 
		// final position
		each(allItems, function (item) {
			legend.positionItem(item);
		});

		// 1.x compatibility: positioning based on style
		/*var props = ['left', 'right', 'top', 'bottom'],
			prop,
			i = 4;
		while (i--) {
			prop = props[i];
			if (style[prop] && style[prop] !== 'auto') {
				options[i < 2 ? 'align' : 'verticalAlign'] = prop;
				options[i < 2 ? 'x' : 'y'] = pInt(style[prop]) * (i % 2 ? -1 : 1);
			}
		}*/

		if (allItems.length) {
			legendGroup.align(extend(options, {
				width: legendWidth,
				height: legendHeight
			}), true, chart.spacingBox);
		}

		if (!chart.isResizing) {
			this.positionCheckboxes();
		}
	},

	init: function () {
		var legend = this;

		// run legend
		legend.renderLegend();

		// move checkboxes
		addEvent(legend.chart, 'endResize', function () { legend.positionCheckboxes(); });

/*		// expose
		return {
			colorizeItem: colorizeItem,
			destroyItem: destroyItem,
			renderLegend: renderLegend,
			destroy: destroy,
			getLegendWidth: getLegendWidth,
			getLegendHeight: getLegendHeight
		};*/
	}
};


/**
 * The chart class
 * @param {Object} options
 * @param {Function} callback Function to run when the chart has loaded
 */
function Chart(options, callback) {
	// Handle regular options
	var seriesOptions = options.series; // skip merging data points to increase performance
	options.series = null;
	options = merge(defaultOptions, options); // do the merge
	options.series = seriesOptions; // set back the series data

	var optionsChart = options.chart,
		optionsMargin = optionsChart.margin,
		margin = isObject(optionsMargin) ?
			optionsMargin :
			[optionsMargin, optionsMargin, optionsMargin, optionsMargin];

	this.optionsMarginTop = pick(optionsChart.marginTop, margin[0]);
	this.optionsMarginRight = pick(optionsChart.marginRight, margin[1]);
	this.optionsMarginBottom = pick(optionsChart.marginBottom, margin[2]);
	this.optionsMarginLeft = pick(optionsChart.marginLeft, margin[3]);

	var chartEvents = optionsChart.events;

	this.runChartClick = chartEvents && !!chartEvents.click;
	this.callback = callback;
	this.isResizing = 0;
	this.options = options;
	//chartTitleOptions = UNDEFINED;
	//chartSubtitleOptions = UNDEFINED;

	this.axes = [];
	this.series = [];
	this.hasCartesianSeries = optionsChart.showAxes;
	//this.axisOffset = UNDEFINED;
	//this.maxTicks = UNDEFINED; // handle the greatest amount of ticks on grouped axes
	//this.inverted = UNDEFINED;
	//this.loadingShown = UNDEFINED;
	//this.container = UNDEFINED;
	//this.chartWidth = UNDEFINED;
	//this.chartHeight = UNDEFINED;
	//this.marginRight = UNDEFINED;
	//this.marginBottom = UNDEFINED;
	//this.containerWidth = UNDEFINED;
	//this.containerHeight = UNDEFINED;
	//this.oldChartWidth = UNDEFINED;
	//this.oldChartHeight = UNDEFINED;

	//this.renderTo = UNDEFINED;
	//this.renderToClone = UNDEFINED;
	//this.tracker = UNDEFINED;

	//this.spacingBox = UNDEFINED

	//this.legend = UNDEFINED;

	// Elements
	//this.chartBackground = UNDEFINED;
	//this.plotBackground = UNDEFINED;
	//this.plotBGImage = UNDEFINED;
	//this.plotBorder = UNDEFINED;
	//this.loadingDiv = UNDEFINED;
	//this.loadingSpan = UNDEFINED;

	this.init(chartEvents);
}

Chart.prototype = {

	/**
	 * Initialize an individual series, called internally before render time
	 */
	initSeries: function (options) {
		var chart = this,
			inverted = chart.inverted,
			optionsChart = chart.options.chart;

		var type = options.type || optionsChart.type || optionsChart.defaultSeriesType,
			typeClass = seriesTypes[type],
			serie,
			hasRendered = this.hasRendered;

		// an inverted chart can't take a column series and vice versa
		if (hasRendered) {
			if (inverted && type === 'column') {
				typeClass = seriesTypes.bar;
			} else if (!inverted && type === 'bar') {
				typeClass = seriesTypes.column;
			}
		}

		serie = new typeClass();

		serie.init(this, options);

		// set internal chart properties
		if (!hasRendered && serie.inverted) {
			inverted = true;
		}
		if (serie.isCartesian) {
			chart.hasCartesianSeries = serie.isCartesian;
		}

		chart.series.push(serie);

		return serie;
	},

	/**
	 * Add a series dynamically after  time
	 *
	 * @param {Object} options The config options
	 * @param {Boolean} redraw Whether to redraw the chart after adding. Defaults to true.
	 * @param {Boolean|Object} animation Whether to apply animation, and optionally animation
	 *    configuration
	 *
	 * @return {Object} series The newly created series object
	 */
	addSeries: function (options, redraw, animation) {
		var series,
			chart = this;

		if (options) {
			setAnimation(animation, chart);
			redraw = pick(redraw, true); // defaults to true

			fireEvent(chart, 'addSeries', { options: options }, function () {
				series = chart.initSeries(options);
				series.isDirty = true;

				chart.isDirtyLegend = true; // the series array is out of sync with the display
				if (redraw) {
					chart.redraw();
				}
			});
		}

		return series;
	},

	/**
	 * Check whether a given point is within the plot area
	 *
	 * @param {Number} x Pixel x relative to the plot area
	 * @param {Number} y Pixel y relative to the plot area
	 */
	isInsidePlot: function (x, y) {
		return x >= 0 &&
			x <= this.plotWidth &&
			y >= 0 &&
			y <= this.plotHeight;
	},

	/**
	 * Adjust all axes tick amounts
	 */
	adjustTickAmounts: function () {
		if (this.options.chart.alignTicks !== false) {
			each(this.axes, function (axis) {
				axis.adjustTickAmount();
			});
		}
		this.maxTicks = null;
	},

	/**
	 * Redraw legend, axes or series based on updated data
	 *
	 * @param {Boolean|Object} animation Whether to apply animation, and optionally animation
	 *    configuration
	 */
	redraw: function (animation) {
		var chart = this,
			axes = chart.axes,
			series = chart.series,
			tracker = chart.tracker,
			legend = chart.legend;

		var redrawLegend = chart.isDirtyLegend,
			hasStackedSeries,
			isDirtyBox = chart.isDirtyBox, // todo: check if it has actually changed?
			seriesLength = series.length,
			i = seriesLength,
			clipRect = chart.clipRect,
			serie;

		setAnimation(animation, chart);

		// link stacked series
		while (i--) {
			serie = series[i];
			if (serie.isDirty && serie.options.stacking) {
				hasStackedSeries = true;
				break;
			}
		}
		if (hasStackedSeries) { // mark others as dirty
			i = seriesLength;
			while (i--) {
				serie = series[i];
				if (serie.options.stacking) {
					serie.isDirty = true;
				}
			}
		}

		// handle updated data in the series
		each(series, function (serie) {
			if (serie.isDirty) { // prepare the data so axis can read it
				if (serie.options.legendType === 'point') {
					redrawLegend = true;
				}
			}
		});

		// handle added or removed series
		if (redrawLegend && legend.options.enabled) { // series or pie points are added or removed
			// draw legend graphics
			legend.renderLegend();

			chart.isDirtyLegend = false;
		}


		if (chart.hasCartesianSeries) {
			if (!chart.isResizing) {

				// reset maxTicks
				chart.maxTicks = null;

				// set axes scales
				each(axes, function (axis) {
					axis.setScale();
				});
			}
			chart.adjustTickAmounts();
			chart.getMargins();

			// redraw axes
			each(axes, function (axis) {
				fireEvent(axis, 'afterSetExtremes', axis.getExtremes()); // #747, #751					
				if (axis.isDirty) {					
					axis.redraw();					
				}
			});


		}

		// the plot areas size has changed
		if (isDirtyBox) {
			chart.drawChartBox();

			// move clip rect
			if (clipRect) {
				stop(clipRect);
				clipRect.animate({ // for chart resize
					width: chart.plotSizeX,
					height: chart.plotSizeY + 1
				});
			}

		}


		// redraw affected series
		each(series, function (serie) {
			if (serie.isDirty && serie.visible &&
					(!serie.isCartesian || serie.xAxis)) { // issue #153
				serie.redraw();
			}
		});


		// hide tooltip and hover states
		if (tracker && tracker.resetTracker) {
			tracker.resetTracker();
		}

		// redraw if canvas
		chart.renderer.draw();

		// fire the event
		fireEvent(chart, 'redraw'); // jQuery breaks this when calling it from addEvent. Overwrites chart.redraw
	},



	/**
	 * Dim the chart and show a loading text or symbol
	 * @param {String} str An optional text to show in the loading label instead of the default one
	 */
	showLoading: function (str) {
		var chart = this,
			options = chart.options,
			loadingDiv = chart.loadingDiv;

		var loadingOptions = options.loading;

		// create the layer at the first call
		if (!loadingDiv) {
			chart.loadingDiv = loadingDiv = createElement(DIV, {
				className: PREFIX + 'loading'
			}, extend(loadingOptions.style, {
				left: chart.plotLeft + PX,
				top: chart.plotTop + PX,
				width: chart.plotWidth + PX,
				height: chart.plotHeight + PX,
				zIndex: 10,
				display: NONE
			}), chart.container);

			chart.loadingSpan = createElement(
				'span',
				null,
				loadingOptions.labelStyle,
				loadingDiv
			);

		}

		// update text
		chart.loadingSpan.innerHTML = str || options.lang.loading;

		// show it
		if (!chart.loadingShown) {
			css(loadingDiv, { opacity: 0, display: '' });
			animate(loadingDiv, {
				opacity: loadingOptions.style.opacity
			}, {
				duration: loadingOptions.showDuration || 0
			});
			chart.loadingShown = true;
		}
	},

	/**
	 * Hide the loading layer
	 */
	hideLoading: function () {
		var options = this.options,
			loadingDiv = this.loadingDiv;

		if (loadingDiv) {
			animate(loadingDiv, {
				opacity: 0
			}, {
				duration: options.loading.hideDuration || 100,
				complete: function () {
					css(loadingDiv, { display: NONE });
				}
			});
		}
		this.loadingShown = false;
	},

	/**
	 * Get an axis, series or point object by id.
	 * @param id {String} The id as given in the configuration options
	 */
	get: function (id) {
		var chart = this,
			axes = chart.axes,
			series = chart.series;

		var i,
			j,
			points;

		// search axes
		for (i = 0; i < axes.length; i++) {
			if (axes[i].options.id === id) {
				return axes[i];
			}
		}

		// search series
		for (i = 0; i < series.length; i++) {
			if (series[i].options.id === id) {
				return series[i];
			}
		}

		// search points
		for (i = 0; i < series.length; i++) {
			points = series[i].points || [];
			for (j = 0; j < points.length; j++) {
				if (points[j].id === id) {
					return points[j];
				}
			}
		}
		return null;
	},

	/**
	 * Create the Axis instances based on the config options
	 */
	getAxes: function () {
		var chart = this,
			options = this.options;

		var xAxisOptions = options.xAxis || {},
			yAxisOptions = options.yAxis || {},
			optionsArray,
			axis;

		// make sure the options are arrays and add some members
		xAxisOptions = splat(xAxisOptions);
		each(xAxisOptions, function (axis, i) {
			axis.index = i;
			axis.isX = true;
		});

		yAxisOptions = splat(yAxisOptions);
		each(yAxisOptions, function (axis, i) {
			axis.index = i;
		});

		// concatenate all axis options into one array
		optionsArray = xAxisOptions.concat(yAxisOptions);

		each(optionsArray, function (axisOptions) {
			axis = new Axis(chart, axisOptions);
		});

		chart.adjustTickAmounts();
	},


	/**
	 * Get the currently selected points from all series
	 */
	getSelectedPoints: function () {
		var points = [];
		each(this.series, function (serie) {
			points = points.concat(grep(serie.points, function (point) {
				return point.selected;
			}));
		});
		return points;
	},

	/**
	 * Get the currently selected series
	 */
	getSelectedSeries: function () {
		return grep(this.series, function (serie) {
			return serie.selected;
		});
	},

	/**
	 * Display the zoom button
	 */
	showResetZoom: function () {
		var chart = this,
			lang = defaultOptions.lang,
			btnOptions = chart.options.chart.resetZoomButton,
			theme = btnOptions.theme,
			states = theme.states,
			box = btnOptions.relativeTo === 'chart' ? null : {
				x: chart.plotLeft,
				y: chart.plotTop,
				width: chart.plotWidth,
				height: chart.plotHeight
			};
		this.resetZoomButton = chart.renderer.button(lang.resetZoom, null, null, function () { chart.zoomOut(); }, theme, states && states.hover)
			.attr({
				align: btnOptions.position.align,
				title: lang.resetZoomTitle
			})
			.add()
			.align(btnOptions.position, false, box);
	},

	/**
	 * Zoom out to 1:1
	 */
	zoomOut: function () {
		var chart = this,
			resetZoomButton = chart.resetZoomButton;

		fireEvent(chart, 'selection', { resetSelection: true }, function () { chart.zoom(); });
		if (resetZoomButton) {
			chart.resetZoomButton = resetZoomButton.destroy();
		}
	},

	/**
	 * Zoom into a given portion of the chart given by axis coordinates
	 * @param {Object} event
	 */
	zoom: function (event) {
		// add button to reset selection
		var chart = this,
			animate = chart.pointCount < 100,
			hasZoomed;

		if (chart.resetZoomEnabled !== false && !chart.resetZoomButton) { // hook for Stock charts etc.
			chart.showResetZoom();
		}

		// if zoom is called with no arguments, reset the axes
		if (!event || event.resetSelection) {
			each(chart.axes, function (axis) {
				if (axis.options.zoomEnabled !== false) {
					axis.setExtremes(null, null, false);
					hasZoomed = true;
				}
			});
		} else { // else, zoom in on all axes
			each(event.xAxis.concat(event.yAxis), function (axisData) {
				var axis = axisData.axis;

				// don't zoom more than minRange
				if (chart.tracker[axis.isXAxis ? 'zoomX' : 'zoomY']) {
					axis.setExtremes(axisData.min, axisData.max, false);
					hasZoomed = true;
				}
			});
		}

		// Redraw
		if (hasZoomed) {
			chart.redraw(true, animate);
		}
	},

	/**
	 * Pan the chart by dragging the mouse across the pane. This function is called
	 * on mouse move, and the distance to pan is computed from chartX compared to
	 * the first chartX position in the dragging operation.
	 */
	pan: function (chartX) {
		var chart = this;

		var xAxis = chart.xAxis[0],
			mouseDownX = chart.mouseDownX,
			halfPointRange = xAxis.pointRange / 2,
			extremes = xAxis.getExtremes(),
			newMin = xAxis.translate(mouseDownX - chartX, true) + halfPointRange,
			newMax = xAxis.translate(mouseDownX + chart.plotWidth - chartX, true) - halfPointRange,
			hoverPoints = chart.hoverPoints;

		// remove active points for shared tooltip
		if (hoverPoints) {
			each(hoverPoints, function (point) {
				point.setState();
			});
		}

		if (newMin > mathMin(extremes.dataMin, extremes.min) && newMax < mathMax(extremes.dataMax, extremes.max)) {
			xAxis.setExtremes(newMin, newMax, true, false);
		}

		chart.mouseDownX = chartX; // set new reference for next run
		css(chart.container, { cursor: 'move' });
	},

	/**
	 * Show the title and subtitle of the chart
	 *
	 * @param titleOptions {Object} New title options
	 * @param subtitleOptions {Object} New subtitle options
	 *
	 */
	setTitle: function (titleOptions, subtitleOptions) {
		var chart = this,
			options = chart.options,
			chartTitleOptions,
			chartSubtitleOptions;

		chart.chartTitleOptions = chartTitleOptions = merge(options.title, titleOptions);
		chart.chartSubtitleOptions = chartSubtitleOptions = merge(options.subtitle, subtitleOptions);

		// add title and subtitle
		each([
			['title', titleOptions, chartTitleOptions],
			['subtitle', subtitleOptions, chartSubtitleOptions]
		], function (arr) {
			var name = arr[0],
				title = chart[name],
				titleOptions = arr[1],
				chartTitleOptions = arr[2];

			if (title && titleOptions) {
				title = title.destroy(); // remove old
			}
			if (chartTitleOptions && chartTitleOptions.text && !title) {
				chart[name] = chart.renderer.text(
					chartTitleOptions.text,
					0,
					0,
					chartTitleOptions.useHTML
				)
				.attr({
					align: chartTitleOptions.align,
					'class': PREFIX + name,
					zIndex: 1
				})
				.css(chartTitleOptions.style)
				.add()
				.align(chartTitleOptions, false, chart.spacingBox);
			}
		});

	},

	/**
	 * Get chart width and height according to options and container size
	 */
	getChartSize: function () {
		var chart = this,
			optionsChart = chart.options.chart,
			renderTo = chart.renderTo,
			renderToClone = chart.renderToClone;

		chart.containerWidth = (renderToClone || renderTo).offsetWidth;
		chart.containerHeight = (renderToClone || renderTo).offsetHeight;
		chart.chartWidth = optionsChart.width || chart.containerWidth || 600;
		chart.chartHeight = optionsChart.height ||
			// the offsetHeight of an empty container is 0 in standard browsers, but 19 in IE7:
			(chart.containerHeight > 19 ? chart.containerHeight : 400);
	},

	/**
	 * Get the containing element, determine the size and create the inner container
	 * div to hold the chart
	 */
	getContainer: function () {
		var chart = this,
			container,
			optionsChart = chart.options.chart,
			chartWidth,
			chartHeight,
			renderTo,
			renderToClone,
			containerId;

		chart.renderTo = renderTo = optionsChart.renderTo;
		containerId = PREFIX + idCounter++;

		if (isString(renderTo)) {
			chart.renderTo = renderTo = doc.getElementById(renderTo);
		}
		
		// Display an error if the renderTo is wrong
		if (!renderTo) {
			error(13, true);
		}

		// remove previous chart
		renderTo.innerHTML = '';

		// If the container doesn't have an offsetWidth, it has or is a child of a node
		// that has display:none. We need to temporarily move it out to a visible
		// state to determine the size, else the legend and tooltips won't render
		// properly
		if (!renderTo.offsetWidth) {
			chart.renderToClone = renderToClone = renderTo.cloneNode(0);
			css(renderToClone, {
				position: ABSOLUTE,
				top: '-9999px',
				display: ''
			});
			doc.body.appendChild(renderToClone);
		}

		// get the width and height
		chart.getChartSize();
		chartWidth = chart.chartWidth;
		chartHeight = chart.chartHeight;

		// create the inner container
		chart.container = container = createElement(DIV, {
				className: PREFIX + 'container' +
					(optionsChart.className ? ' ' + optionsChart.className : ''),
				id: containerId
			}, extend({
				position: RELATIVE,
				overflow: HIDDEN, // needed for context menu (avoid scrollbars) and
					// content overflow in IE
				width: chartWidth + PX,
				height: chartHeight + PX,
				textAlign: 'left',
				lineHeight: 'normal' // #427
			}, optionsChart.style),
			renderToClone || renderTo
		);

		chart.renderer =
			optionsChart.forExport ? // force SVG, used for SVG export
				new SVGRenderer(container, chartWidth, chartHeight, true) :
				new Renderer(container, chartWidth, chartHeight);

		if (useCanVG) {
			// If we need canvg library, extend and configure the renderer
			// to get the tracker for translating mouse events
			chart.renderer.create(chart, container, chartWidth, chartHeight);
		}

		// Issue 110 workaround:
		// In Firefox, if a div is positioned by percentage, its pixel position may land
		// between pixels. The container itself doesn't display this, but an SVG element
		// inside this container will be drawn at subpixel precision. In order to draw
		// sharp lines, this must be compensated for. This doesn't seem to work inside
		// iframes though (like in jsFiddle).
		var subPixelFix, rect;
		if (isFirefox && container.getBoundingClientRect) {
			subPixelFix = function () {
				css(container, { left: 0, top: 0 });
				rect = container.getBoundingClientRect();
				css(container, {
					left: (-(rect.left - pInt(rect.left))) + PX,
					top: (-(rect.top - pInt(rect.top))) + PX
				});
			};

			// run the fix now
			subPixelFix();

			// run it on resize
			addEvent(win, 'resize', subPixelFix);

			// remove it on chart destroy
			addEvent(chart, 'destroy', function () {
				removeEvent(win, 'resize', subPixelFix);
			});
		}
	},

	/**
	 * Calculate margins by rendering axis labels in a preliminary position. Title,
	 * subtitle and legend have already been rendered at this stage, but will be
	 * moved into their final positions
	 */
	getMargins: function () {
		var chart = this,
			optionsChart = chart.options.chart,
			spacingTop = optionsChart.spacingTop,
			spacingRight = optionsChart.spacingRight,
			spacingBottom = optionsChart.spacingBottom,
			spacingLeft = optionsChart.spacingLeft,
			axisOffset,
			legend = chart.legend,
			optionsMarginTop = chart.optionsMarginTop,
			optionsMarginLeft = chart.optionsMarginLeft,
			optionsMarginRight = chart.optionsMarginRight,
			optionsMarginBottom = chart.optionsMarginBottom,
			chartTitleOptions = chart.chartTitleOptions,
			chartSubtitleOptions = chart.chartSubtitleOptions;


		var legendOptions = chart.options.legend,
			legendMargin = pick(legendOptions.margin, 10),
			legendX = legendOptions.x,
			legendY = legendOptions.y,
			align = legendOptions.align,
			verticalAlign = legendOptions.verticalAlign,
			titleOffset;

		chart.resetMargins();
		axisOffset = chart.axisOffset;

		// adjust for title and subtitle
		if ((chart.title || chart.subtitle) && !defined(chart.optionsMarginTop)) {
			titleOffset = mathMax(
				(chart.title && !chartTitleOptions.floating && !chartTitleOptions.verticalAlign && chartTitleOptions.y) || 0,
				(chart.subtitle && !chartSubtitleOptions.floating && !chartSubtitleOptions.verticalAlign && chartSubtitleOptions.y) || 0
			);
			if (titleOffset) {
				chart.plotTop = mathMax(chart.plotTop, titleOffset + pick(chartTitleOptions.margin, 15) + spacingTop);
			}
		}
		// adjust for legend
		if (legendOptions.enabled && !legendOptions.floating) {
			if (align === 'right') { // horizontal alignment handled first
				if (!defined(optionsMarginRight)) {
					chart.marginRight = mathMax(
						chart.marginRight,
						legend.legendWidth - legendX + legendMargin + spacingRight
					);
				}
			} else if (align === 'left') {
				if (!defined(optionsMarginLeft)) {
					chart.plotLeft = mathMax(
						chart.plotLeft,
						legend.legendWidth + legendX + legendMargin + spacingLeft
					);
				}

			} else if (verticalAlign === 'top') {
				if (!defined(optionsMarginTop)) {
					chart.plotTop = mathMax(
						chart.plotTop,
						legend.legendHeight + legendY + legendMargin + spacingTop
					);
				}

			} else if (verticalAlign === 'bottom') {
				if (!defined(optionsMarginBottom)) {
					chart.marginBottom = mathMax(
						chart.marginBottom,
						legend.legendHeight - legendY + legendMargin + spacingBottom
					);
				}
			}
		}

		// adjust for scroller
		if (chart.extraBottomMargin) {
			chart.marginBottom += chart.extraBottomMargin;
		}
		if (chart.extraTopMargin) {
			chart.plotTop += chart.extraTopMargin;
		}

		// pre-render axes to get labels offset width
		if (chart.hasCartesianSeries) {
			each(chart.axes, function (axis) {
				axis.getOffset();
			});
		}
		
		if (!defined(optionsMarginLeft)) {
			chart.plotLeft += axisOffset[3];
		}
		if (!defined(optionsMarginTop)) {
			chart.plotTop += axisOffset[0];
		}
		if (!defined(optionsMarginBottom)) {
			chart.marginBottom += axisOffset[2];
		}
		if (!defined(optionsMarginRight)) {
			chart.marginRight += axisOffset[1];
		}

		chart.setChartSize();

	},

	/**
	 * Add the event handlers necessary for auto resizing
	 *
	 */
	initReflow: function () {
		var chart = this,
			optionsChart = chart.options.chart,
			renderTo = chart.renderTo;

		var reflowTimeout;
		function reflow(e) {
			var width = optionsChart.width || renderTo.offsetWidth,
				height = optionsChart.height || renderTo.offsetHeight,
				target = e.target;
				
			// Width and height checks for display:none. Target is doc in IE8 and Opera,
			// win in Firefox, Chrome and IE9.
			if (width && height && (target === win || target === doc)) {
				
				if (width !== chart.containerWidth || height !== chart.containerHeight) {
					clearTimeout(reflowTimeout);
					reflowTimeout = setTimeout(function () {
						chart.resize(width, height, false);
					}, 100);
				}
				chart.containerWidth = width;
				chart.containerHeight = height;
			}
		}
		addEvent(win, 'resize', reflow);
		addEvent(chart, 'destroy', function () {
			removeEvent(win, 'resize', reflow);
		});
	},

	/**
	 * Fires endResize event on chart instance.
	 */
	fireEndResize: function () {
		var chart = this;

		if (chart) {
			fireEvent(chart, 'endResize', null, function () {
				chart.isResizing -= 1;
			});
		}
	},

	/**
	 * Resize the chart to a given width and height
	 * @param {Number} width
	 * @param {Number} height
	 * @param {Object|Boolean} animation
	 */
	// TODO: This method is called setSize in the api
	resize: function (width, height, animation) {
		var chart = this,
			chartWidth,
			chartHeight,
			spacingBox = chart.spacingBox;

		var chartTitle = chart.title,
			chartSubtitle = chart.subtitle;

		chart.isResizing += 1;

		// set the animation for the current process
		setAnimation(animation, chart);

		chart.oldChartHeight = chart.chartHeight;
		chart.oldChartWidth = chart.chartWidth;
		if (defined(width)) {
			chart.chartWidth = chartWidth = mathRound(width);
		}
		if (defined(height)) {
			chart.chartHeight = chartHeight = mathRound(height);
		}

		css(chart.container, {
			width: chartWidth + PX,
			height: chartHeight + PX
		});
		chart.renderer.setSize(chartWidth, chartHeight, animation);

		// update axis lengths for more correct tick intervals:
		chart.plotWidth = chartWidth - chart.plotLeft - chart.marginRight;
		chart.plotHeight = chartHeight - chart.plotTop - chart.marginBottom;

		// handle axes
		chart.maxTicks = null;
		each(chart.axes, function (axis) {
			axis.isDirty = true;
			axis.setScale();
		});

		// make sure non-cartesian series are also handled
		each(chart.series, function (serie) {
			serie.isDirty = true;
		});

		chart.isDirtyLegend = true; // force legend redraw
		chart.isDirtyBox = true; // force redraw of plot and chart border

		chart.getMargins();

		// move titles
		if (chartTitle) {
			chartTitle.align(null, null, spacingBox);
		}
		if (chartSubtitle) {
			chartSubtitle.align(null, null, spacingBox);
		}

		chart.redraw(animation);


		chart.oldChartHeight = null;
		fireEvent(chart, 'resize');

		// fire endResize and set isResizing back
		// If animation is disabled, fire without delay
		if (globalAnimation === false) {
			chart.fireEndResize();
		} else { // else set a timeout with the animation duration
			setTimeout(chart.fireEndResize, (globalAnimation && globalAnimation.duration) || 500);
		}
	},

	/**
	 * Set the public chart properties. This is done before and after the pre-render
	 * to determine margin sizes
	 */
	setChartSize: function () {
		var chart = this,
			inverted = chart.inverted,
			chartWidth = chart.chartWidth,
			chartHeight = chart.chartHeight,
			optionsChart = chart.options.chart,
			spacingTop = optionsChart.spacingTop,
			spacingRight = optionsChart.spacingRight,
			spacingBottom = optionsChart.spacingBottom,
			spacingLeft = optionsChart.spacingLeft;

		chart.plotLeft = mathRound(chart.plotLeft);
		chart.plotTop = mathRound(chart.plotTop);
		chart.plotWidth = mathRound(chartWidth - chart.plotLeft - chart.marginRight);
		chart.plotHeight = mathRound(chartHeight - chart.plotTop - chart.marginBottom);

		chart.plotSizeX = inverted ? chart.plotHeight : chart.plotWidth;
		chart.plotSizeY = inverted ? chart.plotWidth : chart.plotHeight;

		chart.spacingBox = {
			x: spacingLeft,
			y: spacingTop,
			width: chartWidth - spacingLeft - spacingRight,
			height: chartHeight - spacingTop - spacingBottom
		};

		each(chart.axes, function (axis) {
			axis.setAxisSize();
			axis.setAxisTranslation();
		});
	},

	/**
	 * Initial margins before auto size margins are applied
	 */
	resetMargins: function () {
		var chart = this,
			optionsChart = chart.options.chart,
			spacingTop = optionsChart.spacingTop,
			spacingRight = optionsChart.spacingRight,
			spacingBottom = optionsChart.spacingBottom,
			spacingLeft = optionsChart.spacingLeft;

		chart.plotTop = pick(chart.optionsMarginTop, spacingTop);
		chart.marginRight = pick(chart.optionsMarginRight, spacingRight);
		chart.marginBottom = pick(chart.optionsMarginBottom, spacingBottom);
		chart.plotLeft = pick(chart.optionsMarginLeft, spacingLeft);
		chart.axisOffset = [0, 0, 0, 0]; // top, right, bottom, left
	},

	/**
	 * Draw the borders and backgrounds for chart and plot area
	 */
	drawChartBox: function () {
		var chart = this,
			optionsChart = chart.options.chart,
			renderer = chart.renderer,
			chartWidth = chart.chartWidth,
			chartHeight = chart.chartHeight,
			chartBackground = chart.chartBackground,
			plotBackground = chart.plotBackground,
			plotBorder = chart.plotBorder,
			plotBGImage = chart.plotBGImage;

		var chartBorderWidth = optionsChart.borderWidth || 0,
			chartBackgroundColor = optionsChart.backgroundColor,
			plotBackgroundColor = optionsChart.plotBackgroundColor,
			plotBackgroundImage = optionsChart.plotBackgroundImage,
			mgn,
			plotSize = {
				x: chart.plotLeft,
				y: chart.plotTop,
				width: chart.plotWidth,
				height: chart.plotHeight
			};

		// Chart area
		mgn = chartBorderWidth + (optionsChart.shadow ? 8 : 0);

		if (chartBorderWidth || chartBackgroundColor) {
			if (!chartBackground) {
				chart.chartBackground = renderer.rect(mgn / 2, mgn / 2, chartWidth - mgn, chartHeight - mgn,
						optionsChart.borderRadius, chartBorderWidth)
					.attr({
						stroke: optionsChart.borderColor,
						'stroke-width': chartBorderWidth,
						fill: chartBackgroundColor || NONE
					})
					.add()
					.shadow(optionsChart.shadow);
			} else { // resize
				chartBackground.animate(
					chartBackground.crisp(null, null, null, chartWidth - mgn, chartHeight - mgn)
				);
			}
		}


		// Plot background
		if (plotBackgroundColor) {
			if (!plotBackground) {
				chart.plotBackground = renderer.rect(chart.plotLeft, chart.plotTop, chart.plotWidth, chart.plotHeight, 0)
					.attr({
						fill: plotBackgroundColor
					})
					.add()
					.shadow(optionsChart.plotShadow);
			} else {
				plotBackground.animate(plotSize);
			}
		}
		if (plotBackgroundImage) {
			if (!plotBGImage) {
				chart.plotBGImage = renderer.image(plotBackgroundImage, chart.plotLeft, chart.plotTop, chart.plotWidth, chart.plotHeight)
					.add();
			} else {
				plotBGImage.animate(plotSize);
			}
		}

		// Plot area border
		if (optionsChart.plotBorderWidth) {
			if (!plotBorder) {
				chart.plotBorder = renderer.rect(chart.plotLeft, chart.plotTop, chart.plotWidth, chart.plotHeight, 0, optionsChart.plotBorderWidth)
					.attr({
						stroke: optionsChart.plotBorderColor,
						'stroke-width': optionsChart.plotBorderWidth,
						zIndex: 4
					})
					.add();
			} else {
				plotBorder.animate(
					plotBorder.crisp(null, chart.plotLeft, chart.plotTop, chart.plotWidth, chart.plotHeight)
				);
			}
		}

		// reset
		chart.isDirtyBox = false;
	},

	/**
	 * Detect whether the chart is inverted, either by setting the chart.inverted option
	 * or adding a bar series to the configuration options
	 */
	setInverted: function () {
		var chart = this,
			optionsChart = chart.options.chart;

		var BAR = 'bar',
			isInverted = (
				chart.inverted || // it is set before
				optionsChart.inverted ||
				optionsChart.type === BAR || // default series type
				optionsChart.defaultSeriesType === BAR // backwards compatible
			),
			seriesOptions = chart.options.series,
			i = seriesOptions && seriesOptions.length;

		// check if a bar series is present in the config options
		while (!isInverted && i--) {
			if (seriesOptions[i].type === BAR) {
				isInverted = true;
			}
		}

		// set the chart property
		chart.inverted = isInverted;
	},

	/**
	 * Render all graphics for the chart
	 */
	render: function () {
		var chart = this,
			axes = chart.axes,
			renderer = chart.renderer,
			options = chart.options;

		var labels = options.labels,
			credits = options.credits,
			creditsHref;

		// Title
		chart.setTitle();


		// Legend
		chart.legend = new Legend(chart);

		// Get margins by pre-rendering axes
		// set axes scales
		each(axes, function (axis) {
			axis.setScale();
		});
		chart.getMargins();
		each(axes, function (axis) {
			axis.setTickPositions(true); // update to reflect the new margins
		});
		chart.adjustTickAmounts();
		chart.getMargins(); // second pass to check for new labels


		// Draw the borders and backgrounds
		chart.drawChartBox();

		


		// The series
		if (!chart.seriesGroup) {
			chart.seriesGroup = renderer.g('series-group')
				.attr({ zIndex: 3 })
				.add();
		}
		each(chart.series, function (serie) {
			serie.translate();
			serie.setTooltipPoints();
			serie.render();
		});

		// Axes
		if (chart.hasCartesianSeries) {
			each(axes, function (axis) {
				axis.render();
			});
		}

		// Labels
		if (labels.items) {
			each(labels.items, function () {
				var style = extend(labels.style, this.style),
					x = pInt(style.left) + chart.plotLeft,
					y = pInt(style.top) + chart.plotTop + 12;

				// delete to prevent rewriting in IE
				delete style.left;
				delete style.top;

				renderer.text(
					this.html,
					x,
					y
				)
				.attr({ zIndex: 2 })
				.css(style)
				.add();

			});
		}

		// Credits
		if (credits.enabled && !chart.credits) {
			creditsHref = credits.href;
			chart.credits = renderer.text(
				credits.text,
				0,
				0
			)
			.on('click', function () {
				if (creditsHref) {
					location.href = creditsHref;
				}
			})
			.attr({
				align: credits.position.align,
				zIndex: 8
			})
			.css(credits.style)
			.add()
			.align(credits.position);
		}

		// Set flag
		chart.hasRendered = true;

	},

	/**
	 * Clean up memory usage
	 */
	destroy: function () {
		var chart = this,
			axes = chart.axes,
			series = chart.series,
			container = chart.container;

		var i,
			parentNode = container && container.parentNode;

		// If the chart is destroyed already, do nothing.
		// This will happen if if a script invokes chart.destroy and
		// then it will be called again on win.unload
		if (chart === null) {
			return;
		}

		// fire the chart.destoy event
		fireEvent(chart, 'destroy');

		// remove events
		removeEvent(chart);

		// ==== Destroy collections:
		// Destroy axes
		i = axes.length;
		while (i--) {
			axes[i] = axes[i].destroy();
		}

		// Destroy each series
		i = series.length;
		while (i--) {
			series[i] = series[i].destroy();
		}

		// ==== Destroy chart properties:
		each(['title', 'subtitle', 'chartBackground', 'plotBackground', 'plotBGImage', 'plotBorder', 'seriesGroup', 'clipRect', 'credits', 'tracker', 'scroller', 'rangeSelector', 'legend', 'resetZoomButton', 'tooltip', 'renderer'], function (name) {
			var prop = chart[name];

			if (prop) {
				chart[name] = prop.destroy();
			}
		});

		// remove container and all SVG
		if (container) { // can break in IE when destroyed before finished loading
			container.innerHTML = '';
			removeEvent(container);
			if (parentNode) {
				discardElement(container);
			}

			// IE6 leak
			container = null;
		}

		// clean it all up
		for (i in chart) {
			delete chart[i];
		}

		chart.options = null;
		chart = null;
	},

	/**
	 * Prepare for first rendering after all data are loaded
	 */
	firstRender: function () {
		var chart = this,
			options = chart.options,
			callback = chart.callback;

		// VML namespaces can't be added until after complete. Listening
		// for Perini's doScroll hack is not enough.
		var ONREADYSTATECHANGE = 'onreadystatechange',
		COMPLETE = 'complete';
		// Note: in spite of JSLint's complaints, win == win.top is required
		/*jslint eqeq: true*/
		if ((!hasSVG && (win == win.top && doc.readyState !== COMPLETE)) || (useCanVG && !win.canvg)) {
		/*jslint eqeq: false*/
			if (useCanVG) {
				// Delay rendering until canvg library is downloaded and ready
				CanVGController.push(chart.firstRender, options.global.canvasToolsURL);
			} else {
				doc.attachEvent(ONREADYSTATECHANGE, function () {
					doc.detachEvent(ONREADYSTATECHANGE, chart.firstRender);
					if (doc.readyState === COMPLETE) {
						chart.firstRender();
					}
				});
			}
			return;
		}

		// create the container
		chart.getContainer();

		// Run an early event after the container and renderer are established
		fireEvent(chart, 'init');

		// Initialize range selector for stock charts
		if (Highcharts.RangeSelector && options.rangeSelector.enabled) {
			chart.rangeSelector = new Highcharts.RangeSelector(chart);
		}

		chart.resetMargins();
		chart.setChartSize();

		// Set the common inversion and transformation for inverted series after initSeries
		chart.setInverted();

		// get axes
		chart.getAxes();

		// Initialize the series
		each(options.series || [], function (serieOptions) {
			chart.initSeries(serieOptions);
		});

		// Run an event where series and axes can be added
		//fireEvent(chart, 'beforeRender');

		// Initialize scroller for stock charts
		if (Highcharts.Scroller && (options.navigator.enabled || options.scrollbar.enabled)) {
			chart.scroller = new Highcharts.Scroller(chart);
		}

		// depends on inverted and on margins being set
		chart.tracker = new MouseTracker(chart, options);

		chart.render();

		// add canvas
		chart.renderer.draw();
		// run callbacks
		if (callback) {
			callback.apply(chart, [chart]);
		}
		each(chart.callbacks, function (fn) {
			fn.apply(chart, [chart]);
		});
		
		
		// If the chart was rendered outside the top container, put it back in
		if (chart.renderToClone) {
			chart.renderTo.appendChild(chart.container);
			discardElement(chart.renderToClone);
		}

		fireEvent(chart, 'load');

	},

	init: function (chartEvents) {
		var chart = this,
			optionsChart = chart.options.chart,
			eventType;

		// Run chart

		// Set up auto resize
		if (optionsChart.reflow !== false) {
			addEvent(chart, 'load', chart.initReflow);
		}

		// Chart event handlers
		if (chartEvents) {
			for (eventType in chartEvents) {
				addEvent(chart, eventType, chartEvents[eventType]);
			}
		}

		chart.xAxis = [];
		chart.yAxis = [];

		// Expose methods and variables
		chart.animation = useCanVG ? false : pick(optionsChart.animation, true);
		chart.setSize = chart.resize;
		chart.pointCount = 0;
		chart.counters = new ChartCounters();
		/*
		if ($) $(function () {
			$container = $('#container');
			var origChartWidth,
				origChartHeight;
			if ($container) {
				$('<button>+</button>')
					.insertBefore($container)
					.click(function () {
						if (origChartWidth === UNDEFINED) {
							origChartWidth = chartWidth;
							origChartHeight = chartHeight;
						}
						chart.resize(chartWidth *= 1.1, chartHeight *= 1.1);
					});
				$('<button>-</button>')
					.insertBefore($container)
					.click(function () {
						if (origChartWidth === UNDEFINED) {
							origChartWidth = chartWidth;
							origChartHeight = chartHeight;
						}
						chart.resize(chartWidth *= 0.9, chartHeight *= 0.9);
					});
				$('<button>1:1</button>')
					.insertBefore($container)
					.click(function () {
						if (origChartWidth === UNDEFINED) {
							origChartWidth = chartWidth;
							origChartHeight = chartHeight;
						}
						chart.resize(origChartWidth, origChartHeight);
					});
			}
		})
		*/

		chart.firstRender();
	}
}; // end Chart

// Hook for exporting module
Chart.prototype.callbacks = [];
/**
 * The Point object and prototype. Inheritable and used as base for PiePoint
 */
var Point = function () {};
Point.prototype = {

	/**
	 * Initialize the point
	 * @param {Object} series The series object containing this point
	 * @param {Object} options The data in either number, array or object format
	 */
	init: function (series, options, x) {
		var point = this,
			counters = series.chart.counters,
			defaultColors;
		point.series = series;
		point.applyOptions(options, x);
		point.pointAttr = {};

		if (series.options.colorByPoint) {
			defaultColors = series.chart.options.colors;
			if (!point.options) {
				point.options = {};
			}
			point.color = point.options.color = point.color || defaultColors[counters.color++];

			// loop back to zero
			counters.wrapColor(defaultColors.length);
		}

		series.chart.pointCount++;
		return point;
	},
	/**
	 * Apply the options containing the x and y data and possible some extra properties.
	 * This is called on point init or from point.update.
	 *
	 * @param {Object} options
	 */
	applyOptions: function (options, x) {
		var point = this,
			series = point.series,
			optionsType = typeof options;

		point.config = options;

		// onedimensional array input
		if (optionsType === 'number' || options === null) {
			point.y = options;
		} else if (typeof options[0] === 'number') { // two-dimentional array
			point.x = options[0];
			point.y = options[1];
		} else if (optionsType === 'object' && typeof options.length !== 'number') { // object input
			// copy options directly to point
			extend(point, options);
			point.options = options;
			
			// This is the fastest way to detect if there are individual point dataLabels that need 
			// to be considered in drawDataLabels. These can only occur in object configs.
			if (options.dataLabels) {
				series._hasPointLabels = true;
			}
		} else if (typeof options[0] === 'string') { // categorized data with name in first position
			point.name = options[0];
			point.y = options[1];
		}
		
		/*
		 * If no x is set by now, get auto incremented value. All points must have an
		 * x value, however the y value can be null to create a gap in the series
		 */
		// todo: skip this? It is only used in applyOptions, in translate it should not be used
		if (point.x === UNDEFINED) {
			point.x = x === UNDEFINED ? series.autoIncrement() : x;
		}
		
		

	},

	/**
	 * Destroy a point to clear memory. Its reference still stays in series.data.
	 */
	destroy: function () {
		var point = this,
			series = point.series,
			hoverPoints = series.chart.hoverPoints,
			prop;

		series.chart.pointCount--;

		if (hoverPoints) {
			point.setState();
			erase(hoverPoints, point);
		}
		if (point === series.chart.hoverPoint) {
			point.onMouseOut();
		}
		series.chart.hoverPoints = null;

		// remove all events
		if (point.graphic || point.dataLabel) { // removeEvent and destroyElements are performance expensive
			removeEvent(point);
			point.destroyElements();
		}

		if (point.legendItem) { // pies have legend items
			point.series.chart.legend.destroyItem(point);
		}

		for (prop in point) {
			point[prop] = null;
		}


	},

	/**
	 * Destroy SVG elements associated with the point
	 */
	destroyElements: function () {
		var point = this,
			props = ['graphic', 'tracker', 'dataLabel', 'group', 'connector', 'shadowGroup'],
			prop,
			i = 6;
		while (i--) {
			prop = props[i];
			if (point[prop]) {
				point[prop] = point[prop].destroy();
			}
		}
	},

	/**
	 * Return the configuration hash needed for the data label and tooltip formatters
	 */
	getLabelConfig: function () {
		var point = this;
		return {
			x: point.category,
			y: point.y,
			key: point.name || point.category,
			series: point.series,
			point: point,
			percentage: point.percentage,
			total: point.total || point.stackTotal
		};
	},

	/**
	 * Toggle the selection status of a point
	 * @param {Boolean} selected Whether to select or unselect the point.
	 * @param {Boolean} accumulate Whether to add to the previous selection. By default,
	 *     this happens if the control key (Cmd on Mac) was pressed during clicking.
	 */
	select: function (selected, accumulate) {
		var point = this,
			series = point.series,
			chart = series.chart;

		selected = pick(selected, !point.selected);

		// fire the event with the defalut handler
		point.firePointEvent(selected ? 'select' : 'unselect', { accumulate: accumulate }, function () {
			point.selected = selected;
			point.setState(selected && SELECT_STATE);

			// unselect all other points unless Ctrl or Cmd + click
			if (!accumulate) {
				each(chart.getSelectedPoints(), function (loopPoint) {
					if (loopPoint.selected && loopPoint !== point) {
						loopPoint.selected = false;
						loopPoint.setState(NORMAL_STATE);
						loopPoint.firePointEvent('unselect');
					}
				});
			}
		});
	},

	onMouseOver: function () {
		var point = this,
			series = point.series,
			chart = series.chart,
			tooltip = chart.tooltip,
			hoverPoint = chart.hoverPoint;

		// set normal state to previous series
		if (hoverPoint && hoverPoint !== point) {
			hoverPoint.onMouseOut();
		}

		// trigger the event
		point.firePointEvent('mouseOver');

		// update the tooltip
		if (tooltip && (!tooltip.shared || series.noSharedTooltip)) {
			tooltip.refresh(point);
		}

		// hover this
		point.setState(HOVER_STATE);
		chart.hoverPoint = point;
	},

	onMouseOut: function () {
		var point = this;
		point.firePointEvent('mouseOut');

		point.setState();
		point.series.chart.hoverPoint = null;
	},

	/**
	 * Extendable method for formatting each point's tooltip line
	 *
	 * @return {String} A string to be concatenated in to the common tooltip text
	 */
	tooltipFormatter: function (pointFormat) {
		var point = this,
			series = point.series,
			seriesTooltipOptions = series.tooltipOptions,
			split = String(point.y).split('.'),
			originalDecimals = split[1] ? split[1].length : 0,
			match = pointFormat.match(/\{(series|point)\.[a-zA-Z]+\}/g),
			splitter = /[\.}]/,
			obj,
			key,
			replacement,
			i;

		// loop over the variables defined on the form {series.name}, {point.y} etc
		for (i in match) {
			key = match[i];
			
			if (isString(key) && key !== pointFormat) { // IE matches more than just the variables 
				obj = key.indexOf('point') === 1 ? point : series;
				
				if (key === '{point.y}') { // add some preformatting 
					replacement = (seriesTooltipOptions.valuePrefix || seriesTooltipOptions.yPrefix || '') + 
						numberFormat(point.y, pick(seriesTooltipOptions.valueDecimals, seriesTooltipOptions.yDecimals, originalDecimals)) +
						(seriesTooltipOptions.valueSuffix || seriesTooltipOptions.ySuffix || '');
				
				} else { // automatic replacement
					replacement = obj[match[i].split(splitter)[1]];
				}
				
				pointFormat = pointFormat.replace(match[i], replacement);
			}
		}
		
		return pointFormat;
	},

	/**
	 * Update the point with new options (typically x/y data) and optionally redraw the series.
	 *
	 * @param {Object} options Point options as defined in the series.data array
	 * @param {Boolean} redraw Whether to redraw the chart or wait for an explicit call
	 * @param {Boolean|Object} animation Whether to apply animation, and optionally animation
	 *    configuration
	 *
	 */
	update: function (options, redraw, animation) {
		var point = this,
			series = point.series,
			graphic = point.graphic,
			i,
			data = series.data,
			dataLength = data.length,
			chart = series.chart;

		redraw = pick(redraw, true);

		// fire the event with a default handler of doing the update
		point.firePointEvent('update', { options: options }, function () {

			point.applyOptions(options);

			// update visuals
			if (isObject(options)) {
				series.getAttribs();
				if (graphic) {
					graphic.attr(point.pointAttr[series.state]);
				}
			}

			// record changes in the parallel arrays
			for (i = 0; i < dataLength; i++) {
				if (data[i] === point) {
					series.xData[i] = point.x;
					series.yData[i] = point.y;
					series.options.data[i] = options;
					break;
				}
			}

			// redraw
			series.isDirty = true;
			series.isDirtyData = true;
			if (redraw) {
				chart.redraw(animation);
			}
		});
	},

	/**
	 * Remove a point and optionally redraw the series and if necessary the axes
	 * @param {Boolean} redraw Whether to redraw the chart or wait for an explicit call
	 * @param {Boolean|Object} animation Whether to apply animation, and optionally animation
	 *    configuration
	 */
	remove: function (redraw, animation) {
		var point = this,
			series = point.series,
			chart = series.chart,
			i,
			data = series.data,
			dataLength = data.length;

		setAnimation(animation, chart);
		redraw = pick(redraw, true);

		// fire the event with a default handler of removing the point
		point.firePointEvent('remove', null, function () {

			//erase(series.data, point);

			for (i = 0; i < dataLength; i++) {
				if (data[i] === point) {

					// splice all the parallel arrays
					data.splice(i, 1);
					series.options.data.splice(i, 1);
					series.xData.splice(i, 1);
					series.yData.splice(i, 1);
					break;
				}
			}

			point.destroy();


			// redraw
			series.isDirty = true;
			series.isDirtyData = true;
			if (redraw) {
				chart.redraw();
			}
		});


	},

	/**
	 * Fire an event on the Point object. Must not be renamed to fireEvent, as this
	 * causes a name clash in MooTools
	 * @param {String} eventType
	 * @param {Object} eventArgs Additional event arguments
	 * @param {Function} defaultFunction Default event handler
	 */
	firePointEvent: function (eventType, eventArgs, defaultFunction) {
		var point = this,
			series = this.series,
			seriesOptions = series.options;

		// load event handlers on demand to save time on mouseover/out
		if (seriesOptions.point.events[eventType] || (point.options && point.options.events && point.options.events[eventType])) {
			this.importEvents();
		}

		// add default handler if in selection mode
		if (eventType === 'click' && seriesOptions.allowPointSelect) {
			defaultFunction = function (event) {
				// Control key is for Windows, meta (= Cmd key) for Mac, Shift for Opera
				point.select(null, event.ctrlKey || event.metaKey || event.shiftKey);
			};
		}

		fireEvent(this, eventType, eventArgs, defaultFunction);
	},
	/**
	 * Import events from the series' and point's options. Only do it on
	 * demand, to save processing time on hovering.
	 */
	importEvents: function () {
		if (!this.hasImportedEvents) {
			var point = this,
				options = merge(point.series.options.point, point.options),
				events = options.events,
				eventType;

			point.events = events;

			for (eventType in events) {
				addEvent(point, eventType, events[eventType]);
			}
			this.hasImportedEvents = true;

		}
	},

	/**
	 * Set the point's state
	 * @param {String} state
	 */
	setState: function (state) {
		var point = this,
			plotX = point.plotX,
			plotY = point.plotY,
			series = point.series,
			stateOptions = series.options.states,
			markerOptions = defaultPlotOptions[series.type].marker && series.options.marker,
			normalDisabled = markerOptions && !markerOptions.enabled,
			markerStateOptions = markerOptions && markerOptions.states[state],
			stateDisabled = markerStateOptions && markerStateOptions.enabled === false,
			stateMarkerGraphic = series.stateMarkerGraphic,
			chart = series.chart,
			radius,
			pointAttr = point.pointAttr;

		state = state || NORMAL_STATE; // empty string

		if (
				// already has this state
				state === point.state ||
				// selected points don't respond to hover
				(point.selected && state !== SELECT_STATE) ||
				// series' state options is disabled
				(stateOptions[state] && stateOptions[state].enabled === false) ||
				// point marker's state options is disabled
				(state && (stateDisabled || (normalDisabled && !markerStateOptions.enabled)))

			) {
			return;
		}

		// apply hover styles to the existing point
		if (point.graphic) {
			radius = point.graphic.symbolName && pointAttr[state].r;
			point.graphic.attr(merge(
				pointAttr[state],
				radius ? { // new symbol attributes (#507, #612)
					x: plotX - radius,
					y: plotY - radius,
					width: 2 * radius,
					height: 2 * radius
				} : {}
			));
		} else {
			// if a graphic is not applied to each point in the normal state, create a shared
			// graphic for the hover state
			if (state) {
				if (!stateMarkerGraphic) {
					radius = markerOptions.radius;
					series.stateMarkerGraphic = stateMarkerGraphic = chart.renderer.symbol(
						series.symbol,
						-radius,
						-radius,
						2 * radius,
						2 * radius
					)
					.attr(pointAttr[state])
					.add(series.group);
				}

				stateMarkerGraphic.translate(
					plotX,
					plotY
				);
			}

			if (stateMarkerGraphic) {
				stateMarkerGraphic[state ? 'show' : 'hide']();
			}
		}

		point.state = state;
	}
};

/**
 * @classDescription The base function which all other series types inherit from. The data in the series is stored
 * in various arrays.
 *
 * - First, series.options.data contains all the original config options for
 * each point whether added by options or methods like series.addPoint.
 * - Next, series.data contains those values converted to points, but in case the series data length
 * exceeds the cropThreshold, or if the data is grouped, series.data doesn't contain all the points. It
 * only contains the points that have been created on demand.
 * - Then there's series.points that contains all currently visible point objects. In case of cropping,
 * the cropped-away points are not part of this array. The series.points array starts at series.cropStart
 * compared to series.data and series.options.data. If however the series data is grouped, these can't
 * be correlated one to one.
 * - series.xData and series.processedXData contain clean x values, equivalent to series.data and series.points.
 * - series.yData and series.processedYData contain clean x values, equivalent to series.data and series.points.
 *
 * @param {Object} chart
 * @param {Object} options
 */
var Series = function () {};

Series.prototype = {

	isCartesian: true,
	type: 'line',
	pointClass: Point,
	pointAttrToOptions: { // mapping between SVG attributes and the corresponding options
		stroke: 'lineColor',
		'stroke-width': 'lineWidth',
		fill: 'fillColor',
		r: 'radius'
	},
	init: function (chart, options) {
		var series = this,
			eventType,
			events,
			//pointEvent,
			index = chart.series.length;

		series.chart = chart;
		series.options = options = series.setOptions(options); // merge with plotOptions
		
		// bind the axes
		series.bindAxes();

		// set some variables
		extend(series, {
			index: index,
			name: options.name || 'Series ' + (index + 1),
			state: NORMAL_STATE,
			pointAttr: {},
			visible: options.visible !== false, // true by default
			selected: options.selected === true // false by default
		});
		
		// special
		if (useCanVG) {
			options.animation = false;
		}

		// register event listeners
		events = options.events;
		for (eventType in events) {
			addEvent(series, eventType, events[eventType]);
		}
		if (
			(events && events.click) ||
			(options.point && options.point.events && options.point.events.click) ||
			options.allowPointSelect
		) {
			chart.runTrackerClick = true;
		}

		series.getColor();
		series.getSymbol();

		// set the data
		series.setData(options.data, false);

	},
	
	/**
	 * Set the xAxis and yAxis properties of cartesian series, and register the series
	 * in the axis.series array
	 */
	bindAxes: function () {
		var series = this,
			seriesOptions = series.options,
			chart = series.chart,
			axisOptions;
			
		if (series.isCartesian) {
			
			each(['xAxis', 'yAxis'], function (AXIS) { // repeat for xAxis and yAxis
				
				each(chart[AXIS], function (axis) { // loop through the chart's axis objects
					
					axisOptions = axis.options;
					
					// apply if the series xAxis or yAxis option mathches the number of the 
					// axis, or if undefined, use the first axis
					if ((seriesOptions[AXIS] === axisOptions.index) ||
							(seriesOptions[AXIS] === UNDEFINED && axisOptions.index === 0)) {
						
						// register this series in the axis.series lookup
						axis.series.push(series);
						
						// set this series.xAxis or series.yAxis reference
						series[AXIS] = axis;
						
						// mark dirty for redraw
						axis.isDirty = true;
					}
				});
				
			});
		}
	},


	/**
	 * Return an auto incremented x value based on the pointStart and pointInterval options.
	 * This is only used if an x value is not given for the point that calls autoIncrement.
	 */
	autoIncrement: function () {
		var series = this,
			options = series.options,
			xIncrement = series.xIncrement;

		xIncrement = pick(xIncrement, options.pointStart, 0);

		series.pointInterval = pick(series.pointInterval, options.pointInterval, 1);

		series.xIncrement = xIncrement + series.pointInterval;
		return xIncrement;
	},

	/**
	 * Divide the series data into segments divided by null values.
	 */
	getSegments: function () {
		var series = this,
			lastNull = -1,
			segments = [],
			i,
			points = series.points,
			pointsLength = points.length;

		if (pointsLength) { // no action required for []
			
			// if connect nulls, just remove null points
			if (series.options.connectNulls) {
				i = pointsLength;
				while (i--) {
					if (points[i].y === null) {
						points.splice(i, 1);
					}
				}
				if (points.length) {
					segments = [points];
				}
				
			// else, split on null points
			} else {
				each(points, function (point, i) {
					if (point.y === null) {
						if (i > lastNull + 1) {
							segments.push(points.slice(lastNull + 1, i));
						}
						lastNull = i;
					} else if (i === pointsLength - 1) { // last value
						segments.push(points.slice(lastNull + 1, i + 1));
					}
				});
			}
		}
		
		// register it
		series.segments = segments;
	},
	/**
	 * Set the series options by merging from the options tree
	 * @param {Object} itemOptions
	 */
	setOptions: function (itemOptions) {
		var series = this,
			chart = series.chart,
			chartOptions = chart.options,
			plotOptions = chartOptions.plotOptions,
			data = itemOptions.data,
			options;

		itemOptions.data = null; // remove from merge to prevent looping over the data set

		options = merge(
			plotOptions[this.type],
			plotOptions.series,
			itemOptions
		);
		
		// Re-insert the data array to the options and the original config (#717)
		options.data = itemOptions.data = data;
		
		// the tooltip options are merged between global and series specific options
		series.tooltipOptions = merge(chartOptions.tooltip, options.tooltip);
		
		return options;

	},
	/**
	 * Get the series' color
	 */
	getColor: function () {
		var defaultColors = this.chart.options.colors,
			counters = this.chart.counters;
		this.color = this.options.color || defaultColors[counters.color++] || '#0000ff';
		counters.wrapColor(defaultColors.length);
	},
	/**
	 * Get the series' symbol
	 */
	getSymbol: function () {
		var series = this,
			seriesMarkerOption = series.options.marker,
			chart = series.chart,
			defaultSymbols = chart.options.symbols,
			counters = chart.counters;
		series.symbol = seriesMarkerOption.symbol || defaultSymbols[counters.symbol++];
		
		// don't substract radius in image symbols (#604)
		if (/^url/.test(series.symbol)) {
			seriesMarkerOption.radius = 0;
		}
		counters.wrapSymbol(defaultSymbols.length);
	},

	/**
	 * Get the series' symbol in the legend. This method should be overridable to create custom 
	 * symbols through Highcharts.seriesTypes[type].prototype.drawLegendSymbols.
	 * 
	 * @param {Object} legend The legend object
	 */
	drawLegendSymbol: function (legend) {
		
		var options = this.options,
			markerOptions = options.marker,
			radius,
			legendOptions = legend.options,
			legendSymbol,
			symbolWidth = legendOptions.symbolWidth,
			renderer = this.chart.renderer,
			legendItemGroup = this.legendGroup,
			baseline = legend.baseline,
			attr;
			
		// Draw the line
		if (options.lineWidth) {
			attr = {
				'stroke-width': options.lineWidth
			};
			if (options.dashStyle) {
				attr.dashstyle = options.dashStyle;
			}
			this.legendLine = renderer.path([
				M,
				0,
				baseline - 4,
				L,
				symbolWidth,
				baseline - 4
			])
			.attr(attr)
			.add(legendItemGroup);
		}
		
		// Draw the marker
		if (markerOptions && markerOptions.enabled) {
			radius = markerOptions.radius;
			this.legendSymbol = legendSymbol = renderer.symbol(
				this.symbol,
				(symbolWidth / 2) - radius,
				baseline - 4 - radius,
				2 * radius,
				2 * radius
			)
			.attr(this.pointAttr[NORMAL_STATE])
			.add(legendItemGroup);
		}
	},

	/**
	 * Add a point dynamically after chart load time
	 * @param {Object} options Point options as given in series.data
	 * @param {Boolean} redraw Whether to redraw the chart or wait for an explicit call
	 * @param {Boolean} shift If shift is true, a point is shifted off the start
	 *    of the series as one is appended to the end.
	 * @param {Boolean|Object} animation Whether to apply animation, and optionally animation
	 *    configuration
	 */
	addPoint: function (options, redraw, shift, animation) {
		var series = this,
			data = series.data,
			graph = series.graph,
			area = series.area,
			chart = series.chart,
			xData = series.xData,
			yData = series.yData,
			currentShift = (graph && graph.shift) || 0,
			dataOptions = series.options.data,
			point;
			//point = (new series.pointClass()).init(series, options);

		setAnimation(animation, chart);

		if (graph && shift) { // make graph animate sideways
			graph.shift = currentShift + 1;
		}
		if (area) {
			area.shift = currentShift + 1;
			area.isArea = true;
		}
		redraw = pick(redraw, true);


		// Get options and push the point to xData, yData and series.options. In series.generatePoints
		// the Point instance will be created on demand and pushed to the series.data array.
		point = { series: series };
		series.pointClass.prototype.applyOptions.apply(point, [options]);
		xData.push(point.x);
		yData.push(series.valueCount === 4 ? [point.open, point.high, point.low, point.close] : point.y);
		dataOptions.push(options);


		// Shift the first point off the parallel arrays
		// todo: consider series.removePoint(i) method
		if (shift) {
			if (data[0]) {
				data[0].remove(false);
			} else {
				data.shift();
				xData.shift();
				yData.shift();
				dataOptions.shift();
			}
		}
		series.getAttribs();

		// redraw
		series.isDirty = true;
		series.isDirtyData = true;
		if (redraw) {
			chart.redraw();
		}
	},

	/**
	 * Replace the series data with a new set of data
	 * @param {Object} data
	 * @param {Object} redraw
	 */
	setData: function (data, redraw) {
		var series = this,
			oldData = series.points,
			options = series.options,
			initialColor = series.initialColor,
			chart = series.chart,
			firstPoint = null,
			i,
			pointProto = series.pointClass.prototype;

		// reset properties
		series.xIncrement = null;
		series.pointRange = (series.xAxis && series.xAxis.categories && 1) || options.pointRange;
		
		if (defined(initialColor)) { // reset colors for pie
			chart.counters.color = initialColor;
		}
		
		// parallel arrays
		var xData = [],
			yData = [],
			dataLength = data ? data.length : [],
			turboThreshold = options.turboThreshold || 1000,
			pt,
			valueCount = series.valueCount;

		// In turbo mode, only one- or twodimensional arrays of numbers are allowed. The
		// first value is tested, and we assume that all the rest are defined the same
		// way. Although the 'for' loops are similar, they are repeated inside each
		// if-else conditional for max performance.
		if (dataLength > turboThreshold) {
			
			// find the first non-null point
			i = 0;
			while (firstPoint === null && i < dataLength) {
				firstPoint = data[i];
				i++;
			}
		
		
			if (isNumber(firstPoint)) { // assume all points are numbers
				var x = pick(options.pointStart, 0),
					pointInterval = pick(options.pointInterval, 1);

				for (i = 0; i < dataLength; i++) {
					xData[i] = x;
					yData[i] = data[i];
					x += pointInterval;
				}
				series.xIncrement = x;
			} else if (isArray(firstPoint)) { // assume all points are arrays
				if (valueCount) { // [x, low, high] or [x, o, h, l, c]
					for (i = 0; i < dataLength; i++) {
						pt = data[i];
						xData[i] = pt[0];
						yData[i] = pt.slice(1, valueCount + 1);
					}
				} else { // [x, y]
					for (i = 0; i < dataLength; i++) {
						pt = data[i];
						xData[i] = pt[0];
						yData[i] = pt[1];
					}
				}
			} /* else {
				error(12); // Highcharts expects configs to be numbers or arrays in turbo mode
			}*/
		} else {
			for (i = 0; i < dataLength; i++) {
				pt = { series: series };
				pointProto.applyOptions.apply(pt, [data[i]]);
				xData[i] = pt.x;
				yData[i] = pointProto.toYData ? pointProto.toYData.apply(pt) : pt.y;
			}
		}

		series.data = [];
		series.options.data = data;
		series.xData = xData;
		series.yData = yData;

		// destroy old points
		i = (oldData && oldData.length) || 0;
		while (i--) {
			if (oldData[i] && oldData[i].destroy) {
				oldData[i].destroy();
			}
		}

		// redraw
		series.isDirty = series.isDirtyData = chart.isDirtyBox = true;
		if (pick(redraw, true)) {
			chart.redraw(false);
		}
	},

	/**
	 * Remove a series and optionally redraw the chart
	 *
	 * @param {Boolean} redraw Whether to redraw the chart or wait for an explicit call
	 * @param {Boolean|Object} animation Whether to apply animation, and optionally animation
	 *    configuration
	 */

	remove: function (redraw, animation) {
		var series = this,
			chart = series.chart;
		redraw = pick(redraw, true);

		if (!series.isRemoving) {  /* prevent triggering native event in jQuery
				(calling the remove function from the remove event) */
			series.isRemoving = true;

			// fire the event with a default handler of removing the point
			fireEvent(series, 'remove', null, function () {


				// destroy elements
				series.destroy();


				// redraw
				chart.isDirtyLegend = chart.isDirtyBox = true;
				if (redraw) {
					chart.redraw(animation);
				}
			});

		}
		series.isRemoving = false;
	},

	/**
	 * Process the data by cropping away unused data points if the series is longer
	 * than the crop threshold. This saves computing time for lage series.
	 */
	processData: function (force) {
		var series = this,
			processedXData = series.xData, // copied during slice operation below
			processedYData = series.yData,
			dataLength = processedXData.length,
			cropStart = 0,
			cropEnd = dataLength,
			cropped,
			distance,
			closestPointRange,
			xAxis = series.xAxis,
			i, // loop variable
			options = series.options,
			cropThreshold = options.cropThreshold,
			isCartesian = series.isCartesian;

		// If the series data or axes haven't changed, don't go through this. Return false to pass
		// the message on to override methods like in data grouping. 
		if (isCartesian && !series.isDirty && !xAxis.isDirty && !series.yAxis.isDirty && !force) {
			return false;
		}

		// optionally filter out points outside the plot area
		if (isCartesian && (!cropThreshold || dataLength > cropThreshold || series.forceCrop)) {
			var extremes = xAxis.getExtremes(),
				min = extremes.min,
				max = extremes.max;

			// it's outside current extremes
			if (processedXData[dataLength - 1] < min || processedXData[0] > max) {
				processedXData = [];
				processedYData = [];
			
			// only crop if it's actually spilling out
			} else if (processedXData[0] < min || processedXData[dataLength - 1] > max) {

				// iterate up to find slice start
				for (i = 0; i < dataLength; i++) {
					if (processedXData[i] >= min) {
						cropStart = mathMax(0, i - 1);
						break;
					}
				}
				// proceed to find slice end
				for (; i < dataLength; i++) {
					if (processedXData[i] > max) {
						cropEnd = i + 1;
						break;
					}
					
				}
				processedXData = processedXData.slice(cropStart, cropEnd);
				processedYData = processedYData.slice(cropStart, cropEnd);
				cropped = true;
			}
		}
		
		
		// Find the closest distance between processed points
		for (i = processedXData.length - 1; i > 0; i--) {
			distance = processedXData[i] - processedXData[i - 1];
			if (closestPointRange === UNDEFINED || distance < closestPointRange) {
				closestPointRange = distance;
			}
		}
		
		// Record the properties
		series.cropped = cropped; // undefined or true
		series.cropStart = cropStart;
		series.processedXData = processedXData;
		series.processedYData = processedYData;
		
		if (options.pointRange === null) { // null means auto, as for columns, candlesticks and OHLC
			series.pointRange = closestPointRange || 1;
		}
		series.closestPointRange = closestPointRange;
		
	},

	/**
	 * Generate the data point after the data has been processed by cropping away
	 * unused points and optionally grouped in Highcharts Stock.
	 */
	generatePoints: function () {
		var series = this,
			options = series.options,
			dataOptions = options.data,
			data = series.data,
			dataLength,
			processedXData = series.processedXData,
			processedYData = series.processedYData,
			pointClass = series.pointClass,
			processedDataLength = processedXData.length,
			cropStart = series.cropStart || 0,
			cursor,
			hasGroupedData = series.hasGroupedData,
			point,
			points = [],
			i;

		if (!data && !hasGroupedData) {
			var arr = [];
			arr.length = dataOptions.length;
			data = series.data = arr;
		}

		for (i = 0; i < processedDataLength; i++) {
			cursor = cropStart + i;
			if (!hasGroupedData) {
				if (data[cursor]) {
					point = data[cursor];
				} else {
					data[cursor] = point = (new pointClass()).init(series, dataOptions[cursor], processedXData[i]);
				}
				points[i] = point;
			} else {
				// splat the y data in case of ohlc data array
				points[i] = (new pointClass()).init(series, [processedXData[i]].concat(splat(processedYData[i])));
			}
		}

		// Hide cropped-away points - this only runs when the number of points is above cropThreshold, or when
		// swithching view from non-grouped data to grouped data (#637)	
		if (data && (processedDataLength !== (dataLength = data.length) || hasGroupedData)) {
			for (i = 0; i < dataLength; i++) {
				if (i === cropStart && !hasGroupedData) { // when has grouped data, clear all points
					i += processedDataLength;
				}
				if (data[i]) {
					data[i].destroyElements();
				}
			}
		}

		series.data = data;
		series.points = points;
	},

	/**
	 * Translate data points from raw data values to chart specific positioning data
	 * needed later in drawPoints, drawGraph and drawTracker.
	 */
	translate: function () {
		if (!this.processedXData) { // hidden series
			this.processData();
		}
		this.generatePoints();
		var series = this,
			chart = series.chart,
			options = series.options,
			stacking = options.stacking,
			xAxis = series.xAxis,
			categories = xAxis.categories,
			yAxis = series.yAxis,
			points = series.points,
			dataLength = points.length,
			hasModifyValue = !!series.modifyValue,
			isLastSeries,
			allStackSeries = yAxis.series,
			i = allStackSeries.length;
			
		// Is it the last visible series?
		while (i--) {
			if (allStackSeries[i].visible) {
				if (i === series.index) {
					isLastSeries = true;
				}
				break;
			}
		}
		
		// Translate each point
		for (i = 0; i < dataLength; i++) {
			var point = points[i],
				xValue = point.x,
				yValue = point.y,
				yBottom = point.low,
				stack = yAxis.stacks[(yValue < options.threshold ? '-' : '') + series.stackKey],
				pointStack,
				pointStackTotal;
				
			// get the plotX translation
			point.plotX = mathRound(xAxis.translate(xValue, 0, 0, 0, 1) * 10) / 10; // Math.round fixes #591

			// calculate the bottom y value for stacked series
			if (stacking && series.visible && stack && stack[xValue]) {
				pointStack = stack[xValue];
				pointStackTotal = pointStack.total;
				pointStack.cum = yBottom = pointStack.cum - yValue; // start from top
				yValue = yBottom + yValue;
				
				if (isLastSeries) {
					yBottom = options.threshold;
				}
				
				if (stacking === 'percent') {
					yBottom = pointStackTotal ? yBottom * 100 / pointStackTotal : 0;
					yValue = pointStackTotal ? yValue * 100 / pointStackTotal : 0;
				}

				point.percentage = pointStackTotal ? point.y * 100 / pointStackTotal : 0;
				point.stackTotal = pointStackTotal;
			}

			// Set translated yBottom or remove it
			point.yBottom = defined(yBottom) ? 
				yAxis.translate(yBottom, 0, 1, 0, 1) :
				null;
			
			// general hook, used for Highstock compare mode
			if (hasModifyValue) {
				yValue = series.modifyValue(yValue, point);
			}

			// set the y value
			if (yValue !== null) {
				point.plotY = mathRound(yAxis.translate(yValue, 0, 1, 0, 1) * 10) / 10; // Math.round fixes #591
			}

			// set client related positions for mouse tracking
			point.clientX = chart.inverted ?
				chart.plotHeight - point.plotX :
				point.plotX; // for mouse tracking

			// some API data
			point.category = categories && categories[point.x] !== UNDEFINED ?
				categories[point.x] : point.x;


		}

		// now that we have the cropped data, build the segments
		series.getSegments();
	},
	/**
	 * Memoize tooltip texts and positions
	 */
	setTooltipPoints: function (renew) {
		var series = this,
			chart = series.chart,
			inverted = chart.inverted,
			points = [],
			pointsLength,
			plotSize = mathRound((inverted ? chart.plotTop : chart.plotLeft) + chart.plotSizeX),
			low,
			high,
			xAxis = series.xAxis,
			point,
			i,
			tooltipPoints = []; // a lookup array for each pixel in the x dimension

		// don't waste resources if tracker is disabled
		if (series.options.enableMouseTracking === false) {
			return;
		}

		// renew
		if (renew) {
			series.tooltipPoints = null;
		}

		// concat segments to overcome null values
		each(series.segments || series.points, function (segment) {
			points = points.concat(segment);
		});

		// loop the concatenated points and apply each point to all the closest
		// pixel positions
		if (xAxis && xAxis.reversed) {
			points = points.reverse();//reverseArray(points);
		}

		//each(points, function (point, i) {
		pointsLength = points.length;
		for (i = 0; i < pointsLength; i++) {
			point = points[i];
			low = points[i - 1] ? points[i - 1]._high + 1 : 0;
			high = point._high = points[i + 1] ?
				(mathFloor((point.plotX + (points[i + 1] ? points[i + 1].plotX : plotSize)) / 2)) :
				plotSize;

			while (low <= high) {
				tooltipPoints[inverted ? plotSize - low++ : low++] = point;
			}
		}
		series.tooltipPoints = tooltipPoints;
	},

	/**
	 * Format the header of the tooltip
	 */
	tooltipHeaderFormatter: function (key) {
		var series = this,
			tooltipOptions = series.tooltipOptions,
			xDateFormat = tooltipOptions.xDateFormat || '%A, %b %e, %Y',
			xAxis = series.xAxis,
			isDateTime = xAxis && xAxis.options.type === 'datetime';
		
		return tooltipOptions.headerFormat
			.replace('{point.key}', isDateTime ? dateFormat(xDateFormat, key) :  key)
			.replace('{series.name}', series.name)
			.replace('{series.color}', series.color);
	},

	/**
	 * Series mouse over handler
	 */
	onMouseOver: function () {
		var series = this,
			chart = series.chart,
			hoverSeries = chart.hoverSeries;

		if (!hasTouch && chart.mouseIsDown) {
			return;
		}

		// set normal state to previous series
		if (hoverSeries && hoverSeries !== series) {
			hoverSeries.onMouseOut();
		}

		// trigger the event, but to save processing time,
		// only if defined
		if (series.options.events.mouseOver) {
			fireEvent(series, 'mouseOver');
		}

		// hover this
		series.setState(HOVER_STATE);
		chart.hoverSeries = series;
	},

	/**
	 * Series mouse out handler
	 */
	onMouseOut: function () {
		// trigger the event only if listeners exist
		var series = this,
			options = series.options,
			chart = series.chart,
			tooltip = chart.tooltip,
			hoverPoint = chart.hoverPoint;

		// trigger mouse out on the point, which must be in this series
		if (hoverPoint) {
			hoverPoint.onMouseOut();
		}

		// fire the mouse out event
		if (series && options.events.mouseOut) {
			fireEvent(series, 'mouseOut');
		}


		// hide the tooltip
		if (tooltip && !options.stickyTracking && !tooltip.shared) {
			tooltip.hide();
		}

		// set normal state
		series.setState();
		chart.hoverSeries = null;
	},

	/**
	 * Animate in the series
	 */
	animate: function (init) {
		var series = this,
			chart = series.chart,
			clipRect = series.clipRect,
			animation = series.options.animation;

		if (animation && !isObject(animation)) {
			animation = {};
		}

		if (init) { // initialize the animation
			if (!clipRect.isAnimating) { // apply it only for one of the series
				clipRect.attr('width', 0);
				clipRect.isAnimating = true;
			}

		} else { // run the animation
			clipRect.animate({
				width: chart.plotSizeX
			}, animation);

			// delete this function to allow it only once
			this.animate = null;
		}
	},


	/**
	 * Draw the markers
	 */
	drawPoints: function () {
		var series = this,
			pointAttr,
			points = series.points,
			chart = series.chart,
			plotX,
			plotY,
			i,
			point,
			radius,
			symbol,
			isImage,
			graphic;

		if (series.options.marker.enabled) {
			i = points.length;
			while (i--) {
				point = points[i];
				plotX = point.plotX;
				plotY = point.plotY;
				graphic = point.graphic;

				// only draw the point if y is defined
				if (plotY !== UNDEFINED && !isNaN(plotY)) {

					// shortcuts
					pointAttr = point.pointAttr[point.selected ? SELECT_STATE : NORMAL_STATE];
					radius = pointAttr.r;
					symbol = pick(point.marker && point.marker.symbol, series.symbol);
					isImage = symbol.indexOf('url') === 0;

					if (graphic) { // update
						graphic.animate(extend({
							x: plotX - radius,
							y: plotY - radius
						}, graphic.symbolName ? { // don't apply to image symbols #507
							width: 2 * radius,
							height: 2 * radius
						} : {}));
					} else if (radius > 0 || isImage) {
						point.graphic = chart.renderer.symbol(
							symbol,
							plotX - radius,
							plotY - radius,
							2 * radius,
							2 * radius
						)
						.attr(pointAttr)
						.add(series.group);
					}
				}
			}
		}

	},

	/**
	 * Convert state properties from API naming conventions to SVG attributes
	 *
	 * @param {Object} options API options object
	 * @param {Object} base1 SVG attribute object to inherit from
	 * @param {Object} base2 Second level SVG attribute object to inherit from
	 */
	convertAttribs: function (options, base1, base2, base3) {
		var conversion = this.pointAttrToOptions,
			attr,
			option,
			obj = {};

		options = options || {};
		base1 = base1 || {};
		base2 = base2 || {};
		base3 = base3 || {};

		for (attr in conversion) {
			option = conversion[attr];
			obj[attr] = pick(options[option], base1[attr], base2[attr], base3[attr]);
		}
		return obj;
	},

	/**
	 * Get the state attributes. Each series type has its own set of attributes
	 * that are allowed to change on a point's state change. Series wide attributes are stored for
	 * all series, and additionally point specific attributes are stored for all
	 * points with individual marker options. If such options are not defined for the point,
	 * a reference to the series wide attributes is stored in point.pointAttr.
	 */
	getAttribs: function () {
		var series = this,
			normalOptions = defaultPlotOptions[series.type].marker ? series.options.marker : series.options,
			stateOptions = normalOptions.states,
			stateOptionsHover = stateOptions[HOVER_STATE],
			pointStateOptionsHover,
			seriesColor = series.color,
			normalDefaults = {
				stroke: seriesColor,
				fill: seriesColor
			},
			points = series.points,
			i,
			point,
			seriesPointAttr = [],
			pointAttr,
			pointAttrToOptions = series.pointAttrToOptions,
			hasPointSpecificOptions,
			key;

		// series type specific modifications
		if (series.options.marker) { // line, spline, area, areaspline, scatter

			// if no hover radius is given, default to normal radius + 2
			stateOptionsHover.radius = stateOptionsHover.radius || normalOptions.radius + 2;
			stateOptionsHover.lineWidth = stateOptionsHover.lineWidth || normalOptions.lineWidth + 1;

		} else { // column, bar, pie

			// if no hover color is given, brighten the normal color
			stateOptionsHover.color = stateOptionsHover.color ||
				Color(stateOptionsHover.color || seriesColor)
					.brighten(stateOptionsHover.brightness).get();
		}

		// general point attributes for the series normal state
		seriesPointAttr[NORMAL_STATE] = series.convertAttribs(normalOptions, normalDefaults);

		// HOVER_STATE and SELECT_STATE states inherit from normal state except the default radius
		each([HOVER_STATE, SELECT_STATE], function (state) {
			seriesPointAttr[state] =
					series.convertAttribs(stateOptions[state], seriesPointAttr[NORMAL_STATE]);
		});

		// set it
		series.pointAttr = seriesPointAttr;


		// Generate the point-specific attribute collections if specific point
		// options are given. If not, create a referance to the series wide point
		// attributes
		i = points.length;
		while (i--) {
			point = points[i];
			normalOptions = (point.options && point.options.marker) || point.options;
			if (normalOptions && normalOptions.enabled === false) {
				normalOptions.radius = 0;
			}
			hasPointSpecificOptions = false;

			// check if the point has specific visual options
			if (point.options) {
				for (key in pointAttrToOptions) {
					if (defined(normalOptions[pointAttrToOptions[key]])) {
						hasPointSpecificOptions = true;
					}
				}
			}



			// a specific marker config object is defined for the individual point:
			// create it's own attribute collection
			if (hasPointSpecificOptions) {

				pointAttr = [];
				stateOptions = normalOptions.states || {}; // reassign for individual point
				pointStateOptionsHover = stateOptions[HOVER_STATE] = stateOptions[HOVER_STATE] || {};

				// if no hover color is given, brighten the normal color
				if (!series.options.marker) { // column, bar, point
					pointStateOptionsHover.color =
						Color(pointStateOptionsHover.color || point.options.color)
							.brighten(pointStateOptionsHover.brightness ||
								stateOptionsHover.brightness).get();

				}

				// normal point state inherits series wide normal state
				pointAttr[NORMAL_STATE] = series.convertAttribs(normalOptions, seriesPointAttr[NORMAL_STATE]);

				// inherit from point normal and series hover
				pointAttr[HOVER_STATE] = series.convertAttribs(
					stateOptions[HOVER_STATE],
					seriesPointAttr[HOVER_STATE],
					pointAttr[NORMAL_STATE]
				);
				// inherit from point normal and series hover
				pointAttr[SELECT_STATE] = series.convertAttribs(
					stateOptions[SELECT_STATE],
					seriesPointAttr[SELECT_STATE],
					pointAttr[NORMAL_STATE]
				);



			// no marker config object is created: copy a reference to the series-wide
			// attribute collection
			} else {
				pointAttr = seriesPointAttr;
			}

			point.pointAttr = pointAttr;

		}

	},


	/**
	 * Clear DOM objects and free up memory
	 */
	destroy: function () {
		var series = this,
			chart = series.chart,
			seriesClipRect = series.clipRect,
			issue134 = /AppleWebKit\/533/.test(userAgent),
			destroy,
			i,
			data = series.data || [],
			point,
			prop,
			axis;

		// add event hook
		fireEvent(series, 'destroy');

		// remove all events
		removeEvent(series);
		
		// erase from axes
		each(['xAxis', 'yAxis'], function (AXIS) {
			axis = series[AXIS];
			if (axis) {
				erase(axis.series, series);
				axis.isDirty = true;
			}
		});

		// remove legend items
		if (series.legendItem) {
			series.chart.legend.destroyItem(series);
		}

		// destroy all points with their elements
		i = data.length;
		while (i--) {
			point = data[i];
			if (point && point.destroy) {
				point.destroy();
			}
		}
		series.points = null;

		// If this series clipRect is not the global one (which is removed on chart.destroy) we
		// destroy it here.
		if (seriesClipRect && seriesClipRect !== chart.clipRect) {
			series.clipRect = seriesClipRect.destroy();
		}

		// destroy all SVGElements associated to the series
		each(['area', 'graph', 'dataLabelsGroup', 'group', 'tracker', 'trackerGroup'], function (prop) {
			if (series[prop]) {

				// issue 134 workaround
				destroy = issue134 && prop === 'group' ?
					'hide' :
					'destroy';

				series[prop][destroy]();
			}
		});

		// remove from hoverSeries
		if (chart.hoverSeries === series) {
			chart.hoverSeries = null;
		}
		erase(chart.series, series);

		// clear all members
		for (prop in series) {
			delete series[prop];
		}
	},

	/**
	 * Draw the data labels
	 */
	drawDataLabels: function () {
		
		var series = this,
			seriesOptions = series.options,
			options = seriesOptions.dataLabels;
		
		if (options.enabled || series._hasPointLabels) {
			var x,
				y,
				points = series.points,
				pointOptions,
				generalOptions,
				str,
				dataLabelsGroup = series.dataLabelsGroup,
				chart = series.chart,
				xAxis = series.xAxis,
				groupLeft = xAxis ? xAxis.left : chart.plotLeft,
				yAxis = series.yAxis,
				groupTop = yAxis ? yAxis.top : chart.plotTop,
				renderer = chart.renderer,
				inverted = chart.inverted,
				seriesType = series.type,
				stacking = seriesOptions.stacking,
				isBarLike = seriesType === 'column' || seriesType === 'bar',
				vAlignIsNull = options.verticalAlign === null,
				yIsNull = options.y === null,
				dataLabel;

			if (isBarLike) {
				if (stacking) {
					// In stacked series the default label placement is inside the bars
					if (vAlignIsNull) {
						options = merge(options, {verticalAlign: 'middle'});
					}

					// If no y delta is specified, try to create a good default
					if (yIsNull) {
						options = merge(options, {y: {top: 14, middle: 4, bottom: -6}[options.verticalAlign]});
					}
				} else {
					// In non stacked series the default label placement is on top of the bars
					if (vAlignIsNull) {
						options = merge(options, {verticalAlign: 'top'});
					}
				}
			}


			// create a separate group for the data labels to avoid rotation
			if (!dataLabelsGroup) {
				dataLabelsGroup = series.dataLabelsGroup =
					renderer.g('data-labels')
						.attr({
							visibility: series.visible ? VISIBLE : HIDDEN,
							zIndex: 6
						})
						.translate(groupLeft, groupTop)
						.add();
			} else {
				dataLabelsGroup.translate(groupLeft, groupTop);
			}
			
			// make the labels for each point
			generalOptions = options;
			each(points, function (point) {
				
				dataLabel = point.dataLabel;
				
				// Merge in individual options from point
				options = generalOptions; // reset changes from previous points
				pointOptions = point.options;
				if (pointOptions && pointOptions.dataLabels) {
					options = merge(options, pointOptions.dataLabels);
				}
				
				// If the point is outside the plot area, destroy it. #678
				if (dataLabel && series.isCartesian && !chart.isInsidePlot(point.plotX, point.plotY)) {
					point.dataLabel = dataLabel.destroy();
				
				// Individual labels are disabled if the are explicitly disabled 
				// in the point options, or if they fall outside the plot area.
				} else if (options.enabled) {
				
					// Get the string
					str = options.formatter.call(point.getLabelConfig(), options);
					
					var barX = point.barX,
						plotX = (barX && barX + point.barW / 2) || point.plotX || -999,
						plotY = pick(point.plotY, -999),
						align = options.align,
						individualYDelta = yIsNull ? (point.y >= 0 ? -6 : 12) : options.y;
	
					// Postprocess the positions
					x = (inverted ? chart.plotWidth - plotY : plotX) + options.x;
					y = (inverted ? chart.plotHeight - plotX : plotY) + individualYDelta;
					
					// in columns, align the string to the column
					if (seriesType === 'column') {
						x += { left: -1, right: 1 }[align] * point.barW / 2 || 0;
					}
	
					if (!stacking && inverted && point.y < 0) {
						align = 'right';
						x -= 10;
					}
					
					// Determine the color
					options.style.color = pick(options.color, options.style.color, series.color, 'black');
	
					
					// update existing label
					if (dataLabel) {
						// vertically centered
						if (inverted && !options.y) {
							y = y + pInt(dataLabel.styles.lineHeight) * 0.9 - dataLabel.getBBox().height / 2;
						}
						dataLabel
							.attr({
								text: str
							}).animate({
								x: x,
								y: y
							});
					// create new label
					} else if (defined(str)) {
						dataLabel = point.dataLabel = renderer.text(
							str,
							x,
							y,
							options.useHTML
						)
						.attr({
							align: align,
							rotation: options.rotation,
							zIndex: 1
						})
						.css(options.style)
						.add(dataLabelsGroup);
						// vertically centered
						if (inverted && !options.y) {
							dataLabel.attr({
								y: y + pInt(dataLabel.styles.lineHeight) * 0.9 - dataLabel.getBBox().height / 2
							});
						}
					}
	
					if (isBarLike && seriesOptions.stacking && dataLabel) {
						var barY = point.barY,
							barW = point.barW,
							barH = point.barH;
	
						dataLabel.align(options, null,
							{
								x: inverted ? chart.plotWidth - barY - barH : barX,
								y: inverted ? chart.plotHeight - barX - barW : barY,
								width: inverted ? barH : barW,
								height: inverted ? barW : barH
							});
					}
					
					
				}
			});
		}
	},
	
	/**
	 * Return the graph path of a segment
	 */
	getSegmentPath: function (segment) {		
		var series = this,
			segmentPath = [];
		
		// build the segment line
		each(segment, function (point, i) {

			if (series.getPointSpline) { // generate the spline as defined in the SplineSeries object
				segmentPath.push.apply(segmentPath, series.getPointSpline(segment, point, i));

			} else {

				// moveTo or lineTo
				segmentPath.push(i ? L : M);

				// step line?
				if (i && series.options.step) {
					var lastPoint = segment[i - 1];
					segmentPath.push(
						point.plotX,
						lastPoint.plotY
					);
				}

				// normal line to next point
				segmentPath.push(
					point.plotX,
					point.plotY
				);
			}
		});
		
		return segmentPath;
	},

	/**
	 * Draw the actual graph
	 */
	drawGraph: function () {
		var series = this,
			options = series.options,
			chart = series.chart,
			graph = series.graph,
			graphPath = [],
			group = series.group,
			color = options.lineColor || series.color,
			lineWidth = options.lineWidth,
			dashStyle =  options.dashStyle,
			segmentPath,
			renderer = chart.renderer,
			singlePoints = [], // used in drawTracker
			attribs;


		// divide into segments and build graph and area paths
		each(series.segments, function (segment) {
			
			segmentPath = series.getSegmentPath(segment);
			
			// add the segment to the graph, or a single point for tracking
			if (segment.length > 1) {
				graphPath = graphPath.concat(segmentPath);
			} else {
				singlePoints.push(segment[0]);
			}
		});

		// used in drawTracker:
		series.graphPath = graphPath;
		series.singlePoints = singlePoints;

		// draw the graph
		if (graph) {
			stop(graph); // cancel running animations, #459
			graph.animate({ d: graphPath });

		} else {
			if (lineWidth) {
				attribs = {
					stroke: color,
					'stroke-width': lineWidth
				};
				if (dashStyle) {
					attribs.dashstyle = dashStyle;
				}

				series.graph = renderer.path(graphPath)
					.attr(attribs).add(group).shadow(options.shadow);
			}
		}
	},

	/**
	 * Initialize and perform group inversion on series.group and series.trackerGroup
	 */
	invertGroups: function () {
		var series = this,
			group = series.group,
			trackerGroup = series.trackerGroup,
			chart = series.chart;
		
		// A fixed size is needed for inversion to work
		function setInvert() {			
			var size = {
				width: series.yAxis.len,
				height: series.xAxis.len
			};
			
			// Set the series.group size
			group.attr(size).invert();
			
			// Set the tracker group size
			if (trackerGroup) {
				trackerGroup.attr(size).invert();
			}
		}

		addEvent(chart, 'resize', setInvert); // do it on resize
		addEvent(series, 'destroy', function () {
			removeEvent(chart, 'resize', setInvert);
		});

		// Do it now
		setInvert(); // do it now
		
		// On subsequent render and redraw, just do setInvert without setting up events again
		series.invertGroups = setInvert;
	},
	
	/**
	 * Create the series group
	 */
	createGroup: function (doClip) {
		
		var chart = this.chart,
			group = this.group = chart.renderer.g('series');

		if (doClip) {
			group.clip(this.clipRect);
		}
		group.attr({
				visibility: this.visible ? VISIBLE : HIDDEN,
				zIndex: this.options.zIndex
			})
			.translate(this.xAxis.left, this.yAxis.top)
			.add(chart.seriesGroup);
		
		// Only run this once
		this.createGroup = noop;
	},

	/**
	 * Render the graph and markers
	 */
	render: function () {
		var series = this,
			chart = series.chart,
			group,
			options = series.options,
			doClip = options.clip !== false,
			animation = options.animation,
			doAnimation = animation && series.animate,
			duration = doAnimation ? (animation && animation.duration) || 500 : 0,
			clipRect = series.clipRect,
			renderer = chart.renderer;


		// Add plot area clipping rectangle. If this is before chart.hasRendered,
		// create one shared clipRect.

		// Todo: since creating the clip property, the clipRect is created but
		// never used when clip is false. A better way would be that the animation
		// would run, then the clipRect destroyed.
		if (!clipRect) {
			clipRect = series.clipRect = !chart.hasRendered && chart.clipRect ?
				chart.clipRect :
				renderer.clipRect(0, 0, chart.plotSizeX, chart.plotSizeY + 1);
			if (!chart.clipRect) {
				chart.clipRect = clipRect;
			}
		}
		

		// the group
		series.createGroup(doClip);

		series.drawDataLabels();

		// initiate the animation
		if (doAnimation) {
			series.animate(true);
		}

		// cache attributes for shapes
		series.getAttribs();

		// draw the graph if any
		if (series.drawGraph) {
			series.drawGraph();
		}

		// draw the points
		series.drawPoints();

		// draw the mouse tracking area
		if (series.options.enableMouseTracking !== false) {
			series.drawTracker();
		}
		
		// Handle inverted series and tracker groups
		if (chart.inverted) {
			series.invertGroups();
		}

		// run the animation
		if (doAnimation) {
			series.animate();
		}

		// finish the individual clipRect
		setTimeout(function () {
			clipRect.isAnimating = false;
			group = series.group; // can be destroyed during the timeout
			if (group && clipRect !== chart.clipRect && clipRect.renderer) {
				if (doClip) {
					group.clip((series.clipRect = chart.clipRect));
				}
				clipRect.destroy();
			}
		}, duration);

		series.isDirty = series.isDirtyData = false; // means data is in accordance with what you see
		// (See #322) series.isDirty = series.isDirtyData = false; // means data is in accordance with what you see

	},

	/**
	 * Redraw the series after an update in the axes.
	 */
	redraw: function () {
		var series = this,
			chart = series.chart,
			wasDirtyData = series.isDirtyData, // cache it here as it is set to false in render, but used after
			group = series.group;

		// reposition on resize
		if (group) {
			if (chart.inverted) {
				group.attr({
					width: chart.plotWidth,
					height: chart.plotHeight
				});
			}

			group.animate({
				translateX: series.xAxis.left,
				translateY: series.yAxis.top
			});
		}

		series.translate();
		series.setTooltipPoints(true);

		series.render();
		if (wasDirtyData) {
			fireEvent(series, 'updatedData');
		}
	},

	/**
	 * Set the state of the graph
	 */
	setState: function (state) {
		var series = this,
			options = series.options,
			graph = series.graph,
			stateOptions = options.states,
			lineWidth = options.lineWidth;

		state = state || NORMAL_STATE;

		if (series.state !== state) {
			series.state = state;

			if (stateOptions[state] && stateOptions[state].enabled === false) {
				return;
			}

			if (state) {
				lineWidth = stateOptions[state].lineWidth || lineWidth + 1;
			}

			if (graph && !graph.dashstyle) { // hover is turned off for dashed lines in VML
				graph.attr({ // use attr because animate will cause any other animation on the graph to stop
					'stroke-width': lineWidth
				}, state ? 0 : 500);
			}
		}
	},

	/**
	 * Set the visibility of the graph
	 *
	 * @param vis {Boolean} True to show the series, false to hide. If UNDEFINED,
	 *        the visibility is toggled.
	 */
	setVisible: function (vis, redraw) {
		var series = this,
			chart = series.chart,
			legendItem = series.legendItem,
			seriesGroup = series.group,
			seriesTracker = series.tracker,
			dataLabelsGroup = series.dataLabelsGroup,
			showOrHide,
			i,
			points = series.points,
			point,
			ignoreHiddenSeries = chart.options.chart.ignoreHiddenSeries,
			oldVisibility = series.visible;

		// if called without an argument, toggle visibility
		series.visible = vis = vis === UNDEFINED ? !oldVisibility : vis;
		showOrHide = vis ? 'show' : 'hide';

		// show or hide series
		if (seriesGroup) { // pies don't have one
			seriesGroup[showOrHide]();
		}

		// show or hide trackers
		if (seriesTracker) {
			seriesTracker[showOrHide]();
		} else if (points) {
			i = points.length;
			while (i--) {
				point = points[i];
				if (point.tracker) {
					point.tracker[showOrHide]();
				}
			}
		}


		if (dataLabelsGroup) {
			dataLabelsGroup[showOrHide]();
		}

		if (legendItem) {
			chart.legend.colorizeItem(series, vis);
		}


		// rescale or adapt to resized chart
		series.isDirty = true;
		// in a stack, all other series are affected
		if (series.options.stacking) {
			each(chart.series, function (otherSeries) {
				if (otherSeries.options.stacking && otherSeries.visible) {
					otherSeries.isDirty = true;
				}
			});
		}

		if (ignoreHiddenSeries) {
			chart.isDirtyBox = true;
		}
		if (redraw !== false) {
			chart.redraw();
		}

		fireEvent(series, showOrHide);
	},

	/**
	 * Show the graph
	 */
	show: function () {
		this.setVisible(true);
	},

	/**
	 * Hide the graph
	 */
	hide: function () {
		this.setVisible(false);
	},


	/**
	 * Set the selected state of the graph
	 *
	 * @param selected {Boolean} True to select the series, false to unselect. If
	 *        UNDEFINED, the selection state is toggled.
	 */
	select: function (selected) {
		var series = this;
		// if called without an argument, toggle
		series.selected = selected = (selected === UNDEFINED) ? !series.selected : selected;

		if (series.checkbox) {
			series.checkbox.checked = selected;
		}

		fireEvent(series, selected ? 'select' : 'unselect');
	},

	/**
	 * Create a group that holds the tracking object or objects. This allows for
	 * individual clipping and placement of each series tracker.
	 */
	drawTrackerGroup: function () {
		var trackerGroup = this.trackerGroup,
			chart = this.chart;
		
		if (this.isCartesian) {
		
			// Generate it on first call
			if (!trackerGroup) {	
				this.trackerGroup = trackerGroup = chart.renderer.g()
					.attr({
						zIndex: this.options.zIndex || 1
					})
					.clip(chart.clipRect)
					.add(chart.trackerGroup);
					
			}
			// Place it on first and subsequent (redraw) calls
			trackerGroup.translate(this.xAxis.left, this.yAxis.top);
			
		}
		
		return trackerGroup;
	},
	
	/**
	 * Draw the tracker object that sits above all data labels and markers to
	 * track mouse events on the graph or points. For the line type charts
	 * the tracker uses the same graphPath, but with a greater stroke width
	 * for better control.
	 */
	drawTracker: function () {
		var series = this,
			options = series.options,
			trackByArea = options.trackByArea,
			trackerPath = [].concat(trackByArea ? series.areaPath : series.graphPath),
			trackerPathLength = trackerPath.length,
			chart = series.chart,
			renderer = chart.renderer,
			snap = chart.options.tooltip.snap,
			tracker = series.tracker,
			cursor = options.cursor,
			css = cursor && { cursor: cursor },
			singlePoints = series.singlePoints,
			trackerGroup = series.drawTrackerGroup(),
			singlePoint,
			i;

		// Extend end points. A better way would be to use round linecaps,
		// but those are not clickable in VML.
		if (trackerPathLength && !trackByArea) {
			i = trackerPathLength + 1;
			while (i--) {
				if (trackerPath[i] === M) { // extend left side
					trackerPath.splice(i + 1, 0, trackerPath[i + 1] - snap, trackerPath[i + 2], L);
				}
				if ((i && trackerPath[i] === M) || i === trackerPathLength) { // extend right side
					trackerPath.splice(i, 0, L, trackerPath[i - 2] + snap, trackerPath[i - 1]);
				}
			}
		}

		// handle single points
		for (i = 0; i < singlePoints.length; i++) {
			singlePoint = singlePoints[i];
			trackerPath.push(M, singlePoint.plotX - snap, singlePoint.plotY,
				L, singlePoint.plotX + snap, singlePoint.plotY);
		}
		
		

		// draw the tracker
		if (tracker) {
			tracker.attr({ d: trackerPath });

		} else { // create
				
			series.tracker = renderer.path(trackerPath)
				.attr({
					isTracker: true,
					'stroke-linejoin': 'bevel',
					visibility: series.visible ? VISIBLE : HIDDEN,
					stroke: TRACKER_FILL,
					fill: trackByArea ? TRACKER_FILL : NONE,
					'stroke-width' : options.lineWidth + (trackByArea ? 0 : 2 * snap)
				})
				.on(hasTouch ? 'touchstart' : 'mouseover', function () {
					if (chart.hoverSeries !== series) {
						series.onMouseOver();
					}
				})
				.on('mouseout', function () {
					if (!options.stickyTracking) {
						series.onMouseOut();
					}
				})
				.css(css)
				.add(trackerGroup);
		}

	}

}; // end Series prototype


/**
 * LineSeries object
 */
var LineSeries = extendClass(Series);
seriesTypes.line = LineSeries;

/**
 * Set the default options for area
 */
defaultPlotOptions.area = merge(defaultSeriesOptions, {
	threshold: 0
	// trackByArea: false, // docs
	// lineColor: null, // overrides color, but lets fillColor be unaltered
	// fillOpacity: 0.75,
	// fillColor: null
});

/**
 * AreaSeries object
 */
var AreaSeries = extendClass(Series, {
	type: 'area',
	
	/**
	 * Extend the base Series getSegmentPath method by adding the path for the area.
	 * This path is pushed to the series.areaPath property.
	 */
	getSegmentPath: function (segment) {
		
		var segmentPath = Series.prototype.getSegmentPath.call(this, segment), // call base method
			areaSegmentPath = [].concat(segmentPath), // work on a copy for the area path
			i,
			options = this.options,
			segLength = segmentPath.length,
			translatedThreshold = this.yAxis.getThreshold(options.threshold);
		
		if (segLength === 3) { // for animation from 1 to two points
			areaSegmentPath.push(L, segmentPath[1], segmentPath[2]);
		}
		if (options.stacking && this.type !== 'areaspline') {
			
			// Follow stack back. Todo: implement areaspline. A general solution could be to 
			// reverse the entire graphPath of the previous series, though may be hard with
			// splines and with series with different extremes
			for (i = segment.length - 1; i >= 0; i--) {
			
				// step line?
				if (i < segment.length - 1 && options.step) {
					areaSegmentPath.push(segment[i + 1].plotX, segment[i].yBottom);
				}
				
				areaSegmentPath.push(segment[i].plotX, segment[i].yBottom);
			}

		} else { // follow zero line back
			areaSegmentPath.push(
				L,
				segment[segment.length - 1].plotX,
				translatedThreshold,
				L,
				segment[0].plotX,
				translatedThreshold
			);
		}
		this.areaPath = this.areaPath.concat(areaSegmentPath);
		
		return segmentPath;
	},
	
	/**
	 * Draw the graph and the underlying area. This method calls the Series base
	 * function and adds the area. The areaPath is calculated in the getSegmentPath
	 * method called from Series.prototype.drawGraph.
	 */
	drawGraph: function () {
		
		// Define or reset areaPath
		this.areaPath = [];
		
		// Call the base method
		Series.prototype.drawGraph.apply(this);
		
		// Define local variables
		var areaPath = this.areaPath,
			options = this.options,
			area = this.area;
		
		// Create or update the area
		if (area) { // update
			area.animate({ d: areaPath });

		} else { // create
			this.area = this.chart.renderer.path(areaPath)
				.attr({
					fill: pick(
						options.fillColor,
						Color(this.color).setOpacity(options.fillOpacity || 0.75).get()
					)
				}).add(this.group);
		}
	}
});

seriesTypes.area = AreaSeries;/**
 * Set the default options for spline
 */
defaultPlotOptions.spline = merge(defaultSeriesOptions);

/**
 * SplineSeries object
 */
var SplineSeries = extendClass(Series, {
	type: 'spline',

	/**
	 * Draw the actual graph
	 */
	getPointSpline: function (segment, point, i) {
		var smoothing = 1.5, // 1 means control points midway between points, 2 means 1/3 from the point, 3 is 1/4 etc
			denom = smoothing + 1,
			plotX = point.plotX,
			plotY = point.plotY,
			lastPoint = segment[i - 1],
			nextPoint = segment[i + 1],
			leftContX,
			leftContY,
			rightContX,
			rightContY,
			ret;

		// find control points
		if (i && i < segment.length - 1) {
			var lastX = lastPoint.plotX,
				lastY = lastPoint.plotY,
				nextX = nextPoint.plotX,
				nextY = nextPoint.plotY,
				correction;

			leftContX = (smoothing * plotX + lastX) / denom;
			leftContY = (smoothing * plotY + lastY) / denom;
			rightContX = (smoothing * plotX + nextX) / denom;
			rightContY = (smoothing * plotY + nextY) / denom;

			// have the two control points make a straight line through main point
			correction = ((rightContY - leftContY) * (rightContX - plotX)) /
				(rightContX - leftContX) + plotY - rightContY;

			leftContY += correction;
			rightContY += correction;

			// to prevent false extremes, check that control points are between
			// neighbouring points' y values
			if (leftContY > lastY && leftContY > plotY) {
				leftContY = mathMax(lastY, plotY);
				rightContY = 2 * plotY - leftContY; // mirror of left control point
			} else if (leftContY < lastY && leftContY < plotY) {
				leftContY = mathMin(lastY, plotY);
				rightContY = 2 * plotY - leftContY;
			}
			if (rightContY > nextY && rightContY > plotY) {
				rightContY = mathMax(nextY, plotY);
				leftContY = 2 * plotY - rightContY;
			} else if (rightContY < nextY && rightContY < plotY) {
				rightContY = mathMin(nextY, plotY);
				leftContY = 2 * plotY - rightContY;
			}

			// record for drawing in next point
			point.rightContX = rightContX;
			point.rightContY = rightContY;

		}

		// moveTo or lineTo
		if (!i) {
			ret = [M, plotX, plotY];
		} else { // curve from last point to this
			ret = [
				'C',
				lastPoint.rightContX || lastPoint.plotX,
				lastPoint.rightContY || lastPoint.plotY,
				leftContX || plotX,
				leftContY || plotY,
				plotX,
				plotY
			];
			lastPoint.rightContX = lastPoint.rightContY = null; // reset for updating series later
		}
		return ret;
	}
});
seriesTypes.spline = SplineSeries;

/**
 * Set the default options for areaspline
 */
defaultPlotOptions.areaspline = merge(defaultPlotOptions.area);

/**
 * AreaSplineSeries object
 */
var areaProto = AreaSeries.prototype,
	AreaSplineSeries = extendClass(SplineSeries, {
		type: 'areaspline',
		
		// Mix in methods from the area series
		getSegmentPath: areaProto.getSegmentPath,
		drawGraph: areaProto.drawGraph
	});
seriesTypes.areaspline = AreaSplineSeries;

/**
 * Set the default options for column
 */
defaultPlotOptions.column = merge(defaultSeriesOptions, {
	borderColor: '#FFFFFF',
	borderWidth: 1,
	borderRadius: 0,
	//colorByPoint: undefined,
	groupPadding: 0.2,
	marker: null, // point options are specified in the base options
	pointPadding: 0.1,
	//pointWidth: null,
	minPointLength: 0,
	cropThreshold: 50, // when there are more points, they will not animate out of the chart on xAxis.setExtremes
	pointRange: null, // null means auto, meaning 1 in a categorized axis and least distance between points if not categories
	states: {
		hover: {
			brightness: 0.1,
			shadow: false
		},
		select: {
			color: '#C0C0C0',
			borderColor: '#000000',
			shadow: false
		}
	},
	dataLabels: {
		y: null,
		verticalAlign: null
	},
	threshold: 0
});

/**
 * ColumnSeries object
 */
var ColumnSeries = extendClass(Series, {
	type: 'column',
	tooltipOutsidePlot: true,
	pointAttrToOptions: { // mapping between SVG attributes and the corresponding options
		stroke: 'borderColor',
		'stroke-width': 'borderWidth',
		fill: 'color',
		r: 'borderRadius'
	},
	init: function () {
		Series.prototype.init.apply(this, arguments);

		var series = this,
			chart = series.chart;

		// if the series is added dynamically, force redraw of other
		// series affected by a new column
		if (chart.hasRendered) {
			each(chart.series, function (otherSeries) {
				if (otherSeries.type === series.type) {
					otherSeries.isDirty = true;
				}
			});
		}
	},

	/**
	 * Translate each point to the plot area coordinate system and find shape positions
	 */
	translate: function () {
		var series = this,
			chart = series.chart,
			options = series.options,
			stacking = options.stacking,
			borderWidth = options.borderWidth,
			columnCount = 0,
			xAxis = series.xAxis,
			reversedXAxis = xAxis.reversed,
			stackGroups = {},
			stackKey,
			columnIndex;

		Series.prototype.translate.apply(series);

		// Get the total number of column type series.
		// This is called on every series. Consider moving this logic to a
		// chart.orderStacks() function and call it on init, addSeries and removeSeries
		each(chart.series, function (otherSeries) {
			if (otherSeries.type === series.type && otherSeries.visible &&
					series.options.group === otherSeries.options.group) { // used in Stock charts navigator series
				if (otherSeries.options.stacking) {
					stackKey = otherSeries.stackKey;
					if (stackGroups[stackKey] === UNDEFINED) {
						stackGroups[stackKey] = columnCount++;
					}
					columnIndex = stackGroups[stackKey];
				} else {
					columnIndex = columnCount++;
				}
				otherSeries.columnIndex = columnIndex;
			}
		});

		// calculate the width and position of each column based on
		// the number of column series in the plot, the groupPadding
		// and the pointPadding options
		var points = series.points,
			categoryWidth = mathAbs(xAxis.translationSlope) * (xAxis.ordinalSlope || xAxis.closestPointRange || 1),
			groupPadding = categoryWidth * options.groupPadding,
			groupWidth = categoryWidth - 2 * groupPadding,
			pointOffsetWidth = groupWidth / columnCount,
			optionPointWidth = options.pointWidth,
			pointPadding = defined(optionPointWidth) ? (pointOffsetWidth - optionPointWidth) / 2 :
				pointOffsetWidth * options.pointPadding,
			pointWidth = mathCeil(mathMax(pick(optionPointWidth, pointOffsetWidth - 2 * pointPadding), 1)),
			colIndex = (reversedXAxis ? columnCount -
				series.columnIndex : series.columnIndex) || 0,
			pointXOffset = pointPadding + (groupPadding + colIndex *
				pointOffsetWidth - (categoryWidth / 2)) *
				(reversedXAxis ? -1 : 1),
			threshold = options.threshold,
			translatedThreshold = series.yAxis.getThreshold(threshold),
			minPointLength = pick(options.minPointLength, 5);

		// record the new values
		each(points, function (point) {
			var plotY = point.plotY,
				yBottom = point.yBottom || translatedThreshold,
				barX = point.plotX + pointXOffset,
				barY = mathCeil(mathMin(plotY, yBottom)),
				barH = mathCeil(mathMax(plotY, yBottom) - barY),
				stack = series.yAxis.stacks[(point.y < 0 ? '-' : '') + series.stackKey],
				shapeArgs;

			// Record the offset'ed position and width of the bar to be able to align the stacking total correctly
			if (stacking && series.visible && stack && stack[point.x]) {
				stack[point.x].setOffset(pointXOffset, pointWidth);
			}

			// handle options.minPointLength
			if (mathAbs(barH) < minPointLength) {
				if (minPointLength) {
					barH = minPointLength;
					barY =
						mathAbs(barY - translatedThreshold) > minPointLength ? // stacked
							yBottom - minPointLength : // keep position
							translatedThreshold - (plotY <= translatedThreshold ? minPointLength : 0);
				}
			}

			extend(point, {
				barX: barX,
				barY: barY,
				barW: pointWidth,
				barH: barH
			});

			// create shape type and shape args that are reused in drawPoints and drawTracker
			point.shapeType = 'rect';
			shapeArgs = extend(chart.renderer.Element.prototype.crisp.apply({}, [
				borderWidth,
				barX,
				barY,
				pointWidth,
				barH
			]), {
				r: options.borderRadius
			});
			if (borderWidth % 2) { // correct for shorting in crisp method, visible in stacked columns with 1px border
				shapeArgs.y -= 1;
				shapeArgs.height += 1;
			}
			point.shapeArgs = shapeArgs;

			// make small columns responsive to mouse
			point.trackerArgs = mathAbs(barH) < 3 && merge(point.shapeArgs, {
				height: 6,
				y: barY - 3
			});
		});

	},

	getSymbol: function () {
	},

	/**
	 * Get the series' symbol in the legend
	 * 
	 * @param {Object} legend The legend object
	 * @param {Object} item The series (this) or point
	 */
	drawLegendSymbol: function (legend, item) {
		
		item.legendSymbol = this.chart.renderer.rect(
			0,
			legend.baseline - 11,
			legend.options.symbolWidth,
			12,
			2
		).attr({
			zIndex: 3
		}).add(item.legendGroup);		
		
	},
	
	/**
	 * Columns have no graph
	 */
	drawGraph: function () {},

	/**
	 * Draw the columns. For bars, the series.group is rotated, so the same coordinates
	 * apply for columns and bars. This method is inherited by scatter series.
	 *
	 */
	drawPoints: function () {
		var series = this,
			options = series.options,
			renderer = series.chart.renderer,
			graphic,
			shapeArgs;


		// draw the columns
		each(series.points, function (point) {
			var plotY = point.plotY;
			if (plotY !== UNDEFINED && !isNaN(plotY) && point.y !== null) {
				graphic = point.graphic;
				shapeArgs = point.shapeArgs;
				if (graphic) { // update
					stop(graphic);
					graphic.animate(shapeArgs);

				} else {
					point.graphic = graphic = renderer[point.shapeType](shapeArgs)
						.attr(point.pointAttr[point.selected ? SELECT_STATE : NORMAL_STATE])
						.add(series.group)
						.shadow(options.shadow);
				}

			}
		});
	},
	/**
	 * Draw the individual tracker elements.
	 * This method is inherited by scatter and pie charts too.
	 */
	drawTracker: function () {
		var series = this,
			chart = series.chart,
			renderer = chart.renderer,
			shapeArgs,
			tracker,
			trackerLabel = +new Date(),
			options = series.options,
			cursor = options.cursor,
			css = cursor && { cursor: cursor },
			trackerGroup = series.drawTrackerGroup(),
			rel;
			
		each(series.points, function (point) {
			tracker = point.tracker;
			shapeArgs = point.trackerArgs || point.shapeArgs;
			delete shapeArgs.strokeWidth;
			if (point.y !== null) {
				if (tracker) {// update
					tracker.attr(shapeArgs);

				} else {
					point.tracker =
						renderer[point.shapeType](shapeArgs)
						.attr({
							isTracker: trackerLabel,
							fill: TRACKER_FILL,
							visibility: series.visible ? VISIBLE : HIDDEN
						})
						.on(hasTouch ? 'touchstart' : 'mouseover', function (event) {
							rel = event.relatedTarget || event.fromElement;
							if (chart.hoverSeries !== series && attr(rel, 'isTracker') !== trackerLabel) {
								series.onMouseOver();
							}
							point.onMouseOver();

						})
						.on('mouseout', function (event) {
							if (!options.stickyTracking) {
								rel = event.relatedTarget || event.toElement;
								if (attr(rel, 'isTracker') !== trackerLabel) {
									series.onMouseOut();
								}
							}
						})
						.css(css)
						.add(point.group || trackerGroup); // pies have point group - see issue #118
				}
			}
		});
	},


	/**
	 * Animate the column heights one by one from zero
	 * @param {Boolean} init Whether to initialize the animation or run it
	 */
	animate: function (init) {
		var series = this,
			points = series.points,
			options = series.options;

		if (!init) { // run the animation
			/*
			 * Note: Ideally the animation should be initialized by calling
			 * series.group.hide(), and then calling series.group.show()
			 * after the animation was started. But this rendered the shadows
			 * invisible in IE8 standards mode. If the columns flicker on large
			 * datasets, this is the cause.
			 */

			each(points, function (point) {
				var graphic = point.graphic,
					shapeArgs = point.shapeArgs,
					yAxis = series.yAxis,
					threshold = options.threshold;

				if (graphic) {
					// start values
					graphic.attr({
						height: 0,
						y: defined(threshold) ? 
							yAxis.getThreshold(threshold) :
							yAxis.translate(yAxis.getExtremes().min, 0, 1, 0, 1)
					});

					// animate
					graphic.animate({
						height: shapeArgs.height,
						y: shapeArgs.y
					}, options.animation);
				}
			});


			// delete this function to allow it only once
			series.animate = null;
		}

	},
	/**
	 * Remove this series from the chart
	 */
	remove: function () {
		var series = this,
			chart = series.chart;

		// column and bar series affects other series of the same type
		// as they are either stacked or grouped
		if (chart.hasRendered) {
			each(chart.series, function (otherSeries) {
				if (otherSeries.type === series.type) {
					otherSeries.isDirty = true;
				}
			});
		}

		Series.prototype.remove.apply(series, arguments);
	}
});
seriesTypes.column = ColumnSeries;
/**
 * Set the default options for bar
 */
defaultPlotOptions.bar = merge(defaultPlotOptions.column, {
	dataLabels: {
		align: 'left',
		x: 5,
		y: 0
	}
});
/**
 * The Bar series class
 */
var BarSeries = extendClass(ColumnSeries, {
	type: 'bar',
	init: function () {
		this.inverted = true;
		ColumnSeries.prototype.init.apply(this, arguments);
	}
});
seriesTypes.bar = BarSeries;

/**
 * Set the default options for scatter
 */
defaultPlotOptions.scatter = merge(defaultSeriesOptions, {
	lineWidth: 0,
	states: {
		hover: {
			lineWidth: 0
		}
	},
	tooltip: {
		headerFormat: '<span style="font-size: 10px; color:{series.color}">{series.name}</span><br/>',
		pointFormat: 'x: <b>{point.x}</b><br/>y: <b>{point.y}</b><br/>'
	}
});

/**
 * The scatter series class
 */
var ScatterSeries = extendClass(Series, {
	type: 'scatter',

	/**
	 * Extend the base Series' translate method by adding shape type and
	 * arguments for the point trackers
	 */
	translate: function () {
		var series = this;

		Series.prototype.translate.apply(series);

		each(series.points, function (point) {
			point.shapeType = 'circle';
			point.shapeArgs = {
				x: point.plotX,
				y: point.plotY,
				r: series.chart.options.tooltip.snap
			};
		});
	},

	/**
	 * Add tracking event listener to the series group, so the point graphics
	 * themselves act as trackers
	 */
	drawTracker: function () {
		var series = this,
			cursor = series.options.cursor,
			css = cursor && { cursor: cursor },
			points = series.points,
			i = points.length,
			graphic;

		// Set an expando property for the point index, used below
		while (i--) {
			graphic = points[i].graphic;
			if (graphic) { // doesn't exist for null points
				graphic.element._index = i; 
			}
		}
		
		// Add the event listeners, we need to do this only once
		if (!series._hasTracking) {
			series.group
				.on(hasTouch ? 'touchstart' : 'mouseover', function (e) {
					series.onMouseOver();
					points[e.target._index].onMouseOver();
				})
				.on('mouseout', function () {
					if (!series.options.stickyTracking) {
						series.onMouseOut();
					}
				})
				.css(css);
		} else {
			series._hasTracking = true;
		}

	}
});
seriesTypes.scatter = ScatterSeries;

/**
 * Set the default options for pie
 */
defaultPlotOptions.pie = merge(defaultSeriesOptions, {
	borderColor: '#FFFFFF',
	borderWidth: 1,
	center: ['50%', '50%'],
	colorByPoint: true, // always true for pies
	dataLabels: {
		// align: null,
		// connectorWidth: 1,
		// connectorColor: point.color,
		// connectorPadding: 5,
		distance: 30,
		enabled: true,
		formatter: function () {
			return this.point.name;
		},
		// softConnector: true,
		y: 5
	},
	//innerSize: 0,
	legendType: 'point',
	marker: null, // point options are specified in the base options
	size: '75%',
	showInLegend: false,
	slicedOffset: 10,
	states: {
		hover: {
			brightness: 0.1,
			shadow: false
		}
	}
});

/**
 * Extended point object for pies
 */
var PiePoint = extendClass(Point, {
	/**
	 * Initiate the pie slice
	 */
	init: function () {

		Point.prototype.init.apply(this, arguments);

		var point = this,
			toggleSlice;

		//visible: options.visible !== false,
		extend(point, {
			visible: point.visible !== false,
			name: pick(point.name, 'Slice')
		});

		// add event listener for select
		toggleSlice = function () {
			point.slice();
		};
		addEvent(point, 'select', toggleSlice);
		addEvent(point, 'unselect', toggleSlice);

		return point;
	},

	/**
	 * Toggle the visibility of the pie slice
	 * @param {Boolean} vis Whether to show the slice or not. If undefined, the
	 *    visibility is toggled
	 */
	setVisible: function (vis) {
		var point = this,
			chart = point.series.chart,
			tracker = point.tracker,
			dataLabel = point.dataLabel,
			connector = point.connector,
			shadowGroup = point.shadowGroup,
			method;

		// if called without an argument, toggle visibility
		point.visible = vis = vis === UNDEFINED ? !point.visible : vis;

		method = vis ? 'show' : 'hide';

		point.group[method]();
		if (tracker) {
			tracker[method]();
		}
		if (dataLabel) {
			dataLabel[method]();
		}
		if (connector) {
			connector[method]();
		}
		if (shadowGroup) {
			shadowGroup[method]();
		}
		if (point.legendItem) {
			chart.legend.colorizeItem(point, vis);
		}
	},

	/**
	 * Set or toggle whether the slice is cut out from the pie
	 * @param {Boolean} sliced When undefined, the slice state is toggled
	 * @param {Boolean} redraw Whether to redraw the chart. True by default.
	 */
	slice: function (sliced, redraw, animation) {
		var point = this,
			series = point.series,
			chart = series.chart,
			slicedTranslation = point.slicedTranslation,
			translation;

		setAnimation(animation, chart);

		// redraw is true by default
		redraw = pick(redraw, true);

		// if called without an argument, toggle
		sliced = point.sliced = defined(sliced) ? sliced : !point.sliced;

		translation = {
			translateX: (sliced ? slicedTranslation[0] : chart.plotLeft),
			translateY: (sliced ? slicedTranslation[1] : chart.plotTop)
		};
		point.group.animate(translation);
		if (point.shadowGroup) {
			point.shadowGroup.animate(translation);
		}

	}
});

/**
 * The Pie series class
 */
var PieSeries = {
	type: 'pie',
	isCartesian: false,
	pointClass: PiePoint,
	pointAttrToOptions: { // mapping between SVG attributes and the corresponding options
		stroke: 'borderColor',
		'stroke-width': 'borderWidth',
		fill: 'color'
	},

	/**
	 * Pies have one color each point
	 */
	getColor: function () {
		// record first color for use in setData
		this.initialColor = this.chart.counters.color;
	},

	/**
	 * Animate the pies in
	 */
	animate: function () {
		var series = this,
			points = series.points;

		each(points, function (point) {
			var graphic = point.graphic,
				args = point.shapeArgs,
				up = -mathPI / 2;

			if (graphic) {
				// start values
				graphic.attr({
					r: 0,
					start: up,
					end: up
				});

				// animate
				graphic.animate({
					r: args.r,
					start: args.start,
					end: args.end
				}, series.options.animation);
			}
		});

		// delete this function to allow it only once
		series.animate = null;

	},

	/**
	 * Extend the basic setData method by running processData and generatePoints immediately,
	 * in order to access the points from the legend.
	 */
	setData: function () {
		Series.prototype.setData.apply(this, arguments);
		this.processData();
		this.generatePoints();
	},
	
	/**
	 * Get the center of the pie based on the size and center options relative to the  
	 * plot area. Borrowed by the polar and gauge series types.
	 */
	getCenter: function () {
		
		var options = this.options,
			chart = this.chart,
			plotWidth = chart.plotWidth,
			plotHeight = chart.plotHeight,
			positions = options.center.concat([options.size, options.innerSize || 0]),
			smallestSize = mathMin(plotWidth, plotHeight),
			isPercent;			
		
		return map(positions, function (length, i) {

			isPercent = /%$/.test(length);
			return isPercent ?
				// i == 0: centerX, relative to width
				// i == 1: centerY, relative to height
				// i == 2: size, relative to smallestSize
				// i == 4: innerSize, relative to smallestSize
				[plotWidth, plotHeight, smallestSize, smallestSize][i] *
					pInt(length) / 100 :
				length;
		});
	},
	
	/**
	 * Do translation for pie slices
	 */
	translate: function () {
		this.generatePoints();
		
		var total = 0,
			series = this,
			cumulative = -0.25, // start at top
			precision = 1000, // issue #172
			options = series.options,
			slicedOffset = options.slicedOffset,
			connectorOffset = slicedOffset + options.borderWidth,
			positions,
			chart = series.chart,
			start,
			end,
			angle,
			points = series.points,
			circ = 2 * mathPI,
			fraction,
			radiusX, // the x component of the radius vector for a given point
			radiusY,
			labelDistance = options.dataLabels.distance;

		// get positions - either an integer or a percentage string must be given
		series.center = positions = series.getCenter();

		// utility for getting the x value from a given y, used for anticollision logic in data labels
		series.getX = function (y, left) {

			angle = math.asin((y - positions[1]) / (positions[2] / 2 + labelDistance));

			return positions[0] +
				(left ? -1 : 1) *
				(mathCos(angle) * (positions[2] / 2 + labelDistance));
		};

		// get the total sum
		each(points, function (point) {
			total += point.y;
		});

		each(points, function (point) {
			// set start and end angle
			fraction = total ? point.y / total : 0;
			start = mathRound(cumulative * circ * precision) / precision;
			cumulative += fraction;
			end = mathRound(cumulative * circ * precision) / precision;

			// set the shape
			point.shapeType = 'arc';
			point.shapeArgs = {
				x: positions[0],
				y: positions[1],
				r: positions[2] / 2,
				innerR: positions[3] / 2,
				start: start,
				end: end
			};

			// center for the sliced out slice
			angle = (end + start) / 2;
			point.slicedTranslation = map([
				mathCos(angle) * slicedOffset + chart.plotLeft,
				mathSin(angle) * slicedOffset + chart.plotTop
			], mathRound);

			// set the anchor point for tooltips
			radiusX = mathCos(angle) * positions[2] / 2;
			radiusY = mathSin(angle) * positions[2] / 2;
			point.tooltipPos = [
				positions[0] + radiusX * 0.7,
				positions[1] + radiusY * 0.7
			];

			// set the anchor point for data labels
			point.labelPos = [
				positions[0] + radiusX + mathCos(angle) * labelDistance, // first break of connector
				positions[1] + radiusY + mathSin(angle) * labelDistance, // a/a
				positions[0] + radiusX + mathCos(angle) * connectorOffset, // second break, right outside pie
				positions[1] + radiusY + mathSin(angle) * connectorOffset, // a/a
				positions[0] + radiusX, // landing point for connector
				positions[1] + radiusY, // a/a
				labelDistance < 0 ? // alignment
					'center' :
					angle < circ / 4 ? 'left' : 'right', // alignment
				angle // center angle
			];

			// API properties
			point.percentage = fraction * 100;
			point.total = total;

		});


		this.setTooltipPoints();
	},

	/**
	 * Render the slices
	 */
	render: function () {
		var series = this;

		// cache attributes for shapes
		series.getAttribs();

		this.drawPoints();

		// draw the mouse tracking area
		if (series.options.enableMouseTracking !== false) {
			series.drawTracker();
		}

		this.drawDataLabels();

		if (series.options.animation && series.animate) {
			series.animate();
		}

		// (See #322) series.isDirty = series.isDirtyData = false; // means data is in accordance with what you see
		series.isDirty = false; // means data is in accordance with what you see
	},

	/**
	 * Draw the data points
	 */
	drawPoints: function () {
		var series = this,
			chart = series.chart,
			renderer = chart.renderer,
			groupTranslation,
			//center,
			graphic,
			group,
			shadow = series.options.shadow,
			shadowGroup,
			shapeArgs;

		// draw the slices
		each(series.points, function (point) {
			graphic = point.graphic;
			shapeArgs = point.shapeArgs;
			group = point.group;
			shadowGroup = point.shadowGroup;

			// put the shadow behind all points
			if (shadow && !shadowGroup) {
				shadowGroup = point.shadowGroup = renderer.g('shadow')
					.attr({ zIndex: 4 })
					.add();
			}

			// create the group the first time
			if (!group) {
				group = point.group = renderer.g('point')
					.attr({ zIndex: 5 })
					.add();
			}

			// if the point is sliced, use special translation, else use plot area traslation
			groupTranslation = point.sliced ? point.slicedTranslation : [chart.plotLeft, chart.plotTop];
			group.translate(groupTranslation[0], groupTranslation[1]);
			if (shadowGroup) {
				shadowGroup.translate(groupTranslation[0], groupTranslation[1]);
			}

			// draw the slice
			if (graphic) {
				graphic.animate(shapeArgs);
			} else {
				point.graphic =
					renderer.arc(shapeArgs)
					.attr(extend(
						point.pointAttr[NORMAL_STATE],
						{ 'stroke-linejoin': 'round' }
					))
					.add(point.group)
					.shadow(shadow, shadowGroup);
			}

			// detect point specific visibility
			if (point.visible === false) {
				point.setVisible(false);
			}

		});

	},

	/**
	 * Override the base drawDataLabels method by pie specific functionality
	 */
	drawDataLabels: function () {
		var series = this,
			data = series.data,
			point,
			chart = series.chart,
			options = series.options.dataLabels,
			connectorPadding = pick(options.connectorPadding, 10),
			connectorWidth = pick(options.connectorWidth, 1),
			connector,
			connectorPath,
			softConnector = pick(options.softConnector, true),
			distanceOption = options.distance,
			seriesCenter = series.center,
			radius = seriesCenter[2] / 2,
			centerY = seriesCenter[1],
			outside = distanceOption > 0,
			dataLabel,
			labelPos,
			labelHeight,
			halves = [// divide the points into right and left halves for anti collision
				[], // right
				[]  // left
			],
			x,
			y,
			visibility,
			rankArr,
			sort,
			i = 2,
			j;

		// get out if not enabled
		if (!options.enabled) {
			return;
		}

		// run parent method
		Series.prototype.drawDataLabels.apply(series);

		// arrange points for detection collision
		each(data, function (point) {
			if (point.dataLabel) { // it may have been cancelled in the base method (#407)
				halves[
					point.labelPos[7] < mathPI / 2 ? 0 : 1
				].push(point);
			}
		});
		halves[1].reverse();

		// define the sorting algorithm
		sort = function (a, b) {
			return b.y - a.y;
		};

		// assume equal label heights
		labelHeight = halves[0][0] && halves[0][0].dataLabel && pInt(halves[0][0].dataLabel.styles.lineHeight);

		/* Loop over the points in each quartile, starting from the top and bottom
		 * of the pie to detect overlapping labels.
		 */
		while (i--) {

			var slots = [],
				slotsLength,
				usedSlots = [],
				points = halves[i],
				pos,
				length = points.length,
				slotIndex;


			// build the slots
			for (pos = centerY - radius - distanceOption; pos <= centerY + radius + distanceOption; pos += labelHeight) {
				slots.push(pos);
				// visualize the slot
				/*
				var slotX = series.getX(pos, i) + chart.plotLeft - (i ? 100 : 0),
					slotY = pos + chart.plotTop;
				if (!isNaN(slotX)) {
					chart.renderer.rect(slotX, slotY - 7, 100, labelHeight)
						.attr({
							'stroke-width': 1,
							stroke: 'silver'
						})
						.add();
					chart.renderer.text('Slot '+ (slots.length - 1), slotX, slotY + 4)
						.attr({
							fill: 'silver'
						}).add();
				}
				// */
			}
			slotsLength = slots.length;

			// if there are more values than available slots, remove lowest values
			if (length > slotsLength) {
				// create an array for sorting and ranking the points within each quarter
				rankArr = [].concat(points);
				rankArr.sort(sort);
				j = length;
				while (j--) {
					rankArr[j].rank = j;
				}
				j = length;
				while (j--) {
					if (points[j].rank >= slotsLength) {
						points.splice(j, 1);
					}
				}
				length = points.length;
			}

			// The label goes to the nearest open slot, but not closer to the edge than
			// the label's index.
			for (j = 0; j < length; j++) {

				point = points[j];
				labelPos = point.labelPos;

				var closest = 9999,
					distance,
					slotI;

				// find the closest slot index
				for (slotI = 0; slotI < slotsLength; slotI++) {
					distance = mathAbs(slots[slotI] - labelPos[1]);
					if (distance < closest) {
						closest = distance;
						slotIndex = slotI;
					}
				}

				// if that slot index is closer to the edges of the slots, move it
				// to the closest appropriate slot
				if (slotIndex < j && slots[j] !== null) { // cluster at the top
					slotIndex = j;
				} else if (slotsLength  < length - j + slotIndex && slots[j] !== null) { // cluster at the bottom
					slotIndex = slotsLength - length + j;
					while (slots[slotIndex] === null) { // make sure it is not taken
						slotIndex++;
					}
				} else {
					// Slot is taken, find next free slot below. In the next run, the next slice will find the
					// slot above these, because it is the closest one
					while (slots[slotIndex] === null) { // make sure it is not taken
						slotIndex++;
					}
				}

				usedSlots.push({ i: slotIndex, y: slots[slotIndex] });
				slots[slotIndex] = null; // mark as taken
			}
			// sort them in order to fill in from the top
			usedSlots.sort(sort);


			// now the used slots are sorted, fill them up sequentially
			for (j = 0; j < length; j++) {

				point = points[j];
				labelPos = point.labelPos;
				dataLabel = point.dataLabel;
				var slot = usedSlots.pop(),
					naturalY = labelPos[1];

				visibility = point.visible === false ? HIDDEN : VISIBLE;
				slotIndex = slot.i;

				// if the slot next to currrent slot is free, the y value is allowed
				// to fall back to the natural position
				y = slot.y;
				if ((naturalY > y && slots[slotIndex + 1] !== null) ||
						(naturalY < y &&  slots[slotIndex - 1] !== null)) {
					y = naturalY;
				}

				// get the x - use the natural x position for first and last slot, to prevent the top
				// and botton slice connectors from touching each other on either side
				x = series.getX(slotIndex === 0 || slotIndex === slots.length - 1 ? naturalY : y, i);

				// move or place the data label
				dataLabel
					.attr({
						visibility: visibility,
						align: labelPos[6]
					})[dataLabel.moved ? 'animate' : 'attr']({
						x: x + options.x +
							({ left: connectorPadding, right: -connectorPadding }[labelPos[6]] || 0),
						y: y + options.y
					});
				dataLabel.moved = true;

				// draw the connector
				if (outside && connectorWidth) {
					connector = point.connector;

					connectorPath = softConnector ? [
						M,
						x + (labelPos[6] === 'left' ? 5 : -5), y, // end of the string at the label
						'C',
						x, y, // first break, next to the label
						2 * labelPos[2] - labelPos[4], 2 * labelPos[3] - labelPos[5],
						labelPos[2], labelPos[3], // second break
						L,
						labelPos[4], labelPos[5] // base
					] : [
						M,
						x + (labelPos[6] === 'left' ? 5 : -5), y, // end of the string at the label
						L,
						labelPos[2], labelPos[3], // second break
						L,
						labelPos[4], labelPos[5] // base
					];

					if (connector) {
						connector.animate({ d: connectorPath });
						connector.attr('visibility', visibility);

					} else {
						point.connector = connector = series.chart.renderer.path(connectorPath).attr({
							'stroke-width': connectorWidth,
							stroke: options.connectorColor || point.color || '#606060',
							visibility: visibility,
							zIndex: 3
						})
						.translate(chart.plotLeft, chart.plotTop)
						.add();
					}
				}
			}
		}
	},

	/**
	 * Draw point specific tracker objects. Inherit directly from column series.
	 */
	drawTracker: ColumnSeries.prototype.drawTracker,

	/**
	 * Use a simple symbol from column prototype
	 */
	drawLegendSymbol: ColumnSeries.prototype.drawLegendSymbol,

	/**
	 * Pies don't have point marker symbols
	 */
	getSymbol: function () {}

};
PieSeries = extendClass(Series, PieSeries);
seriesTypes.pie = PieSeries;

/* ****************************************************************************
 * Start data grouping module												 *
 ******************************************************************************/
/*jslint white:true */
var DATA_GROUPING = 'dataGrouping',
	seriesProto = Series.prototype,
	baseProcessData = seriesProto.processData,
	baseGeneratePoints = seriesProto.generatePoints,
	baseDestroy = seriesProto.destroy,
	baseTooltipHeaderFormatter = seriesProto.tooltipHeaderFormatter,
	NUMBER = 'number',
	
	commonOptions = {
			approximation: 'average', // average, open, high, low, close, sum
			//forced: undefined,
			groupPixelWidth: 2,
			// the first one is the point or start value, the second is the start value if we're dealing with range,
			// the third one is the end value if dealing with a range
			dateTimeLabelFormats: hash( 
				MILLISECOND, ['%A, %b %e, %H:%M:%S.%L', '%A, %b %e, %H:%M:%S.%L', '-%H:%M:%S.%L'],
				SECOND, ['%A, %b %e, %H:%M:%S', '%A, %b %e, %H:%M:%S', '-%H:%M:%S'],
				MINUTE, ['%A, %b %e, %H:%M', '%A, %b %e, %H:%M', '-%H:%M'],
				HOUR, ['%A, %b %e, %H:%M', '%A, %b %e, %H:%M', '-%H:%M'],
				DAY, ['%A, %b %e, %Y', '%A, %b %e', '-%A, %b %e, %Y'],
				WEEK, ['Week from %A, %b %e, %Y', '%A, %b %e', '-%A, %b %e, %Y'],
				MONTH, ['%B %Y', '%B', '-%B %Y'],
				YEAR, ['%Y', '%Y', '-%Y']
			)
			// smoothed = false, // enable this for navigator series only
		},
		
		// units are defined in a separate array to allow complete overriding in case of a user option
		defaultDataGroupingUnits = [[
				MILLISECOND, // unit name
				[1, 2, 5, 10, 20, 25, 50, 100, 200, 500] // allowed multiples
			], [
				SECOND,
				[1, 2, 5, 10, 15, 30]
			], [
				MINUTE,
				[1, 2, 5, 10, 15, 30]
			], [
				HOUR,
				[1, 2, 3, 4, 6, 8, 12]
			], [
				DAY,
				[1]
			], [
				WEEK,
				[1]
			], [
				MONTH,
				[1, 3, 6]
			], [
				YEAR,
				null
			]
		],
	
	/**
	 * Define the available approximation types. The data grouping approximations takes an array
	 * or numbers as the first parameter. In case of ohlc, four arrays are sent in as four parameters.
	 * Each array consists only of numbers. In case null values belong to the group, the property
	 * .hasNulls will be set to true on the array.
	 */
	approximations = {
		sum: function (arr) {
			var len = arr.length, 
				ret;
				
			// 1. it consists of nulls exclusively
			if (!len && arr.hasNulls) {
				ret = null;
			// 2. it has a length and real values
			} else if (len) {
				ret = 0;
				while (len--) {
					ret += arr[len];
				}
			}
			// 3. it has zero length, so just return undefined 
			// => doNothing()
			
			return ret;
		},
		average: function (arr) {
			var len = arr.length,
				ret = approximations.sum(arr);
				
			// If we have a number, return it divided by the length. If not, return
			// null or undefined based on what the sum method finds.
			if (typeof ret === NUMBER && len) {
				ret = ret / len;
			}
			
			return ret;
		},
		open: function (arr) {
			return arr.length ? arr[0] : (arr.hasNulls ? null : UNDEFINED);
		},
		high: function (arr) {
			return arr.length ? arrayMax(arr) : (arr.hasNulls ? null : UNDEFINED);
		},
		low: function (arr) {
			return arr.length ? arrayMin(arr) : (arr.hasNulls ? null : UNDEFINED);
		},
		close: function (arr) {
			return arr.length ? arr[arr.length - 1] : (arr.hasNulls ? null : UNDEFINED);
		},
		// ohlc is a special case where a multidimensional array is input and an array is output
		ohlc: function (open, high, low, close) {
			open = approximations.open(open);
			high = approximations.high(high);
			low = approximations.low(low);
			close = approximations.close(close);
			
			if (typeof open === NUMBER || typeof high === NUMBER || typeof low === NUMBER || typeof close === NUMBER) {
				return [open, high, low, close];
			} 
			// else, return is undefined
		}
	};

/*jslint white:false */

/**
 * Takes parallel arrays of x and y data and groups the data into intervals defined by groupPositions, a collection
 * of starting x values for each group.
 */
seriesProto.groupData = function (xData, yData, groupPositions, approximation) {
	var series = this,
		data = series.data,
		dataOptions = series.options.data,
		groupedXData = [],
		groupedYData = [],
		dataLength = xData.length,
		pointX,
		pointY,
		groupedY,
		handleYData = !!yData, // when grouping the fake extended axis for panning, we don't need to consider y
		values1 = [],
		values2 = [],
		values3 = [],
		values4 = [],
		approximationFn = typeof approximation === 'function' ? approximation : approximations[approximation],
		i;
	
		for (i = 0; i <= dataLength; i++) {

			// when a new group is entered, summarize and initiate the previous group
			while ((groupPositions[1] !== UNDEFINED && xData[i] >= groupPositions[1]) ||
					i === dataLength) { // get the last group

				// get group x and y 
				pointX = groupPositions.shift();				
				groupedY = approximationFn(values1, values2, values3, values4);
				
				// push the grouped data		
				if (groupedY !== UNDEFINED) {
					groupedXData.push(pointX);
					groupedYData.push(groupedY);
				}
				
				// reset the aggregate arrays
				values1 = [];
				values2 = [];
				values3 = [];
				values4 = [];
				
				// don't loop beyond the last group
				if (i === dataLength) {
					break;
				}
			}
			
			// break out
			if (i === dataLength) {
				break;
			}
			
			// for each raw data point, push it to an array that contains all values for this specific group
			pointY = handleYData ? yData[i] : null;
			if (approximation === 'ohlc') {
				
				var index = series.cropStart + i,
					point = (data && data[index]) || series.pointClass.prototype.applyOptions.apply({}, [dataOptions[index]]),
					open = point.open,
					high = point.high,
					low = point.low,
					close = point.close;
				
				
				if (typeof open === NUMBER) {
					values1.push(open);
				} else if (open === null) {
					values1.hasNulls = true;
				}
				
				if (typeof high === NUMBER) {
					values2.push(high);
				} else if (high === null) {
					values2.hasNulls = true;
				}
				
				if (typeof low === NUMBER) {
					values3.push(low);
				} else if (low === null) {
					values3.hasNulls = true;
				}
				
				if (typeof close === NUMBER) {
					values4.push(close);
				} else if (close === null) {
					values4.hasNulls = true;
				}
			} else {
				if (typeof pointY === NUMBER) {
					values1.push(pointY);
				} else if (pointY === null) {
					values1.hasNulls = true;
				}
			}

		}
	return [groupedXData, groupedYData];
};

/**
 * Extend the basic processData method, that crops the data to the current zoom
 * range, with data grouping logic.
 */
seriesProto.processData = function () {
	var series = this,
		options = series.options,
		dataGroupingOptions = options[DATA_GROUPING],
		groupingEnabled = dataGroupingOptions && dataGroupingOptions.enabled,
		groupedData = series.groupedData,
		hasGroupedData;

	// run base method
	series.forceCrop = groupingEnabled; // #334
	
	// skip if processData returns false or if grouping is disabled (in that order)
	if (baseProcessData.apply(series, arguments) === false || !groupingEnabled) {
		return;
		
	} else {
		// clear previous groups, #622, #740
		each(groupedData || [], function (point, i) {
			if (point) {
				groupedData[i] = point.destroy ? point.destroy() : null;
			}
		});
	}
	
	var i,
		chart = series.chart,
		processedXData = series.processedXData,
		processedYData = series.processedYData,
		plotSizeX = chart.plotSizeX,
		xAxis = series.xAxis,
		groupPixelWidth = pick(xAxis.groupPixelWidth, dataGroupingOptions.groupPixelWidth),
		dataLength = processedXData.length,
		chartSeries = chart.series,
		nonGroupedPointRange = series.pointRange;

	// attempt to solve #334: if multiple series are compared on the same x axis, give them the same
	// group pixel width
	if (!xAxis.groupPixelWidth) {
		i = chartSeries.length;
		while (i--) {
			if (chartSeries[i].xAxis === xAxis && chartSeries[i].options[DATA_GROUPING]) {
				groupPixelWidth = mathMax(groupPixelWidth, chartSeries[i].options[DATA_GROUPING].groupPixelWidth);
			}
		}
		xAxis.groupPixelWidth = groupPixelWidth;
		
	}

	// Execute grouping if the amount of points is greater than the limit defined in groupPixelWidth
	if (dataLength > (plotSizeX / groupPixelWidth) || dataGroupingOptions.forced) {
		hasGroupedData = true;

		series.points = null; // force recreation of point instances in series.translate

		var extremes = xAxis.getExtremes(),
			xMin = extremes.min,
			xMax = extremes.max,
			groupIntervalFactor = (xAxis.getGroupIntervalFactor && xAxis.getGroupIntervalFactor(xMin, xMax, processedXData)) || 1,
			interval = (groupPixelWidth * (xMax - xMin) / plotSizeX) * groupIntervalFactor,			
			groupPositions = (xAxis.getNonLinearTimeTicks || getTimeTicks)(
				normalizeTimeTickInterval(interval, dataGroupingOptions.units || defaultDataGroupingUnits),
				xMin, 
				xMax, 
				null, 
				processedXData, 
				series.closestPointRange
			),
			groupedXandY = seriesProto.groupData.apply(series, [processedXData, processedYData, groupPositions, dataGroupingOptions.approximation]),
			groupedXData = groupedXandY[0],
			groupedYData = groupedXandY[1];
			
		// prevent the smoothed data to spill out left and right, and make
		// sure data is not shifted to the left
		if (dataGroupingOptions.smoothed) {
			i = groupedXData.length - 1;
			groupedXData[i] = xMax;
			while (i-- && i > 0) {
				groupedXData[i] += interval / 2;
			}
			groupedXData[0] = xMin;
		}

		// record what data grouping values were used
		series.currentDataGrouping = groupPositions.info;
		if (options.pointRange === null) { // null means auto, as for columns, candlesticks and OHLC
			series.pointRange = groupPositions.info.totalRange;
		}
		series.closestPointRange = groupPositions.info.totalRange;
		
		// set series props
		series.processedXData = groupedXData;
		series.processedYData = groupedYData;
	} else {
		series.currentDataGrouping = null;
		series.pointRange = nonGroupedPointRange;
	}

	series.hasGroupedData = hasGroupedData;
};

seriesProto.generatePoints = function () {
	var series = this;

	baseGeneratePoints.apply(series);

	// record grouped data in order to let it be destroyed the next time processData runs
	series.groupedData = series.hasGroupedData ? series.points : null;
};

/**
 * Make the tooltip's header reflect the grouped range
 */
seriesProto.tooltipHeaderFormatter = function (key) {
	var series = this,
		options = series.options,
		tooltipOptions = series.tooltipOptions,
		dataGroupingOptions = options.dataGrouping,
		xDateFormat = tooltipOptions.xDateFormat,
		xDateFormatEnd,
		xAxis = series.xAxis,
		currentDataGrouping,
		dateTimeLabelFormats,
		labelFormats,
		formattedKey,
		n,
		ret;
	
	// apply only to grouped series
	if (xAxis && xAxis.options.type === 'datetime' && dataGroupingOptions) {
		
		// set variables
		currentDataGrouping = series.currentDataGrouping;		
		dateTimeLabelFormats = dataGroupingOptions.dateTimeLabelFormats;
		
		// if we have grouped data, use the grouping information to get the right format
		if (currentDataGrouping) {
			labelFormats = dateTimeLabelFormats[currentDataGrouping.unitName];
			if (currentDataGrouping.count === 1) {
				xDateFormat = labelFormats[0];
			} else {
				xDateFormat = labelFormats[1];
				xDateFormatEnd = labelFormats[2];
			} 
		// if not grouped, and we don't have set the xDateFormat option, get the best fit,
		// so if the least distance between points is one minute, show it, but if the 
		// least distance is one day, skip hours and minutes etc.
		} else if (!xDateFormat) {
			for (n in timeUnits) {
				if (timeUnits[n] >= xAxis.closestPointRange) {
					xDateFormat = dateTimeLabelFormats[n][0];
					break;
				}	
			}		
		}
		
		// now format the key
		formattedKey = dateFormat(xDateFormat, key);
		if (xDateFormatEnd) {
			formattedKey += dateFormat(xDateFormatEnd, key + currentDataGrouping.totalRange - 1);
		}
		
		// return the replaced format
		ret = tooltipOptions.headerFormat.replace('{point.key}', formattedKey);
	
	// else, fall back to the regular formatter
	} else {
		ret = baseTooltipHeaderFormatter.apply(series, [key]);
	}
	
	return ret;
};

/**
 * Extend the series destroyer
 */
seriesProto.destroy = function () {
	var series = this,
		groupedData = series.groupedData || [],
		i = groupedData.length;

	while (i--) {
		if (groupedData[i]) {
			groupedData[i].destroy();
		}
	}
	baseDestroy.apply(series);
};


// Extend the plot options

// line types
defaultPlotOptions.line[DATA_GROUPING] =
	defaultPlotOptions.spline[DATA_GROUPING] =
	defaultPlotOptions.area[DATA_GROUPING] =
	defaultPlotOptions.areaspline[DATA_GROUPING] = commonOptions;

// bar-like types (OHLC and candleticks inherit this as the classes are not yet built)
defaultPlotOptions.column[DATA_GROUPING] = merge(commonOptions, {
		approximation: 'sum',
		groupPixelWidth: 10
});
/* ****************************************************************************
 * End data grouping module												   *
 ******************************************************************************//* ****************************************************************************
 * Start OHLC series code													 *
 *****************************************************************************/

// 1 - Set default options
defaultPlotOptions.ohlc = merge(defaultPlotOptions.column, {
	lineWidth: 1,
	dataGrouping: {
		approximation: 'ohlc',
		enabled: true,
		groupPixelWidth: 5 // allows to be packed tighter than candlesticks
	},
	states: {
		hover: {
			lineWidth: 3
		}
	},
	threshold: null
});

// 2- Create the OHLCPoint object
var OHLCPoint = extendClass(Point, {
	/**
	 * Apply the options containing the x and OHLC data and possible some extra properties.
	 * This is called on point init or from point.update. Extends base Point by adding
	 * multiple y-like values.
	 *
	 * @param {Object} options
	 */
	applyOptions: function (options) {
		var point = this,
			series = point.series,
			i = 0;


		// object input for example:
		// { x: Date(2010, 0, 1), open: 7.88, high: 7.99, low: 7.02, close: 7.65 }
		if (typeof options === 'object' && typeof options.length !== 'number') {

			// copy options directly to point
			extend(point, options);

			point.options = options;
		} else if (options.length) { // array
			// with leading x value
			if (options.length === 5) {
				if (typeof options[0] === 'string') {
					point.name = options[0];
				} else if (typeof options[0] === 'number') {
					point.x = options[0];
				}
				i++;
			}
			point.open = options[i++];
			point.high = options[i++];
			point.low = options[i++];
			point.close = options[i++];
		}

		/*
		 * If no x is set by now, get auto incremented value. All points must have an
		 * x value, however the y value can be null to create a gap in the series
		 */
		point.y = point.high;
		if (point.x === UNDEFINED && series) {
			point.x = series.autoIncrement();
		}
		return point;
	},

	/**
	 * A specific OHLC tooltip formatter
	 */
	tooltipFormatter: function () {
		var point = this,
			series = point.series;

		return ['<span style="color:' + series.color + ';font-weight:bold">', (point.name || series.name), '</span><br/>',
			'Open: ', point.open, '<br/>',
			'High: ', point.high, '<br/>',
			'Low: ', point.low, '<br/>',
			'Close: ', point.close, '<br/>'].join('');

	},
	
	/**
	 * Return a plain array for speedy calculation
	 */
	toYData: function () {
		return [this.open, this.high, this.low, this.close];
	}

});

// 3 - Create the OHLCSeries object
var OHLCSeries = extendClass(seriesTypes.column, {
	type: 'ohlc',
	valueCount: 4, // four values per point
	pointClass: OHLCPoint,

	pointAttrToOptions: { // mapping between SVG attributes and the corresponding options
		stroke: 'color',
		'stroke-width': 'lineWidth'
	},


	/**
	 * Translate data points from raw values x and y to plotX and plotY
	 */
	translate: function () {
		var series = this,
			yAxis = series.yAxis;

		seriesTypes.column.prototype.translate.apply(series);

		// do the translation
		each(series.points, function (point) {
			// the graphics
			if (point.open !== null) {
				point.plotOpen = yAxis.translate(point.open, 0, 1, 0, 1);
			}
			if (point.close !== null) {
				point.plotClose = yAxis.translate(point.close, 0, 1, 0, 1);
			}

		});
	},

	/**
	 * Draw the data points
	 */
	drawPoints: function () {
		var series = this,
			points = series.points,
			chart = series.chart,
			pointAttr,
			plotOpen,
			plotClose,
			crispCorr,
			halfWidth,
			path,
			graphic,
			crispX;


		each(points, function (point) {
			if (point.plotY !== UNDEFINED) {

				graphic = point.graphic;
				pointAttr = point.pointAttr[point.selected ? 'selected' : ''];

				// crisp vector coordinates
				crispCorr = (pointAttr['stroke-width'] % 2) / 2;
				crispX = mathRound(point.plotX) + crispCorr;
				halfWidth = mathRound(point.barW / 2);

				// the vertical stem
				path = [
					'M',
					crispX, mathRound(point.yBottom),
					'L',
					crispX, mathRound(point.plotY)
				];

				// open
				if (point.open !== null) {
					plotOpen = mathRound(point.plotOpen) + crispCorr;
					path.push(
						'M',
						crispX,
						plotOpen,
						'L',
						crispX - halfWidth,
						plotOpen
					);
				}

				// close
				if (point.close !== null) {
					plotClose = mathRound(point.plotClose) + crispCorr;
					path.push(
						'M',
						crispX,
						plotClose,
						'L',
						crispX + halfWidth,
						plotClose
					);
				}

				// create and/or update the graphic
				if (graphic) {
					graphic.animate({ d: path });
				} else {
					point.graphic = chart.renderer.path(path)
						.attr(pointAttr)
						.add(series.group);
				}

			}


		});

	},

	/**
	 * Disable animation
	 */
	animate: null


});
seriesTypes.ohlc = OHLCSeries;
/* ****************************************************************************
 * End OHLC series code													   *
 *****************************************************************************/
/* ****************************************************************************
 * Start Candlestick series code											  *
 *****************************************************************************/

// 1 - set default options
defaultPlotOptions.candlestick = merge(defaultPlotOptions.column, {
	dataGrouping: {
		approximation: 'ohlc',
		enabled: true
	},
	lineColor: 'black',
	lineWidth: 1,
	states: {
		hover: {
			lineWidth: 2
		}
	},
	threshold: null,
	upColor: 'white'
});

// 2 - Create the CandlestickSeries object
var CandlestickSeries = extendClass(OHLCSeries, {
	type: 'candlestick',

	/**
	 * One-to-one mapping from options to SVG attributes
	 */
	pointAttrToOptions: { // mapping between SVG attributes and the corresponding options
		fill: 'color',
		stroke: 'lineColor',
		'stroke-width': 'lineWidth'
	},

	/**
	 * Postprocess mapping between options and SVG attributes
	 */
	getAttribs: function () {
		OHLCSeries.prototype.getAttribs.apply(this, arguments);
		var series = this,
			options = series.options,
			stateOptions = options.states,
			upColor = options.upColor,
			seriesDownPointAttr = merge(series.pointAttr);

		seriesDownPointAttr[''].fill = upColor;
		seriesDownPointAttr.hover.fill = stateOptions.hover.upColor || upColor;
		seriesDownPointAttr.select.fill = stateOptions.select.upColor || upColor;

		each(series.points, function (point) {
			if (point.open < point.close) {
				point.pointAttr = seriesDownPointAttr;
			}
		});
	},

	/**
	 * Draw the data points
	 */
	drawPoints: function () {
		var series = this,  //state = series.state,
			points = series.points,
			chart = series.chart,
			pointAttr,
			plotOpen,
			plotClose,
			topBox,
			bottomBox,
			crispCorr,
			crispX,
			graphic,
			path,
			halfWidth;


		each(points, function (point) {

			graphic = point.graphic;
			if (point.plotY !== UNDEFINED) {

				pointAttr = point.pointAttr[point.selected ? 'selected' : ''];

				// crisp vector coordinates
				crispCorr = (pointAttr['stroke-width'] % 2) / 2;
				crispX = mathRound(point.plotX) + crispCorr;
				plotOpen = mathRound(point.plotOpen) + crispCorr;
				plotClose = mathRound(point.plotClose) + crispCorr;
				topBox = math.min(plotOpen, plotClose);
				bottomBox = math.max(plotOpen, plotClose);
				halfWidth = mathRound(point.barW / 2);

				// create the path
				path = [
					'M',
					crispX - halfWidth, bottomBox,
					'L',
					crispX - halfWidth, topBox,
					'L',
					crispX + halfWidth, topBox,
					'L',
					crispX + halfWidth, bottomBox,
					'L',
					crispX - halfWidth, bottomBox,
					'M',
					crispX, bottomBox,
					'L',
					crispX, mathRound(point.yBottom),
					'M',
					crispX, topBox,
					'L',
					crispX, mathRound(point.plotY),
					'Z'
				];

				if (graphic) {
					graphic.animate({ d: path });
				} else {
					point.graphic = chart.renderer.path(path)
						.attr(pointAttr)
						.add(series.group);
				}

			}
		});

	}


});

seriesTypes.candlestick = CandlestickSeries;

/* ****************************************************************************
 * End Candlestick series code												*
 *****************************************************************************/
/* ****************************************************************************
 * Start Flags series code													*
 *****************************************************************************/

var symbols = SVGRenderer.prototype.symbols;

// 1 - set default options
defaultPlotOptions.flags = merge(defaultPlotOptions.column, {
	dataGrouping: null,
	fillColor: 'white',
	lineWidth: 1,
	pointRange: 0, // #673
	//radius: 2,
	shape: 'flag',
	stackDistance: 7,
	states: {
		hover: {
			lineColor: 'black',
			fillColor: '#FCFFC5'
		}
	},
	style: {
		fontSize: '11px',
		fontWeight: 'bold',
		textAlign: 'center'
	},
	threshold: null,
	y: -30
});

// 2 - Create the CandlestickSeries object
seriesTypes.flags = extendClass(seriesTypes.column, {
	type: 'flags',
	noSharedTooltip: true,
	/**
	 * Inherit the initialization from base Series
	 */
	init: Series.prototype.init,

	/**
	 * One-to-one mapping from options to SVG attributes
	 */
	pointAttrToOptions: { // mapping between SVG attributes and the corresponding options
		fill: 'fillColor',
		stroke: 'color',
		'stroke-width': 'lineWidth',
		r: 'radius'
	},

	/**
	 * Extend the translate method by placing the point on the related series
	 */
	translate: function () {

		seriesTypes.column.prototype.translate.apply(this);

		var series = this,
			options = series.options,
			chart = series.chart,
			points = series.points,
			cursor = points.length - 1,
			i,
			point,
			lastPoint,
			optionsOnSeries = options.onSeries,
			onSeries = optionsOnSeries && chart.get(optionsOnSeries),
			onData,
			leftPoint,
			rightPoint;


		// relate to a master series
		if (onSeries) {
			onData = onSeries.points;
			i = onData.length;

			// sort the data points
			points.sort(function (a, b) {
				return (a.x - b.x);
			});

			while (i-- && points[cursor]) {
				point = points[cursor];
				leftPoint = onData[i];
				if (leftPoint.x <= point.x) {
					point.plotY = leftPoint.plotY;
					
					// interpolate between points, #666
					if (leftPoint.x < point.x) { 
						rightPoint = onData[i + 1];
						if (rightPoint) {
							point.plotY += 
								((point.x - leftPoint.x) / (rightPoint.x - leftPoint.x)) * // the distance ratio, between 0 and 1 
								(rightPoint.plotY - leftPoint.plotY); // the y distance
						}
					}
					
					cursor--;
					i++; // check again for points in the same x position
					if (cursor < 0) {
						break;
					}
				}
			}
		}

		each(points, function (point, i) {
			// place on y axis or custom position
			if (!onSeries) {
				point.plotY = point.y === UNDEFINED ? chart.plotHeight : point.plotY;
			}
			// if multiple flags appear at the same x, order them into a stack
			lastPoint = points[i - 1];
			if (lastPoint && lastPoint.plotX === point.plotX) {
				if (lastPoint.stackIndex === UNDEFINED) {
					lastPoint.stackIndex = 0;
				}
				point.stackIndex = lastPoint.stackIndex + 1;
			}

		});


	},

	/**
	 * Draw the markers
	 */
	drawPoints: function () {
		var series = this,
			pointAttr,
			points = series.points,
			chart = series.chart,
			renderer = chart.renderer,
			plotX,
			plotY,
			options = series.options,
			optionsY = options.y,
			shape = options.shape,
			box,
			bBox,
			i,
			point,
			graphic,
			connector,
			stackIndex,
			crisp = (options.lineWidth % 2 / 2),
			anchorX,
			anchorY;

		i = points.length;
		while (i--) {
			point = points[i];
			plotX = point.plotX + crisp;
			stackIndex = point.stackIndex;
			plotY = point.plotY + optionsY + crisp - (stackIndex !== UNDEFINED && stackIndex * options.stackDistance);
			// outside to the left, on series but series is clipped
			if (isNaN(plotY)) {
				plotY = 0;
			}
			anchorX = stackIndex ? UNDEFINED : point.plotX + crisp; // skip connectors for higher level stacked points
			anchorY = stackIndex ? UNDEFINED : point.plotY;

			graphic = point.graphic;
			connector = point.connector;

			// only draw the point if y is defined
			if (plotY !== UNDEFINED) {
				// shortcuts
				pointAttr = point.pointAttr[point.selected ? 'select' : ''];
				if (graphic) { // update
					graphic.attr({
						x: plotX,
						y: plotY,
						r: pointAttr.r,
						anchorX: anchorX,
						anchorY: anchorY
					});
				} else {
					graphic = point.graphic = renderer.label(
						point.options.title || options.title || 'A',
						plotX,
						plotY,
						shape,
						anchorX,
						anchorY
					)
					.css(merge(options.style, point.style))
					.attr(pointAttr)
					.attr({
						align: shape === 'flag' ? 'left' : 'center',
						width: options.width,
						height: options.height
					})
					.add(series.group)
					.shadow(options.shadow);

				}

				// get the bounding box
				box = graphic.box;
				bBox = box.getBBox();

				// set the shape arguments for the tracker element
				point.shapeArgs = extend(
					bBox,
					{
						x: plotX - (shape === 'flag' ? 0 : box.attr('width') / 2), // flags align left, else align center
						y: plotY
					}
				);

			}

		}

	},

	/**
	 * Extend the column trackers with listeners to expand and contract stacks
	 */
	drawTracker: function () {
		var series = this;

		seriesTypes.column.prototype.drawTracker.apply(series);

		// put each point in front on mouse over, this allows readability of vertically
		// stacked elements as well as tight points on the x axis
		each(series.points, function (point) {
			addEvent(point.tracker.element, 'mouseover', function () {
				point.graphic.toFront();
			});
		});
	},

	/**
	 * Override the regular tooltip formatter by returning the point text given
	 * in the options
	 */
	tooltipFormatter: function (item) {
		return item.point.text;
	},

	/**
	 * Disable animation
	 */
	animate: function () {}

});

// create the flag icon with anchor
symbols.flag = function (x, y, w, h, options) {
	var anchorX = (options && options.anchorX) || x,
		anchorY = (options &&  options.anchorY) || y;

	return [
		'M', anchorX, anchorY,
		'L', x, y + h,
		x, y,
		x + w, y,
		x + w, y + h,
		x, y + h,
		'M', anchorX, anchorY,
		'Z'
	];
};

// create the circlepin and squarepin icons with anchor
each(['circle', 'square'], function (shape) {
	symbols[shape + 'pin'] = function (x, y, w, h, options) {

		var anchorX = options && options.anchorX,
			anchorY = options &&  options.anchorY,
			path = symbols[shape](x, y, w, h);

		if (anchorX && anchorY) {
			path.push('M', anchorX, y + h, 'L', anchorX, anchorY);
		}

		return path;
	};
});

// The symbol callbacks are generated on the SVGRenderer object in all browsers. Even
// VML browsers need this in order to generate shapes in export. Now share
// them with the VMLRenderer.
if (Renderer === VMLRenderer) {
	each(['flag', 'circlepin', 'squarepin'], function (shape) {
		VMLRenderer.prototype.symbols[shape] = symbols[shape];
	});
}

/* ****************************************************************************
 * End Flags series code													  *
 *****************************************************************************/
// constants
var MOUSEDOWN = hasTouch ? 'touchstart' : 'mousedown',
	MOUSEMOVE = hasTouch ? 'touchmove' : 'mousemove',
	MOUSEUP = hasTouch ? 'touchend' : 'mouseup';

/* ****************************************************************************
 * Start Scroller code														*
 *****************************************************************************/
/*jslint white:true */
var buttonGradient = hash(
		LINEAR_GRADIENT, { x1: 0, y1: 0, x2: 0, y2: 1 },
		STOPS, [
			[0, '#FFF'],
			[1, '#CCC']
		]
	),
	units = [].concat(defaultDataGroupingUnits); // copy

// add more resolution to units
units[4] = [DAY, [1, 2, 3, 4]]; // allow more days
units[5] = [WEEK, [1, 2, 3]]; // allow more weeks

extend(defaultOptions, {
	navigator: {
		//enabled: true,
		handles: {
			backgroundColor: '#FFF',
			borderColor: '#666'
		},
		height: 40,
		margin: 10,
		maskFill: 'rgba(255, 255, 255, 0.75)',
		outlineColor: '#444',
		outlineWidth: 1,
		series: {
			type: 'areaspline',
			color: '#4572A7',
			compare: null,
			fillOpacity: 0.4,
			dataGrouping: {
				approximation: 'average',
				groupPixelWidth: 2,
				smoothed: true,
				units: units
			},
			dataLabels: {
				enabled: false
			},
			id: PREFIX + 'navigator-series',
			lineColor: '#4572A7',
			lineWidth: 1,
			marker: {
				enabled: false
			},
			pointRange: 0,
			shadow: false
		},
		//top: undefined, // docs
		xAxis: {
			tickWidth: 0,
			lineWidth: 0,
			gridLineWidth: 1,
			tickPixelInterval: 200,
			labels: {
				align: 'left',
				x: 3,
				y: -4
			}
		},
		yAxis: {
			gridLineWidth: 0,
			startOnTick: false,
			endOnTick: false,
			minPadding: 0.1,
			maxPadding: 0.1,
			labels: {
				enabled: false
			},
			title: {
				text: null
			},
			tickWidth: 0
		}
	},
	scrollbar: {
		//enabled: true
		height: hasTouch ? 20 : 14,
		barBackgroundColor: buttonGradient,
		barBorderRadius: 2,
		barBorderWidth: 1,
		barBorderColor: '#666',
		buttonArrowColor: '#666',
		buttonBackgroundColor: buttonGradient,
		buttonBorderColor: '#666',
		buttonBorderRadius: 2,
		buttonBorderWidth: 1,
		rifleColor: '#666',
		trackBackgroundColor: hash(
			LINEAR_GRADIENT, { x1: 0, y1: 0, x2: 0, y2: 1 },
			STOPS, [
				[0, '#EEE'],
				[1, '#FFF']
			]
		),
		trackBorderColor: '#CCC',
		trackBorderWidth: 1
		// trackBorderRadius: 0
	}
});
/*jslint white:false */

/**
 * The Scroller class
 * @param {Object} chart
 */
function Scroller(chart) {
	var chartOptions = chart.options,
		navigatorOptions = chartOptions.navigator,
		navigatorEnabled = navigatorOptions.enabled,
		scrollbarOptions = chartOptions.scrollbar,
		scrollbarEnabled = scrollbarOptions.enabled,
		height = navigatorEnabled ? navigatorOptions.height : 0,
		scrollbarHeight = scrollbarEnabled ? scrollbarOptions.height : 0,
		baseSeriesOption = navigatorOptions.baseSeries;

	this.baseSeries = chart.series[baseSeriesOption] ||
			(typeof baseSeriesOption === 'string' && chart.get(baseSeriesOption)) ||
			chart.series[0];

	this.handles = [];
	this.scrollbarButtons = [];
	this.elementsToDestroy = []; // Array containing the elements to destroy when Scroller is destroyed

	chart.resetZoomEnabled = false;

	this.chart = chart;
	this.height = height;
	this.scrollbarHeight = scrollbarHeight;
	this.scrollbarEnabled = scrollbarEnabled;
	this.navigatorEnabled = navigatorEnabled;
	this.navigatorOptions = navigatorOptions;
	this.scrollbarOptions = scrollbarOptions;
	this.outlineHeight = height + scrollbarHeight;

	// Run scroller
	this.init();
}

Scroller.prototype = {
	/**
	 * Return the top of the navigation 
	 */
	getAxisTop: function (chartHeight) {
		return this.navigatorOptions.top || chartHeight - this.height - this.scrollbarHeight - this.chart.options.chart.spacingBottom;
	},

	/**
	 * Draw one of the handles on the side of the zoomed range in the navigator
	 * @param {Number} x The x center for the handle
	 * @param {Number} index 0 for left and 1 for right
	 */
	drawHandle: function (x, index) {
		var scroller = this,
			chart = scroller.chart,
			renderer = chart.renderer,
			elementsToDestroy = scroller.elementsToDestroy,
			handles = scroller.handles,
			handlesOptions = scroller.navigatorOptions.handles,
			attr = {
				fill: handlesOptions.backgroundColor,
				stroke: handlesOptions.borderColor,
				'stroke-width': 1
			},
			tempElem;

		// create the elements
		if (!scroller.rendered) {
			// the group
			handles[index] = renderer.g()
				.css({ cursor: 'e-resize' })
				.attr({ zIndex: 4 - index }) // zIndex = 3 for right handle, 4 for left
				.add();

			// the rectangle
			tempElem = renderer.rect(-4.5, 0, 9, 16, 3, 1)
				.attr(attr)
				.add(handles[index]);
			elementsToDestroy.push(tempElem);

			// the rifles
			tempElem = renderer.path([
					'M',
					-1.5, 4,
					'L',
					-1.5, 12,
					'M',
					0.5, 4,
					'L',
					0.5, 12
				]).attr(attr)
				.add(handles[index]);
			elementsToDestroy.push(tempElem);
		}

		handles[index].translate(scroller.scrollerLeft + scroller.scrollbarHeight + parseInt(x, 10), scroller.top + scroller.height / 2 - 8);
	},

	/**
	 * Draw the scrollbar buttons with arrows
	 * @param {Number} index 0 is left, 1 is right
	 */
	drawScrollbarButton: function (index) {
		var scroller = this,
			chart = scroller.chart,
			renderer = chart.renderer,
			elementsToDestroy = scroller.elementsToDestroy,
			scrollbarButtons = scroller.scrollbarButtons,
			scrollbarHeight = scroller.scrollbarHeight,
			scrollbarOptions = scroller.scrollbarOptions,
			tempElem;

		if (!scroller.rendered) {
			scrollbarButtons[index] = renderer.g().add(scroller.scrollbarGroup);

			tempElem = renderer.rect(
					-0.5,
					-0.5,
					scrollbarHeight + 1, // +1 to compensate for crispifying in rect method
					scrollbarHeight + 1,
					scrollbarOptions.buttonBorderRadius,
					scrollbarOptions.buttonBorderWidth
				).attr({
					stroke: scrollbarOptions.buttonBorderColor,
					'stroke-width': scrollbarOptions.buttonBorderWidth,
					fill: scrollbarOptions.buttonBackgroundColor
				}).add(scrollbarButtons[index]);
			elementsToDestroy.push(tempElem);

			tempElem = renderer.path([
					'M',
					scrollbarHeight / 2 + (index ? -1 : 1), scrollbarHeight / 2 - 3,
					'L',
					scrollbarHeight / 2 + (index ? -1 : 1), scrollbarHeight / 2 + 3,
					scrollbarHeight / 2 + (index ? 2 : -2), scrollbarHeight / 2
				]).attr({
					fill: scrollbarOptions.buttonArrowColor
				}).add(scrollbarButtons[index]);
			elementsToDestroy.push(tempElem);
		}

		// adjust the right side button to the varying length of the scroll track
		if (index) {
			scrollbarButtons[index].attr({
				translateX: scroller.scrollerWidth - scrollbarHeight
			});
		}
	},

	/**
	 * Render the navigator and scroll bar
	 * @param {Number} min X axis value minimum
	 * @param {Number} max X axis value maximum
	 * @param {Number} pxMin Pixel value minimum
	 * @param {Number} pxMax Pixel value maximum
	 */
	render: function (min, max, pxMin, pxMax) {
		var scroller = this,
			chart = scroller.chart,
			renderer = chart.renderer,
			navigatorLeft,
			navigatorWidth,
			scrollerLeft,
			scrollerWidth,
			scrollbarGroup = scroller.scrollbarGroup,
			scrollbar = scroller.scrollbar,
			xAxis = scroller.xAxis,
			scrollbarTrack = scroller.scrollbarTrack,
			scrollbarHeight = scroller.scrollbarHeight,
			scrollbarEnabled = scroller.scrollbarEnabled,
			navigatorOptions = scroller.navigatorOptions,
			scrollbarOptions = scroller.scrollbarOptions,
			height = scroller.height,
			top = scroller.top,
			navigatorEnabled = scroller.navigatorEnabled,
			outlineWidth = navigatorOptions.outlineWidth,
			halfOutline = outlineWidth / 2,
			zoomedMin,
			zoomedMax,
			range,
			outlineHeight = scroller.outlineHeight,
			barBorderRadius = scrollbarOptions.barBorderRadius,
			strokeWidth,
			scrollbarStrokeWidth = scrollbarOptions.barBorderWidth,
			centerBarX,
			outlineTop = top + halfOutline;

		// don't render the navigator until we have data (#486)
		if (isNaN(min)) {
			return;
		}

		scroller.navigatorLeft = navigatorLeft = pick(
			xAxis.left,
			chart.plotLeft + scrollbarHeight // in case of scrollbar only, without navigator
		);
		scroller.navigatorWidth = navigatorWidth = pick(xAxis.len, chart.plotWidth - 2 * scrollbarHeight);
		scroller.scrollerLeft = scrollerLeft = navigatorLeft - scrollbarHeight;
		scroller.scrollerWidth = scrollerWidth = scrollerWidth = navigatorWidth + 2 * scrollbarHeight;

		// Set the scroller x axis extremes to reflect the total. The navigator extremes
		// should always be the extremes of the union of all series in the chart as
		// well as the navigator series.
		if (xAxis.getExtremes) {
			var baseExtremes = chart.xAxis[0].getExtremes(), // the base
				noBase = baseExtremes.dataMin === null,
				navExtremes = xAxis.getExtremes(),
				newMin = mathMin(baseExtremes.dataMin, navExtremes.dataMin),
				newMax = mathMax(baseExtremes.dataMax, navExtremes.dataMax);

			if (!noBase && (newMin !== navExtremes.min || newMax !== navExtremes.max)) {
				xAxis.setExtremes(newMin, newMax, true, false);
			}
		}

		// get the pixel position of the handles
		pxMin = pick(pxMin, xAxis.translate(min));
		pxMax = pick(pxMax, xAxis.translate(max));

		// handles are allowed to cross
		scroller.zoomedMin = zoomedMin = pInt(mathMin(pxMin, pxMax));
		scroller.zoomedMax = zoomedMax = pInt(mathMax(pxMin, pxMax));
		scroller.range = range = zoomedMax - zoomedMin;

		// on first render, create all elements
		if (!scroller.rendered) {

			if (navigatorEnabled) {

				scroller.leftShade = renderer.rect()
					.attr({
						fill: navigatorOptions.maskFill,
						zIndex: 3
					}).add();
				scroller.rightShade = renderer.rect()
					.attr({
						fill: navigatorOptions.maskFill,
						zIndex: 3
					}).add();
				scroller.outline = renderer.path()
					.attr({
						'stroke-width': outlineWidth,
						stroke: navigatorOptions.outlineColor,
						zIndex: 3
					})
					.add();
			}

			if (scrollbarEnabled) {

				// draw the scrollbar group
				scroller.scrollbarGroup = scrollbarGroup = renderer.g().add();

				// the scrollbar track
				strokeWidth = scrollbarOptions.trackBorderWidth;
				scroller.scrollbarTrack = scrollbarTrack = renderer.rect().attr({
					y: -strokeWidth % 2 / 2,
					fill: scrollbarOptions.trackBackgroundColor,
					stroke: scrollbarOptions.trackBorderColor,
					'stroke-width': strokeWidth,
					r: scrollbarOptions.trackBorderRadius || 0,
					height: scrollbarHeight
				}).add(scrollbarGroup);

				// the scrollbar itself
				scroller.scrollbar = scrollbar = renderer.rect()
					.attr({
						y: -scrollbarStrokeWidth % 2 / 2,
						height: scrollbarHeight,
						fill: scrollbarOptions.barBackgroundColor,
						stroke: scrollbarOptions.barBorderColor,
						'stroke-width': scrollbarStrokeWidth,
						r: barBorderRadius
					})
					.add(scrollbarGroup);

				scroller.scrollbarRifles = renderer.path()
					.attr({
						stroke: scrollbarOptions.rifleColor,
						'stroke-width': 1
					})
					.add(scrollbarGroup);
			}
		}

		// place elements
		if (navigatorEnabled) {
			scroller.leftShade.attr({
				x: navigatorLeft,
				y: top,
				width: zoomedMin,
				height: height
			});
			scroller.rightShade.attr({
				x: navigatorLeft + zoomedMax,
				y: top,
				width: navigatorWidth - zoomedMax,
				height: height
			});
			scroller.outline.attr({ d: [
				M,
				scrollerLeft, outlineTop, // left
				L,
				navigatorLeft + zoomedMin + halfOutline, outlineTop, // upper left of zoomed range
				navigatorLeft + zoomedMin + halfOutline, outlineTop + outlineHeight - scrollbarHeight, // lower left of z.r.
				M,
				navigatorLeft + zoomedMax - halfOutline, outlineTop + outlineHeight - scrollbarHeight, // lower right of z.r.
				L,
				navigatorLeft + zoomedMax - halfOutline, outlineTop, // upper right of z.r.
				scrollerLeft + scrollerWidth, outlineTop // right
			]});
			// draw handles
			scroller.drawHandle(zoomedMin + halfOutline, 0);
			scroller.drawHandle(zoomedMax + halfOutline, 1);
		}

		// draw the scrollbar
		if (scrollbarEnabled) {

			// draw the buttons
			scroller.drawScrollbarButton(0);
			scroller.drawScrollbarButton(1);

			scrollbarGroup.translate(scrollerLeft, mathRound(outlineTop + height));

			scrollbarTrack.attr({
				width: scrollerWidth
			});

			scrollbar.attr({
				x: mathRound(scrollbarHeight + zoomedMin) + (scrollbarStrokeWidth % 2 / 2),
				width: range - scrollbarStrokeWidth
			});

			centerBarX = scrollbarHeight + zoomedMin + range / 2 - 0.5;

			scroller.scrollbarRifles.attr({ d: [
					M,
					centerBarX - 3, scrollbarHeight / 4,
					L,
					centerBarX - 3, 2 * scrollbarHeight / 3,
					M,
					centerBarX, scrollbarHeight / 4,
					L,
					centerBarX, 2 * scrollbarHeight / 3,
					M,
					centerBarX + 3, scrollbarHeight / 4,
					L,
					centerBarX + 3, 2 * scrollbarHeight / 3
				],
				visibility: range > 12 ? VISIBLE : HIDDEN
			});
		}

		scroller.rendered = true;
	},

	/**
	 * Set up the mouse and touch events for the navigator and scrollbar
	 */
	addEvents: function () {
		var scroller = this,
			chart = scroller.chart;

		addEvent(chart.container, MOUSEDOWN, scroller.mouseDownHandler);
		addEvent(chart.container, MOUSEMOVE, scroller.mouseMoveHandler);
		addEvent(document, MOUSEUP, scroller.mouseUpHandler);
	},

	/**
	 * Removes the event handlers attached previously with addEvents.
	 */
	removeEvents: function () {
		var scroller = this,
			chart = scroller.chart;

		removeEvent(chart.container, MOUSEDOWN, scroller.mouseDownHandler);
		removeEvent(chart.container, MOUSEMOVE, scroller.mouseMoveHandler);
		removeEvent(document, MOUSEUP, scroller.mouseUpHandler);
		if (scroller.navigatorEnabled) {
			removeEvent(scroller.baseSeries, 'updatedData', scroller.updatedDataHandler);
		}
	},

	/**
	 * Initiate the Scroller object
	 */
	init: function () {
		var scroller = this,
			chart = scroller.chart,
			xAxis,
			yAxis,
			scrollbarHeight = scroller.scrollbarHeight,
			navigatorOptions = scroller.navigatorOptions,
			height = scroller.height,
			top = scroller.top,
			navigatorSeries,
			dragOffset,
			hasDragged,
			bodyStyle = document.body.style,
			defaultBodyCursor,
			baseSeries = scroller.baseSeries,
			navigatorData;

		/**
		 * Event handler for the mouse down event.
		 */
		scroller.mouseDownHandler = function (e) {
			var zoomedMin = scroller.zoomedMin,
				zoomedMax = scroller.zoomedMax,
				top = scroller.top,
				scrollbarHeight = scroller.scrollbarHeight,
				scrollerLeft = scroller.scrollerLeft,
				scrollerWidth = scroller.scrollerWidth,
				navigatorLeft = scroller.navigatorLeft,
				navigatorWidth = scroller.navigatorWidth,
				range = scroller.range,
				chartX = e.chartX,
				chartY = e.chartY,
				handleSensitivity = hasTouch ? 10 : 7,
				left,
				isOnNavigator;

			e = chart.tracker.normalizeMouseEvent(e);

			if (chartY > top && chartY < top + height + scrollbarHeight) { // we're vertically inside the navigator
				isOnNavigator = !scroller.scrollbarEnabled || chartY < top + height;

				// grab the left handle
				if (isOnNavigator && math.abs(chartX - zoomedMin - navigatorLeft) < handleSensitivity) {
					scroller.grabbedLeft = true;
					scroller.otherHandlePos = zoomedMax;

				// grab the right handle
				} else if (isOnNavigator && math.abs(chartX - zoomedMax - navigatorLeft) < handleSensitivity) {
					scroller.grabbedRight = true;
					scroller.otherHandlePos = zoomedMin;

				// grab the zoomed range
				} else if (chartX > navigatorLeft + zoomedMin && chartX < navigatorLeft + zoomedMax) {
					scroller.grabbedCenter = chartX;
					defaultBodyCursor = bodyStyle.cursor;
					bodyStyle.cursor = 'ew-resize';

					dragOffset = chartX - zoomedMin;

				// shift the range by clicking on shaded areas, scrollbar track or scrollbar buttons
				} else if (chartX > scrollerLeft && chartX < scrollerLeft + scrollerWidth) {

					if (isOnNavigator) { // center around the clicked point
						left = chartX - navigatorLeft - range / 2;
					} else { // click on scrollbar
						if (chartX < navigatorLeft) { // click left scrollbar button
							left = zoomedMin - mathMin(10, range);
						} else if (chartX > scrollerLeft + scrollerWidth - scrollbarHeight) {
							left = zoomedMin + mathMin(10, range);
						} else {
							// click on scrollbar track, shift the scrollbar by one range
							left = chartX < navigatorLeft + zoomedMin ? // on the left
								zoomedMin - range :
								zoomedMax;
						}
					}
					if (left < 0) {
						left = 0;
					} else if (left + range > navigatorWidth) {
						left = navigatorWidth - range;
					}
					if (left !== zoomedMin) { // it has actually moved
						chart.xAxis[0].setExtremes(
							xAxis.translate(left, true),
							xAxis.translate(left + range, true),
							true,
							false
						);
					}
				}
			}
		};

		/**
		 * Event handler for the mouse move event.
		 */
		scroller.mouseMoveHandler = function (e) {
			var scrollbarHeight = scroller.scrollbarHeight,
				navigatorLeft = scroller.navigatorLeft,
				navigatorWidth = scroller.navigatorWidth,
				scrollerLeft = scroller.scrollerLeft,
				scrollerWidth = scroller.scrollerWidth,
				range = scroller.range;

			e = chart.tracker.normalizeMouseEvent(e);
			var chartX = e.chartX;

			// validation for handle dragging
			if (chartX < navigatorLeft) {
				chartX = navigatorLeft;
			} else if (chartX > scrollerLeft + scrollerWidth - scrollbarHeight) {
				chartX = scrollerLeft + scrollerWidth - scrollbarHeight;
			}

			// drag left handle
			if (scroller.grabbedLeft) {
				hasDragged = true;
				scroller.render(0, 0, chartX - navigatorLeft, scroller.otherHandlePos);

			// drag right handle
			} else if (scroller.grabbedRight) {
				hasDragged = true;
				scroller.render(0, 0, scroller.otherHandlePos, chartX - navigatorLeft);

			// drag scrollbar or open area in navigator
			} else if (scroller.grabbedCenter) {
				hasDragged = true;
				if (chartX < dragOffset) { // outside left
					chartX = dragOffset;
				} else if (chartX > navigatorWidth + dragOffset - range) { // outside right
					chartX = navigatorWidth + dragOffset - range;
				}

				scroller.render(0, 0, chartX - dragOffset, chartX - dragOffset + range);
			}
		};

		/**
		 * Event handler for the mouse up event.
		 */
		scroller.mouseUpHandler = function () {
			var zoomedMin = scroller.zoomedMin,
				zoomedMax = scroller.zoomedMax;

			if (hasDragged) {
				chart.xAxis[0].setExtremes(
					xAxis.translate(zoomedMin, true),
					xAxis.translate(zoomedMax, true),
					true,
					false
				);
			}
			scroller.grabbedLeft = scroller.grabbedRight = scroller.grabbedCenter = hasDragged = dragOffset = null;
			bodyStyle.cursor = defaultBodyCursor;
		};

		scroller.updatedDataHandler = function () {
			var baseXAxis = baseSeries.xAxis,
				baseExtremes = baseXAxis.getExtremes(),
				baseMin = baseExtremes.min,
				baseMax = baseExtremes.max,
				baseDataMin = baseExtremes.dataMin,
				baseDataMax = baseExtremes.dataMax,
				range = baseMax - baseMin,
				stickToMin,
				stickToMax,
				newMax,
				newMin,
				doRedraw,
				navXData = navigatorSeries.xData,
				hasSetExtremes = !!baseXAxis.setExtremes;

			// detect whether to move the range
			stickToMax = baseMax >= navXData[navXData.length - 1];
			stickToMin = baseMin <= baseDataMin;

			// set the navigator series data to the new data of the base series
			if (!navigatorData) {
				navigatorSeries.options.pointStart = baseSeries.xData[0];
				navigatorSeries.setData(baseSeries.options.data, false);
				doRedraw = true;
			}

			// if the zoomed range is already at the min, move it to the right as new data
			// comes in
			if (stickToMin) {
				newMin = baseDataMin;
				newMax = newMin + range;
			}

			// if the zoomed range is already at the max, move it to the right as new data
			// comes in
			if (stickToMax) {
				newMax = baseDataMax;
				if (!stickToMin) { // if stickToMin is true, the new min value is set above
					newMin = mathMax(newMax - range, navigatorSeries.xData[0]);
				}
			}

			// update the extremes
			if (hasSetExtremes && (stickToMin || stickToMax)) {
				baseXAxis.setExtremes(newMin, newMax, true, false);
			// if it is not at any edge, just move the scroller window to reflect the new series data
			} else {
				if (doRedraw) {
					chart.redraw(false);
				}

				scroller.render(
					mathMax(baseMin, baseDataMin),
					mathMin(baseMax, baseDataMax)
				);
			}
		};

		var xAxisIndex = chart.xAxis.length,
			yAxisIndex = chart.yAxis.length,
			baseChartSetSize = chart.setSize;

		// make room below the chart
		chart.extraBottomMargin = scroller.outlineHeight + navigatorOptions.margin;
		// get the top offset
		scroller.top = top = scroller.getAxisTop(chart.chartHeight);

		if (scroller.navigatorEnabled) {
			var baseOptions = baseSeries.options,
				mergedNavSeriesOptions,
				baseData = baseOptions.data,
				navigatorSeriesOptions = navigatorOptions.series;

			// remove it to prevent merging one by one
			navigatorData = navigatorSeriesOptions.data;
			baseOptions.data = navigatorSeriesOptions.data = null;

			// an x axis is required for scrollbar also
			scroller.xAxis = xAxis = new Axis(chart, merge({
				ordinal: baseSeries.xAxis.options.ordinal // inherit base xAxis' ordinal option
			}, navigatorOptions.xAxis, {
				isX: true,
				type: 'datetime',
				index: xAxisIndex,
				height: height, // docs + width
				top: top, // docs + left
				offset: 0,
				offsetLeft: scrollbarHeight, // docs
				offsetRight: -scrollbarHeight, // docs
				startOnTick: false,
				endOnTick: false,
				minPadding: 0,
				maxPadding: 0,
				zoomEnabled: false
			}));

			scroller.yAxis = yAxis = new Axis(chart, merge(navigatorOptions.yAxis, {
				alignTicks: false, // docs
				height: height,
				top: top,
				offset: 0,
				index: yAxisIndex,
				zoomEnabled: false
			}));

			// dmerge the series options
			mergedNavSeriesOptions = merge(baseSeries.options, navigatorSeriesOptions, {
				threshold: null, // docs
				clip: false, // docs
				enableMouseTracking: false,
				group: 'nav', // for columns
				padXAxis: false,
				xAxis: xAxisIndex,
				yAxis: yAxisIndex,
				name: 'Navigator',
				showInLegend: false,
				isInternal: true,
				visible: true
			});

			// set the data back
			baseOptions.data = baseData;
			navigatorSeriesOptions.data = navigatorData;
			mergedNavSeriesOptions.data = navigatorData || baseData;

			// add the series
			navigatorSeries = chart.initSeries(mergedNavSeriesOptions);

			// respond to updated data in the base series
			// todo: use similiar hook when base series is not yet initialized
			addEvent(baseSeries, 'updatedData', scroller.updatedDataHandler);

		// in case of scrollbar only, fake an x axis to get translation
		} else {
			scroller.xAxis = xAxis = {
				translate: function (value, reverse) {
					var ext = baseSeries.xAxis.getExtremes(),
						scrollTrackWidth = chart.plotWidth - 2 * scrollbarHeight,
						dataMin = ext.dataMin,
						valueRange = ext.dataMax - dataMin;

					return reverse ?
						// from pixel to value
						(value * valueRange / scrollTrackWidth) + dataMin :
						// from value to pixel
						scrollTrackWidth * (value - dataMin) / valueRange;
				}
			};
		}

		// Override the chart.setSize method to adjust the xAxis and yAxis top option as well.
		// This needs to be done prior to chart.resize
		chart.setSize = function (width, height, animation) {
			xAxis.options.top = yAxis.options.top = scroller.top = top = scroller.getAxisTop(height);
			baseChartSetSize.call(chart, width, height, animation);
		};

		scroller.addEvents();
	},

	/**
	 * Destroys allocated elements.
	 */
	destroy: function () {
		var scroller = this;

		// Disconnect events added in addEvents
		scroller.removeEvents();

		// Destroy properties
		each([scroller.xAxis, scroller.yAxis, scroller.leftShade, scroller.rightShade, scroller.outline, scroller.scrollbarTrack, scroller.scrollbarRifles, scroller.scrollbarGroup, scroller.scrollbar], function (prop) {
			if (prop && prop.destroy) {
				prop.destroy();
			}
		});
		scroller.xAxis = scroller.yAxis = scroller.leftShade = scroller.rightShade = scroller.outline = scroller.scrollbarTrack = scroller.scrollbarRifles = scroller.scrollbarGroup = scroller.scrollbar = null;

		// Destroy elements in collection
		each([scroller.scrollbarButtons, scroller.handles, scroller.elementsToDestroy], function (coll) {
			destroyObjectProperties(coll);
		});
	}
};

Highcharts.Scroller = Scroller;

/* ****************************************************************************
 * End Scroller code														  *
 *****************************************************************************/
/* ****************************************************************************
 * Start Range Selector code												  *
 *****************************************************************************/
extend(defaultOptions, {
	rangeSelector: {
		// enabled: true,
		// buttons: {Object}
		// buttonSpacing: 0,
		buttonTheme: {
			width: 28,
			height: 16,
			padding: 1,
			r: 0,
			zIndex: 10 // #484
		//	states: {
		//		hover: {},
		//		select: {}
		// }
		}
		// inputDateFormat: '%b %e, %Y',
		// inputEditDateFormat: '%Y-%m-%d',
		// inputEnabled: true,
		// inputStyle: {}
		// labelStyle: {}
		// selected: undefined
		// todo:
		// - button styles for normal, hover and select state
		// - CSS text styles
		// - styles for the inputs and labels
	}
});
defaultOptions.lang = merge(defaultOptions.lang, {
	rangeSelectorZoom: 'Zoom',
	rangeSelectorFrom: 'From:',
	rangeSelectorTo: 'To:'
});

/**
 * The object constructor for the range selector
 * @param {Object} chart
 */
function RangeSelector(chart) {
	var defaultButtons = [{
			type: 'month',
			count: 1,
			text: '1m'
		}, {
			type: 'month',
			count: 3,
			text: '3m'
		}, {
			type: 'month',
			count: 6,
			text: '6m'
		}, {
			type: 'ytd',
			text: 'YTD'
		}, {
			type: 'year',
			count: 1,
			text: '1y'
		}, {
			type: 'all',
			text: 'All'
		}];

	chart.resetZoomEnabled = false;

	this.chart = chart;
	this.buttons = [];
	this.boxSpanElements = {};

	// Run RangeSelector
	this.init(defaultButtons);
}

RangeSelector.prototype = {
	/**
	 * The method to run when one of the buttons in the range selectors is clicked
	 * @param {Number} i The index of the button
	 * @param {Object} rangeOptions
	 * @param {Boolean} redraw
	 */
	clickButton: function (i, rangeOptions, redraw) {
		var rangeSelector = this,
			chart = rangeSelector.chart,
			buttons = rangeSelector.buttons,
			baseAxis = chart.xAxis[0],
			extremes = baseAxis && baseAxis.getExtremes(),
			now,
			dataMin = extremes && extremes.dataMin,
			dataMax = extremes && extremes.dataMax,
			newMin,
			newMax = baseAxis && mathMin(extremes.max, dataMax),
			date = new Date(newMax),
			type = rangeOptions.type,
			count = rangeOptions.count,
			baseXAxisOptions,
			range,
			rangeMin,
			year,
			// these time intervals have a fixed number of milliseconds, as opposed
			// to month, ytd and year
			fixedTimes = {
				millisecond: 1,
				second: 1000,
				minute: 60 * 1000,
				hour: 3600 * 1000,
				day: 24 * 3600 * 1000,
				week: 7 * 24 * 3600 * 1000
			};

		if (dataMin === null || dataMax === null || // chart has no data, base series is removed
				i === rangeSelector.selected) { // same button is clicked twice
			return;
		}

		if (fixedTimes[type]) {
			range = fixedTimes[type] * count;
			newMin = mathMax(newMax - range, dataMin);
		} else if (type === 'month') {
			date.setMonth(date.getMonth() - count);
			newMin = mathMax(date.getTime(), dataMin);
			range = 30 * 24 * 3600 * 1000 * count;
		} else if (type === 'ytd') {
			date = new Date(0);
			now = new Date(dataMax);
			year = now.getFullYear();
			date.setFullYear(year);

			// workaround for IE6 bug, which sets year to next year instead of current
			if (String(year) !== dateFormat('%Y', date)) {
				date.setFullYear(year - 1);
			}

			newMin = rangeMin = mathMax(dataMin || 0, date.getTime());
			now = now.getTime();
			newMax = mathMin(dataMax || now, now);
		} else if (type === 'year') {
			date.setFullYear(date.getFullYear() - count);
			newMin = mathMax(dataMin, date.getTime());
			range = 365 * 24 * 3600 * 1000 * count;
		} else if (type === 'all' && baseAxis) {
			newMin = dataMin;
			newMax = dataMax;
		}

		// mark the button pressed
		if (buttons[i]) {
			buttons[i].setState(2);
		}

		// update the chart
		if (!baseAxis) { // axis not yet instanciated
			baseXAxisOptions = chart.options.xAxis;
			baseXAxisOptions[0] = merge(
				baseXAxisOptions[0],
				{
					range: range,
					min: rangeMin
				}
			);
			rangeSelector.selected = i;
		} else { // existing axis object; after render time
			setTimeout(function () { // make sure the visual state is set before the heavy process begins
				baseAxis.setExtremes(
					newMin,
					newMax,
					pick(redraw, 1),
					0,
					{ rangeSelectorButton: rangeOptions }
				);
				rangeSelector.selected = i;
			}, 1);
		}
	},

	/**
	 * Initialize the range selector
	 */
	init: function (defaultButtons) {
		var rangeSelector = this,
			chart = rangeSelector.chart,
			options = chart.options.rangeSelector,
			buttonOptions = options.buttons || defaultButtons,
			buttons = rangeSelector.buttons,
			leftBox = rangeSelector.leftBox,
			rightBox = rangeSelector.rightBox,
			selectedOption = options.selected;

		chart.extraTopMargin = 25;
		rangeSelector.buttonOptions = buttonOptions;

		/**
		 * The handler connected to container that handles mousedown.
		 */
		rangeSelector.mouseDownHandler = function () {
			if (leftBox) {
				leftBox.blur();
			}
			if (rightBox) {
				rightBox.blur();
			}
		};

		addEvent(chart.container, MOUSEDOWN, rangeSelector.mouseDownHandler);

		// zoomed range based on a pre-selected button index
		if (selectedOption !== UNDEFINED && buttonOptions[selectedOption]) {
			this.clickButton(selectedOption, buttonOptions[selectedOption], false);
		}

		// normalize the pressed button whenever a new range is selected
		addEvent(chart, 'load', function () {
			addEvent(chart.xAxis[0], 'afterSetExtremes', function () {
				if (buttons[rangeSelector.selected]) {
					buttons[rangeSelector.selected].setState(0);
				}
				rangeSelector.selected = null;
			});
		});
	},


	/**
	 * Set the internal and displayed value of a HTML input for the dates
	 * @param {Object} input
	 * @param {Number} time
	 */
	setInputValue: function (input, time) {
		var rangeSelector = this,
			chart = rangeSelector.chart,
			options = chart.options.rangeSelector,
			format = input.hasFocus ? options.inputEditDateFormat || '%Y-%m-%d' : options.inputDateFormat || '%b %e, %Y';

		if (time) {
			input.HCTime = time;
		}

		input.value = dateFormat(format, input.HCTime);
	},

	/**
	 * Draw either the 'from' or the 'to' HTML input box of the range selector
	 * @param {Object} name
	 */
	drawInput: function (name) {
		var rangeSelector = this,
			chart = rangeSelector.chart,
			options = chart.options.rangeSelector,
			boxSpanElements = rangeSelector.boxSpanElements,
			lang = defaultOptions.lang,
			div = rangeSelector.div,
			isMin = name === 'min',
			input;

		// create the text label
		boxSpanElements[name] = createElement('span', {
			innerHTML: lang[isMin ? 'rangeSelectorFrom' : 'rangeSelectorTo']
		}, options.labelStyle, div);

		// create the input element
		input = createElement('input', {
			name: name,
			className: PREFIX + 'range-selector',
			type: 'text'
		}, extend({
			width: '80px',
			height: '16px',
			border: '1px solid silver',
			marginLeft: '5px',
			marginRight: isMin ? '5px' : '0',
			textAlign: 'center'
		}, options.inputStyle), div);


		input.onfocus = input.onblur = function (e) {
			e = e || window.event;
			input.hasFocus = e.type === 'focus';
			rangeSelector.setInputValue(input);
		};

		// handle changes in the input boxes
		input.onchange = function () {
			var inputValue = input.value,
				value = Date.parse(inputValue),
				extremes = chart.xAxis[0].getExtremes();

			// if the value isn't parsed directly to a value by the browser's Date.parse method,
			// like YYYY-MM-DD in IE, try parsing it a different way
			if (isNaN(value)) {
				value = inputValue.split('-');
				value = Date.UTC(pInt(value[0]), pInt(value[1]) - 1, pInt(value[2]));
			}

			if (!isNaN(value) &&
				((isMin && (value >= extremes.dataMin && value <= rangeSelector.rightBox.HCTime)) ||
				(!isMin && (value <= extremes.dataMax && value >= rangeSelector.leftBox.HCTime)))
			) {
				chart.xAxis[0].setExtremes(
					isMin ? value : extremes.min,
					isMin ? extremes.max : value
				);
			}
		};

		return input;
	},

	/**
	 * Render the range selector including the buttons and the inputs. The first time render
	 * is called, the elements are created and positioned. On subsequent calls, they are
	 * moved and updated.
	 * @param {Number} min X axis minimum
	 * @param {Number} max X axis maximum
	 */
	render: function (min, max) {
		var rangeSelector = this,
			chart = rangeSelector.chart,
			renderer = chart.renderer,
			container = chart.container,
			options = chart.options.rangeSelector,
			buttons = rangeSelector.buttons,
			lang = defaultOptions.lang,
			div = rangeSelector.div,
			chartStyle = chart.options.chart.style,
			buttonTheme = options.buttonTheme,
			inputEnabled = options.inputEnabled !== false,
			states = buttonTheme && buttonTheme.states,
			plotLeft = chart.plotLeft,
			buttonLeft;

		// create the elements
		if (!rangeSelector.rendered) {
			rangeSelector.zoomText = renderer.text(lang.rangeSelectorZoom, plotLeft, chart.plotTop - 10)
				.css(options.labelStyle)
				.add();

			// button starting position
			buttonLeft = plotLeft + rangeSelector.zoomText.getBBox().width + 5;

			each(rangeSelector.buttonOptions, function (rangeOptions, i) {
				buttons[i] = renderer.button(
						rangeOptions.text,
						buttonLeft,
						chart.plotTop - 25,
						function () {
							rangeSelector.clickButton(i, rangeOptions);
							rangeSelector.isActive = true;
						},
						buttonTheme,
						states && states.hover,
						states && states.select
					)
					.css({
						textAlign: 'center'
					})
					.add();

				// increase button position for the next button
				buttonLeft += buttons[i].width + (options.buttonSpacing || 0);

				if (rangeSelector.selected === i) {
					buttons[i].setState(2);
				}
			});

			// first create a wrapper outside the container in order to make
			// the inputs work and make export correct
			if (inputEnabled) {
				rangeSelector.divRelative = div = createElement('div', null, {
					position: 'relative',
					height: 0,
					fontFamily: chartStyle.fontFamily,
					fontSize: chartStyle.fontSize,
					zIndex: 1 // above container
				});

				container.parentNode.insertBefore(div, container);

				// create an absolutely positionied div to keep the inputs
				rangeSelector.divAbsolute = rangeSelector.div = div = createElement('div', null, extend({
					position: 'absolute',
					top: (chart.plotTop - 25) + 'px',
					right: (chart.chartWidth - chart.plotLeft - chart.plotWidth) + 'px'
				}, options.inputBoxStyle), div);

				rangeSelector.leftBox = rangeSelector.drawInput('min');
				rangeSelector.rightBox = rangeSelector.drawInput('max');
			}
		}

		if (inputEnabled) {
			rangeSelector.setInputValue(rangeSelector.leftBox, min);
			rangeSelector.setInputValue(rangeSelector.rightBox, max);
		}

		rangeSelector.rendered = true;
	},

	/**
	 * Destroys allocated elements.
	 */
	destroy: function () {
		var rangeSelector = this,
			leftBox = rangeSelector.leftBox,
			rightBox = rangeSelector.rightBox,
			boxSpanElements = rangeSelector.boxSpanElements,
			divRelative = rangeSelector.divRelative,
			divAbsolute = rangeSelector.divAbsolute,
			zoomText = rangeSelector.zoomText;

		removeEvent(rangeSelector.chart.container, MOUSEDOWN, rangeSelector.mouseDownHandler);

		// Destroy elements in collections
		each([rangeSelector.buttons], function (coll) {
			destroyObjectProperties(coll);
		});

		// Destroy zoomText
		if (zoomText) {
			rangeSelector.zoomText = zoomText.destroy();
		}

		// Clear input element events
		if (leftBox) {
			leftBox.onfocus = leftBox.onblur = leftBox.onchange = null;
		}
		if (rightBox) {
			rightBox.onfocus = rightBox.onblur = rightBox.onchange = null;
		}

		// Discard divs and spans
		each([leftBox, rightBox, boxSpanElements.min, boxSpanElements.max, divAbsolute, divRelative], function (item) {
			discardElement(item);
		});

		// Null the references
		rangeSelector.leftBox = rangeSelector.rightBox = rangeSelector.boxSpanElements = rangeSelector.div = rangeSelector.divAbsolute = rangeSelector.divRelative = null;
	}
};

Highcharts.RangeSelector = RangeSelector;

/* ****************************************************************************
 * End Range Selector code													*
 *****************************************************************************/



Chart.prototype.callbacks.push(function (chart) {
	var extremes,
		scroller = chart.scroller,
		rangeSelector = chart.rangeSelector;

	function renderScroller() {
		extremes = chart.xAxis[0].getExtremes();
		scroller.render(
			mathMax(extremes.min, extremes.dataMin),
			mathMin(extremes.max, extremes.dataMax)
		);
	}

	function renderRangeSelector() {
		extremes = chart.xAxis[0].getExtremes();
		rangeSelector.render(extremes.min, extremes.max);
	}

	function afterSetExtremesHandlerScroller(e) {
		scroller.render(e.min, e.max);
	}

	function afterSetExtremesHandlerRangeSelector(e) {
		rangeSelector.render(e.min, e.max);
	}

	function destroyEvents() {
		if (scroller) {
			removeEvent(chart, 'resize', renderScroller);
			removeEvent(chart.xAxis[0], 'afterSetExtremes', afterSetExtremesHandlerScroller);
		}
		if (rangeSelector) {
			removeEvent(chart, 'resize', renderRangeSelector);
			removeEvent(chart.xAxis[0], 'afterSetExtremes', afterSetExtremesHandlerRangeSelector);
		}
	}

	// initiate the scroller
	if (scroller) {
		// redraw the scroller on setExtremes
		addEvent(chart.xAxis[0], 'afterSetExtremes', afterSetExtremesHandlerScroller);

		// redraw the scroller chart resize
		addEvent(chart, 'resize', renderScroller);

		// do it now
		renderScroller();
	}
	if (rangeSelector) {
		// redraw the scroller on setExtremes
		addEvent(chart.xAxis[0], 'afterSetExtremes', afterSetExtremesHandlerRangeSelector);

		// redraw the scroller chart resize
		addEvent(chart, 'resize', renderRangeSelector);

		// do it now
		renderRangeSelector();
	}

	// Remove resize/afterSetExtremes at chart destroy
	addEvent(chart, 'destroy', destroyEvents);
});
/**
 * A wrapper for Chart with all the default values for a Stock chart
 */
Highcharts.StockChart = function (options, callback) {
	var seriesOptions = options.series, // to increase performance, don't merge the data 
		opposite,
		lineOptions = {

			marker: {
				enabled: false,
				states: {
					hover: {
						enabled: true,
						radius: 5
					}
				}
			},
			// gapSize: 0, // docs
			shadow: false,
			states: {
				hover: {
					lineWidth: 2
				}
			},
			dataGrouping: {
				enabled: true
			}
		};

	// apply X axis options to both single and multi y axes
	options.xAxis = map(splat(options.xAxis || {}), function (xAxisOptions) {
		return merge({ // defaults
				minPadding: 0,
				maxPadding: 0,
				ordinal: true,
				title: {
					text: null
				},
				showLastLabel: true
			}, xAxisOptions, // user options 
			{ // forced options
				type: 'datetime',
				categories: null
			});
	});

	// apply Y axis options to both single and multi y axes
	options.yAxis = map(splat(options.yAxis || {}), function (yAxisOptions) {
		opposite = yAxisOptions.opposite;
		return merge({ // defaults
			labels: {
				align: opposite ? 'right' : 'left',
				x: opposite ? -2 : 2,
				y: -2
			},
			showLastLabel: false,
			title: {
				text: null
			}
		}, yAxisOptions // user options
		);
	});

	options.series = null;

	options = merge({
		chart: {
			panning: true
		},
		navigator: {
			enabled: true
		},
		scrollbar: {
			enabled: true
		},
		rangeSelector: {
			enabled: true
		},
		title: {
			text: null
		},
		tooltip: {
			shared: true,
			crosshairs: true
		},
		legend: {
			enabled: false
		},

		plotOptions: {
			line: lineOptions,
			spline: lineOptions,
			area: lineOptions,
			areaspline: lineOptions,
			column: {
				shadow: false,
				borderWidth: 0,
				dataGrouping: {
					enabled: true
				}
			}
		}

	},
	options, // user's options

	{ // forced options
		chart: {
			inverted: false
		}
	});

	options.series = seriesOptions;


	return new Chart(options, callback);
};


/* ****************************************************************************
 * Start value compare logic                                                  *
 *****************************************************************************/
 
var seriesInit = seriesProto.init, 
	seriesProcessData = seriesProto.processData,
	pointTooltipFormatter = Point.prototype.tooltipFormatter;
	
/**
 * Extend series.init by adding a method to modify the y value used for plotting
 * on the y axis. This method is called both from the axis when finding dataMin
 * and dataMax, and from the series.translate method.
 */
seriesProto.init = function () {
	
	// call base method
	seriesInit.apply(this, arguments);
	
	// local variables
	var series = this,
		compare = series.options.compare;
	
	if (compare) {
		series.modifyValue = function (value, point) {
			var compareValue = this.compareValue;
			
			// get the modified value
			value = compare === 'value' ? 
				value - compareValue : // compare value
				value = 100 * (value / compareValue) - 100; // compare percent
				
			// record for tooltip etc.
			if (point) {
				point.change = value;
			}
			
			return value;
		};
	}	
};

/**
 * Extend series.processData by finding the first y value in the plot area,
 * used for comparing the following values 
 */
seriesProto.processData = function () {
	var series = this;
	
	// call base method
	seriesProcessData.apply(this, arguments);
	
	if (series.options.compare) {
		
		// local variables
		var i = 0,
			processedXData = series.processedXData,
			processedYData = series.processedYData,
			length = processedYData.length,
			min = series.xAxis.getExtremes().min;
		
		// find the first value for comparison
		for (; i < length; i++) {
			if (typeof processedYData[i] === NUMBER && processedXData[i] >= min) {
				series.compareValue = processedYData[i];
				break;
			}
		}
	}
};

/**
 * Extend the tooltip formatter by adding support for the point.change variable
 * as well as the changeDecimals option
 */
Point.prototype.tooltipFormatter = function (pointFormat) {
	var point = this;
	
	pointFormat = pointFormat.replace(
		'{point.change}',
		(point.change > 0 ? '+' : '') + numberFormat(point.change, point.series.tooltipOptions.changeDecimals || 2)
	); 
	
	return pointTooltipFormatter.apply(this, [pointFormat]);
};

/* ****************************************************************************
 * End value compare logic                                                    *
 *****************************************************************************/

/* ****************************************************************************
 * Start ordinal axis logic                                                   *
 *****************************************************************************/

(function () {
	var baseInit = seriesProto.init,
		baseGetSegments = seriesProto.getSegments;
		
	seriesProto.init = function () {
		var series = this,
			chart,
			xAxis;
		
		// call base method
		baseInit.apply(series, arguments);
		
		// chart and xAxis are set in base init
		chart = series.chart;
		xAxis = series.xAxis;
		
		// Destroy the extended ordinal index on updated data
		if (xAxis && xAxis.options.ordinal) {
			addEvent(series, 'updatedData', function () {
				delete xAxis.ordinalIndex;
			});
		}
		
		/**
		 * Extend the ordinal axis object. If we rewrite the axis object to a prototype model,
		 * we should add these properties to the prototype instead.
		 */
		if (xAxis && xAxis.options.ordinal && !xAxis.hasOrdinalExtension) {
				
			xAxis.hasOrdinalExtension = true;
		
			/**
			 * Calculate the ordinal positions before tick positions are calculated. 
			 * TODO: When we rewrite Axis to use a prototype model, this should be implemented
			 * as a method extension to avoid overhead in the core.
			 */
			xAxis.beforeSetTickPositions = function () {
				var axis = this,
					len,
					ordinalPositions = [],
					useOrdinal = false,
					dist,
					extremes = axis.getExtremes(),
					min = extremes.min,
					max = extremes.max,
					minIndex,
					maxIndex,
					slope,
					i;
				
				// apply the ordinal logic
				if (axis.options.ordinal) {
					
					each(axis.series, function (series, i) {
						
						if (series.visible !== false) {
							
							// concatenate the processed X data into the existing positions, or the empty array 
							ordinalPositions = ordinalPositions.concat(series.processedXData);
							len = ordinalPositions.length;
							
							// if we're dealing with more than one series, remove duplicates
							if (i && len) {
							
								ordinalPositions.sort(function (a, b) {
									return a - b; // without a custom function it is sorted as strings
								});
							
								i = len - 1;
								while (i--) {
									if (ordinalPositions[i] === ordinalPositions[i + 1]) {
										ordinalPositions.splice(i, 1);
									}
								}
							}
						}
						
					});
					
					// cache the length
					len = ordinalPositions.length;					
					
					// Check if we really need the overhead of mapping axis data against the ordinal positions.
					// If the series consist of evenly spaced data any way, we don't need any ordinal logic.
					if (len > 2) { // two points have equal distance by default
						dist = ordinalPositions[1] - ordinalPositions[0]; 
						i = len - 1;
						while (i-- && !useOrdinal) {
							if (ordinalPositions[i + 1] - ordinalPositions[i] !== dist) {
								useOrdinal = true;
							}
						}
					}
					
					// Record the slope and offset to compute the linear values from the array index.
					// Since the ordinal positions may exceed the current range, get the start and 
					// end positions within it (#719, #665b)
					if (useOrdinal) {
						
						// Register
						axis.ordinalPositions = ordinalPositions;
						
						// This relies on the ordinalPositions being set
						minIndex = xAxis.val2lin(min, true);
						maxIndex = xAxis.val2lin(max, true);
				
						// Set the slope and offset of the values compared to the indices in the ordinal positions
						axis.ordinalSlope = slope = (max - min) / (maxIndex - minIndex);
						axis.ordinalOffset = min - (minIndex * slope);
						
					} else {
						axis.ordinalPositions = axis.ordinalSlope = axis.ordinalOffset = UNDEFINED;
					}
				}
			};
			
			/**
			 * Translate from a linear axis value to the corresponding ordinal axis position. If there
			 * are no gaps in the ordinal axis this will be the same. The translated value is the value
			 * that the point would have if the axis were linear, using the same min and max.
			 * 
			 * @param Number val The axis value
			 * @param Boolean toIndex Whether to return the index in the ordinalPositions or the new value
			 */
			xAxis.val2lin = function (val, toIndex) {
				
				var axis = this,
					ordinalPositions = axis.ordinalPositions;
				
				if (!ordinalPositions) {
					return val;
				
				} else {
				
					var ordinalLength = ordinalPositions.length,
						i,
						distance,
						ordinalIndex;
						
					// first look for an exact match in the ordinalpositions array
					i = ordinalLength;
					while (i--) {
						if (ordinalPositions[i] === val) {
							ordinalIndex = i;
							break;
						}
					}
					
					// if that failed, find the intermediate position between the two nearest values
					i = ordinalLength - 1;
					while (i--) {
						if (val > ordinalPositions[i] || i === 0) { // interpolate
							distance = (val - ordinalPositions[i]) / (ordinalPositions[i + 1] - ordinalPositions[i]); // something between 0 and 1
							ordinalIndex = i + distance;
							break;
						}
					}
					return toIndex ?
						ordinalIndex :
						axis.ordinalSlope * (ordinalIndex || 0) + axis.ordinalOffset;
				}
			};
			
			/**
			 * Translate from linear (internal) to axis value
			 * 
			 * @param Number val The linear abstracted value
			 * @param Boolean fromIndex Translate from an index in the ordinal positions rather than a value
			 */
			xAxis.lin2val = function (val, fromIndex) {
				var axis = this,
					ordinalPositions = axis.ordinalPositions;
				
				if (!ordinalPositions) { // the visible range contains only equally spaced values
					return val;
				
				} else {
				
					var ordinalSlope = axis.ordinalSlope,
						ordinalOffset = axis.ordinalOffset,
						i = ordinalPositions.length - 1,
						linearEquivalentLeft,
						linearEquivalentRight,
						distance;
						
					
					// Handle the case where we translate from the index directly, used only 
					// when panning an ordinal axis
					if (fromIndex) {
						
						if (val < 0) { // out of range, in effect panning to the left
							val = ordinalPositions[0];
						} else if (val > i) { // out of range, panning to the right
							val = ordinalPositions[i];
						} else { // split it up
							i = mathFloor(val);
							distance = val - i; // the decimal
						}
						
					// Loop down along the ordinal positions. When the linear equivalent of i matches
					// an ordinal position, interpolate between the left and right values.
					} else {
						while (i--) {
							linearEquivalentLeft = (ordinalSlope * i) + ordinalOffset;
							if (val >= linearEquivalentLeft) {
								linearEquivalentRight = (ordinalSlope * (i + 1)) + ordinalOffset;
								distance = (val - linearEquivalentLeft) / (linearEquivalentRight - linearEquivalentLeft); // something between 0 and 1
								break;
							}
						}
					}
					
					// If the index is within the range of the ordinal positions, return the associated
					// or interpolated value. If not, just return the value
					return distance !== UNDEFINED && ordinalPositions[i] !== UNDEFINED ?
						ordinalPositions[i] + (distance ? distance * (ordinalPositions[i + 1] - ordinalPositions[i]) : 0) : 
						val;
				}
			};
			
			/**
			 * Get the ordinal positions for the entire data set. This is necessary in chart panning
			 * because we need to find out what points or data groups are available outside the 
			 * visible range. When a panning operation starts, if an index for the given grouping
			 * does not exists, it is created and cached. This index is deleted on updated data, so
			 * it will be regenerated the next time a panning operation starts.
			 */
			xAxis.getExtendedPositions = function () {
				var grouping = xAxis.series[0].currentDataGrouping,
					ordinalIndex = xAxis.ordinalIndex,
					key = grouping ? grouping.count + grouping.unitName : 'raw',
					extremes = xAxis.getExtremes(),
					fakeAxis,
					fakeSeries;
					
				// If this is the first time, or the ordinal index is deleted by updatedData,
				// create it.
				if (!ordinalIndex) {
					ordinalIndex = xAxis.ordinalIndex = {};
				}
				
				
				if (!ordinalIndex[key]) {
					
					// Create a fake axis object where the extended ordinal positions are emulated
					fakeAxis = {
						series: [],
						getExtremes: function () {
							return {
								min: extremes.dataMin,
								max: extremes.dataMax
							};
						},
						options: {
							ordinal: true
						}
					};
					
					// Add the fake series to hold the full data, then apply processData to it
					each(xAxis.series, function (series) {
						fakeSeries = {
							xAxis: fakeAxis,
							xData: series.xData,
							chart: chart
						};
						fakeSeries.options = {
							dataGrouping : grouping ? {
								enabled: true,
								forced: true,
								approximation: 'open', // doesn't matter which, use the fastest
								units: [[grouping.unitName, [grouping.count]]]
							} : {
								enabled: false
							}
						};
						series.processData.apply(fakeSeries);
						
						fakeAxis.series.push(fakeSeries);
					});
					
					// Run beforeSetTickPositions to compute the ordinalPositions
					xAxis.beforeSetTickPositions.apply(fakeAxis);
					
					// Cache it
					ordinalIndex[key] = fakeAxis.ordinalPositions;
				}
				return ordinalIndex[key];
			};
			
			/**
			 * Find the factor to estimate how wide the plot area would have been if ordinal
			 * gaps were included. This value is used to compute an imagined plot width in order
			 * to establish the data grouping interval. 
			 * 
			 * A real world case is the intraday-candlestick
			 * example. Without this logic, it would show the correct data grouping when viewing
			 * a range within each day, but once moving the range to include the gap between two
			 * days, the interval would include the cut-away night hours and the data grouping
			 * would be wrong. So the below method tries to compensate by identifying the most
			 * common point interval, in this case days. 
			 * 
			 * An opposite case is presented in issue #718. We have a long array of daily data,
			 * then one point is appended one hour after the last point. We expect the data grouping
			 * not to change.
			 * 
			 * In the future, if we find cases where this estimation doesn't work optimally, we
			 * might need to add a second pass to the data grouping logic, where we do another run
			 * with a greater interval if the number of data groups is more than a certain fraction
			 * of the desired group count.
			 */
			xAxis.getGroupIntervalFactor = function (xMin, xMax, processedXData) {
				var i = 0,
					len = processedXData.length, 
					distances = [],
					median;
					
				// Register all the distances in an array
				for (; i < len - 1; i++) {
					distances[i] = processedXData[i + 1] - processedXData[i];
				}
				
				// Sort them and find the median
				distances.sort(function (a, b) {
					return a - b;
				});
				median = distances[mathFloor(len / 2)];
				
				// Return the factor needed for data grouping
				return (len * median) / (xMax - xMin);
			};
			
			/**
			 * Make the tick intervals closer because the ordinal gaps make the ticks spread out or cluster
			 */
			xAxis.postProcessTickInterval = function (tickInterval) {
				var ordinalSlope = this.ordinalSlope;
				
				return ordinalSlope ? 
					tickInterval / (ordinalSlope / xAxis.closestPointRange) : 
					tickInterval;
			};
			
			/**
			 * In an ordinal axis, there might be areas with dense consentrations of points, then large
			 * gaps between some. Creating equally distributed ticks over this entire range
			 * may lead to a huge number of ticks that will later be removed. So instead, break the 
			 * positions up in segments, find the tick positions for each segment then concatenize them.
			 * This method is used from both data grouping logic and X axis tick position logic. 
			 */
			xAxis.getNonLinearTimeTicks = function (normalizedInterval, min, max, startOfWeek, positions, closestDistance, findHigherRanks) {
				
				var start = 0,
					end = 0,
					segmentPositions,
					higherRanks = {},
					hasCrossedHigherRank,
					info,
					posLength,
					outsideMax,
					groupPositions = [],
					tickPixelIntervalOption = xAxis.options.tickPixelInterval;
					
				// The positions are not always defined, for example for ordinal positions when data
				// has regular interval
				if (!positions || min === UNDEFINED) {
					return getTimeTicks(normalizedInterval, min, max, startOfWeek);
				}
				
				// Analyze the positions array to split it into segments on gaps larger than 5 times
				// the closest distance. The closest distance is already found at this point, so 
				// we reuse that instead of computing it again.
				posLength = positions.length;
				for (; end < posLength; end++) {
					
					outsideMax = end && positions[end - 1] > max;
					
					if (positions[end] < min) { // Set the last position before min
						start = end;
					
					} else if (end === posLength - 1 || positions[end + 1] - positions[end] > closestDistance * 5 || outsideMax) {
						
						// For each segment, calculate the tick positions from the getTimeTicks utility
						// function. The interval will be the same regardless of how long the segment is.
						segmentPositions = getTimeTicks(normalizedInterval, positions[start], positions[end], startOfWeek);		
						
						groupPositions = groupPositions.concat(segmentPositions);
						
						// Set start of next segment
						start = end + 1;						
					}
					
					if (outsideMax) {
						break;
					}
				}
				
				// Get the grouping info from the last of the segments. The info is the same for
				// all segments.
				info = segmentPositions.info;
				
				// Optionally identify ticks with higher rank, for example when the ticks
				// have crossed midnight.
				if (findHigherRanks && info.unitRange <= timeUnits[HOUR]) {
					end = groupPositions.length - 1;
					
					// Compare points two by two
					for (start = 1; start < end; start++) {
						if (new Date(groupPositions[start])[getDate]() !== new Date(groupPositions[start - 1])[getDate]()) {
							higherRanks[groupPositions[start]] = DAY;
							hasCrossedHigherRank = true;
						}
					}
					
					// If the complete array has crossed midnight, we want to mark the first
					// positions also as higher rank
					if (hasCrossedHigherRank) {
						higherRanks[groupPositions[0]] = DAY;
					}
					info.higherRanks = higherRanks;
				}
				
				// Save the info
				groupPositions.info = info;
				
				
				
				// Don't show ticks within a gap in the ordinal axis, where the space between
				// two points is greater than a portion of the tick pixel interval
				if (findHigherRanks && defined(tickPixelIntervalOption)) { // check for squashed ticks
					var i = groupPositions.length,
						itemToRemove,
						translated,
						translatedArr = [],
						lastTranslated,
						medianDistance,
						distance,
						distances = [];
						
					// Find median pixel distance in order to keep a reasonably even distance between
					// ticks (#748)
					while (i--) {
						translated = xAxis.translate(groupPositions[i]);
						if (lastTranslated) {
							distances[i] = lastTranslated - translated;
						}
						translatedArr[i] = lastTranslated = translated; 
					}
					distances.sort();
					medianDistance = distances[mathFloor(distances.length / 2)];
					
					
					// Now loop over again and remove ticks where needed
					i = groupPositions.length;
					lastTranslated = undefined;
					while (i--) {
						translated = translatedArr[i];
						distance = lastTranslated - translated;
						
						// Remove ticks that are closer than 0.6 times the pixel interval from the one to the right,
						// but not if it is close to the median distance (#748).
						if (lastTranslated && distance < tickPixelIntervalOption * 0.7 && distance < medianDistance * 0.7) {
							
							// Is this a higher ranked position with a normal position to the right?
							if (higherRanks[groupPositions[i]] && !higherRanks[groupPositions[i + 1]]) {
								
								// Yes: remove the lower ranked neighbour to the right
								itemToRemove = i + 1;
								lastTranslated = translated; // #709
								
							} else {
								
								// No: remove this one
								itemToRemove = i;
							}
							
							groupPositions.splice(itemToRemove, 1);
							
						} else {
							lastTranslated = translated;
						}
					}
				}
				
				return groupPositions;
			};
			
			
			/**
			 * Overrride the chart.pan method for ordinal axes. 
			 */
			
			var baseChartPan = chart.pan;
			chart.pan = function (chartX) {
				var xAxis = chart.xAxis[0],
					runBase = false;
				if (xAxis.options.ordinal) {
					
					var mouseDownX = chart.mouseDownX,
						extremes = xAxis.getExtremes(),
						dataMax = extremes.dataMax,
						min = extremes.min,
						max = extremes.max,
						newMin,
						newMax,
						hoverPoints = chart.hoverPoints,
						closestPointRange = xAxis.closestPointRange,
						pointPixelWidth = xAxis.translationSlope * (xAxis.ordinalSlope || closestPointRange),
						movedUnits = (mouseDownX - chartX) / pointPixelWidth, // how many ordinal units did we move?
						extendedAxis = { ordinalPositions: xAxis.getExtendedPositions() }, // get index of all the chart's points
						ordinalPositions,
						searchAxisLeft,
						lin2val = xAxis.lin2val,
						val2lin = xAxis.val2lin,
						searchAxisRight;
					
					if (!extendedAxis.ordinalPositions) { // we have an ordinal axis, but the data is equally spaced
						runBase = true;
					
					} else if (mathAbs(movedUnits) > 1) {
						
						// Remove active points for shared tooltip
						if (hoverPoints) {
							each(hoverPoints, function (point) {
								point.setState();
							});
						}
						
						if (movedUnits < 0) {
							searchAxisLeft = extendedAxis;
							searchAxisRight = xAxis.ordinalPositions ? xAxis : extendedAxis;
						} else {
							searchAxisLeft = xAxis.ordinalPositions ? xAxis : extendedAxis;
							searchAxisRight = extendedAxis;
						}
						
						// In grouped data series, the last ordinal position represents the grouped data, which is 
						// to the left of the real data max. If we don't compensate for this, we will be allowed
						// to pan grouped data series passed the right of the plot area. 
						ordinalPositions = searchAxisRight.ordinalPositions;
						if (dataMax > ordinalPositions[ordinalPositions.length - 1]) {
							ordinalPositions.push(dataMax);
						}
						
						// Get the new min and max values by getting the ordinal index for the current extreme, 
						// then add the moved units and translate back to values. This happens on the 
						// extended ordinal positions if the new position is out of range, else it happens
						// on the current x axis which is smaller and faster.
						newMin = lin2val.apply(searchAxisLeft, [
							val2lin.apply(searchAxisLeft, [min, true]) + movedUnits, // the new index 
							true // translate from index
						]);
						newMax = lin2val.apply(searchAxisRight, [
							val2lin.apply(searchAxisRight, [max, true]) + movedUnits, // the new index 
							true // translate from index
						]);
						
						// Apply it if it is within the available data range
						if (newMin > mathMin(extremes.dataMin, min) && newMax < mathMax(dataMax, max)) {
							xAxis.setExtremes(newMin, newMax, true, false);
						}
				
						chart.mouseDownX = chartX; // set new reference for next run
						css(chart.container, { cursor: 'move' });
					}
				
				} else {
					runBase = true;
				}
				
				// revert to the linear chart.pan version
				if (runBase) {
					baseChartPan.apply(chart, arguments);
				}
			}; 
		}
	};
			
	/**
	 * Extend getSegments by identifying gaps in the ordinal data so that we can draw a gap in the 
	 * line or area
	 */
	seriesProto.getSegments = function () {
		
		var series = this,
			segments,
			gapSize = series.options.gapSize;
	
		// call base method
		baseGetSegments.apply(series);
		
		if (series.xAxis.options.ordinal && gapSize) {
		
			// properties
			segments = series.segments;
			
			// extension for ordinal breaks
			each(segments, function (segment, no) {
				var i = segment.length - 1;
				while (i--) {
					if (segment[i + 1].x - segment[i].x > series.xAxis.closestPointRange * gapSize) {
						segments.splice( // insert after this one
							no + 1,
							0,
							segment.splice(i + 1, segment.length - i)
						);
					}
				}
			});
		}
	};
}());

/* ****************************************************************************
 * End ordinal axis logic                                                   *
 *****************************************************************************/
// global variables
extend(Highcharts, {
	Chart: Chart,
	Axis: Axis,
	Tick: Tick,
	dateFormat: dateFormat,
	pathAnim: pathAnim,
	getOptions: getOptions,
	hasBidiBug: hasBidiBug,
	numberFormat: numberFormat,
	Point: Point,
	Color: Color,
	Renderer: Renderer,
	SVGRenderer: SVGRenderer,
	VMLRenderer: VMLRenderer,
	CanVGRenderer: CanVGRenderer,
	seriesTypes: seriesTypes,
	setOptions: setOptions,
	Series: Series,

	// Expose utility funcitons for modules
	addEvent: addEvent,
	removeEvent: removeEvent,
	createElement: createElement,
	discardElement: discardElement,
	css: css,
	each: each,
	extend: extend,
	map: map,
	merge: merge,
	pick: pick,
	splat: splat,
	extendClass: extendClass,
	placeBox: placeBox,
	product: 'Highstock',
	version: '1.1.4'
});
}());<|MERGE_RESOLUTION|>--- conflicted
+++ resolved
@@ -6253,15 +6253,7 @@
 				maxArgs[2] = axis.dataMax;
 			}
 
-<<<<<<< HEAD
 			axis.max = max = arrayMin(maxArgs);
-=======
-			if (!isLinked) {
-
-				// reset min/max or remove extremes based on start/end on tick
-				var roundedMin = tickPositions[0],
-					roundedMax = tickPositions[tickPositions.length - 1];
->>>>>>> 83fe4be9
 
 			// now if the max is adjusted, adjust the min back
 			if (max - min < minRange) {
@@ -6457,12 +6449,6 @@
 			}
 			axis.tickPositions = tickPositions;
 		}
-
-		// post process positions, used in ordinal axes in Highstock. 
-		// TODO: combine with getNonLinearTimeTicks
-		fireEvent(axis, 'afterSetTickPositions', {
-			tickPositions: tickPositions
-		});
 
 		if (!isLinked) {
 
