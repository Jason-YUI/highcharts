--- conflicted
+++ resolved
@@ -4906,12 +4906,8 @@
 				sinEnd = mathSin(end),
 				innerRadius = options.innerR,
 				circleCorrection = 0.08 / radius, // #760
-<<<<<<< HEAD
-				innerCorrection = (innerRadius && 0.25 / innerRadius) || 0;
-=======
 				innerCorrection = (innerRadius && 0.1 / innerRadius) || 0,
 				ret;
->>>>>>> b1c8ff41
 
 			if (end - start === 0) { // no angle, don't show it.
 				return ['x'];
@@ -5487,21 +5483,14 @@
 				show = false;
 			}
 
-<<<<<<< HEAD
 			// Set the new position, and show or hide
 			if (show) {
-				label[tick.isNew ? 'attr' : 'animate']({
-					x: label.x,
-					y: label.y
-				});
+				label[tick.isNew ? 'attr' : 'animate'](xy);
 				label.show();
 				tick.isNew = false;
 			} else {
 				label.hide();
 			}
-=======
-			label[tick.isNew ? 'attr' : 'animate'](xy);
->>>>>>> b1c8ff41
 		}
 	},
 
@@ -6742,12 +6731,8 @@
 
 		// set the new axisLength
 		axis.len = axis.horiz ? axis.width : axis.height;
-<<<<<<< HEAD
 		isDirtyAxisLength = axis.len !== axis.oldAxisLength;
 
-=======
-		
->>>>>>> b1c8ff41
 		// is there new data?
 		each(axis.series, function (series) {
 			if (series.isDirtyData || series.isDirty ||
@@ -17367,6 +17352,8 @@
 // global variables
 extend(Highcharts, {
 	Chart: Chart,
+	Axis: Axis,
+	Tick: Tick,
 	dateFormat: dateFormat,
 	pathAnim: pathAnim,
 	getOptions: getOptions,
