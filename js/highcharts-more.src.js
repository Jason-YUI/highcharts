// ==ClosureCompiler==
// @compilation_level SIMPLE_OPTIMIZATIONS

/**
<<<<<<< HEAD
 * @license Highcharts JS v4.2.0-modified (2015-12-17)
=======
 * @license Highcharts JS v4.2.0-modified (2015-12-21)
>>>>>>> 0ca4f6aa
 *
 * (c) 2009-2014 Torstein Honsi
 *
 * License: www.highcharts.com/license
 */

(function (factory) {
    if (typeof module === 'object' && module.exports) {
        module.exports = factory;
    } else {
        factory(Highcharts);
    }
}(function (Highcharts) {
var arrayMin = Highcharts.arrayMin,
        arrayMax = Highcharts.arrayMax,
        each = Highcharts.each,
        extend = Highcharts.extend,
        merge = Highcharts.merge,
        map = Highcharts.map,
        pick = Highcharts.pick,
        pInt = Highcharts.pInt,
        defaultPlotOptions = Highcharts.getOptions().plotOptions,
        seriesTypes = Highcharts.seriesTypes,
        extendClass = Highcharts.extendClass,
        splat = Highcharts.splat,
        wrap = Highcharts.wrap,
        Axis = Highcharts.Axis,
        Tick = Highcharts.Tick,
        Point = Highcharts.Point,
        Pointer = Highcharts.Pointer,
        CenteredSeriesMixin = Highcharts.CenteredSeriesMixin,
        TrackerMixin = Highcharts.TrackerMixin,
        Series = Highcharts.Series,
        math = Math,
        mathRound = math.round,
        mathFloor = math.floor,
        mathMax = math.max,
        Color = Highcharts.Color,
        noop = function () {},
        UNDEFINED;/**
     * The Pane object allows options that are common to a set of X and Y axes.
     *
     * In the future, this can be extended to basic Highcharts and Highstock.
     */
    function Pane(options, chart, firstAxis) {
        this.init(options, chart, firstAxis);
    }

    // Extend the Pane prototype
    extend(Pane.prototype, {

        /**
         * Initiate the Pane object
         */
        init: function (options, chart, firstAxis) {
            var pane = this,
                backgroundOption,
                defaultOptions = pane.defaultOptions;

            pane.chart = chart;

            // Set options. Angular charts have a default background (#3318)
            pane.options = options = merge(defaultOptions, chart.angular ? { background: {} } : undefined, options);

            backgroundOption = options.background;

            // To avoid having weighty logic to place, update and remove the backgrounds,
            // push them to the first axis' plot bands and borrow the existing logic there.
            if (backgroundOption) {
                each([].concat(splat(backgroundOption)).reverse(), function (config) {
                    var backgroundColor = config.backgroundColor,  // if defined, replace the old one (specific for gradients)
                        axisUserOptions = firstAxis.userOptions;
                    config = merge(pane.defaultBackgroundOptions, config);
                    if (backgroundColor) {
                        config.backgroundColor = backgroundColor;
                    }
                    config.color = config.backgroundColor; // due to naming in plotBands
                    firstAxis.options.plotBands.unshift(config);
                    axisUserOptions.plotBands = axisUserOptions.plotBands || []; // #3176
                    if (axisUserOptions.plotBands !== firstAxis.options.plotBands) {
                        axisUserOptions.plotBands.unshift(config);
                    }
                });
            }
        },

        /**
         * The default options object
         */
        defaultOptions: {
            // background: {conditional},
            center: ['50%', '50%'],
            size: '85%',
            startAngle: 0
            //endAngle: startAngle + 360
        },

        /**
         * The default background options
         */
        defaultBackgroundOptions: {
            shape: 'circle',
            borderWidth: 1,
            borderColor: 'silver',
            backgroundColor: {
                linearGradient: { x1: 0, y1: 0, x2: 0, y2: 1 },
                stops: [
                    [0, '#FFF'],
                    [1, '#DDD']
                ]
            },
            from: -Number.MAX_VALUE, // corrected to axis min
            innerRadius: 0,
            to: Number.MAX_VALUE, // corrected to axis max
            outerRadius: '105%'
        }
    });

    var axisProto = Axis.prototype,
        tickProto = Tick.prototype;

    /**
     * Augmented methods for the x axis in order to hide it completely, used for the X axis in gauges
     */
    var hiddenAxisMixin = {
        getOffset: noop,
        redraw: function () {
            this.isDirty = false; // prevent setting Y axis dirty
        },
        render: function () {
            this.isDirty = false; // prevent setting Y axis dirty
        },
        setScale: noop,
        setCategories: noop,
        setTitle: noop
    };

    /**
     * Augmented methods for the value axis
     */
    var radialAxisMixin = {
        isRadial: true,

        /**
         * The default options extend defaultYAxisOptions
         */
        defaultRadialGaugeOptions: {
            labels: {
                align: 'center',
                x: 0,
                y: null // auto
            },
            minorGridLineWidth: 0,
            minorTickInterval: 'auto',
            minorTickLength: 10,
            minorTickPosition: 'inside',
            minorTickWidth: 1,
            tickLength: 10,
            tickPosition: 'inside',
            tickWidth: 2,
            title: {
                rotation: 0
            },
            zIndex: 2 // behind dials, points in the series group
        },

        // Circular axis around the perimeter of a polar chart
        defaultRadialXOptions: {
            gridLineWidth: 1, // spokes
            labels: {
                align: null, // auto
                distance: 15,
                x: 0,
                y: null // auto
            },
            maxPadding: 0,
            minPadding: 0,
            showLastLabel: false,
            tickLength: 0
        },

        // Radial axis, like a spoke in a polar chart
        defaultRadialYOptions: {
            gridLineInterpolation: 'circle',
            labels: {
                align: 'right',
                x: -3,
                y: -2
            },
            showLastLabel: false,
            title: {
                x: 4,
                text: null,
                rotation: 90
            }
        },

        /**
         * Merge and set options
         */
        setOptions: function (userOptions) {

            var options = this.options = merge(
                this.defaultOptions,
                this.defaultRadialOptions,
                userOptions
            );

            // Make sure the plotBands array is instanciated for each Axis (#2649)
            if (!options.plotBands) {
                options.plotBands = [];
            }

        },

        /**
         * Wrap the getOffset method to return zero offset for title or labels in a radial
         * axis
         */
        getOffset: function () {
            // Call the Axis prototype method (the method we're in now is on the instance)
            axisProto.getOffset.call(this);

            // Title or label offsets are not counted
            this.chart.axisOffset[this.side] = 0;

            // Set the center array
            this.center = this.pane.center = CenteredSeriesMixin.getCenter.call(this.pane);
        },


        /**
         * Get the path for the axis line. This method is also referenced in the getPlotLinePath
         * method.
         */
        getLinePath: function (lineWidth, radius) {
            var center = this.center;
            radius = pick(radius, center[2] / 2 - this.offset);

            return this.chart.renderer.symbols.arc(
                this.left + center[0],
                this.top + center[1],
                radius,
                radius,
                {
                    start: this.startAngleRad,
                    end: this.endAngleRad,
                    open: true,
                    innerR: 0
                }
            );
        },

        /**
         * Override setAxisTranslation by setting the translation to the difference
         * in rotation. This allows the translate method to return angle for
         * any given value.
         */
        setAxisTranslation: function () {

            // Call uber method
            axisProto.setAxisTranslation.call(this);

            // Set transA and minPixelPadding
            if (this.center) { // it's not defined the first time
                if (this.isCircular) {

                    this.transA = (this.endAngleRad - this.startAngleRad) /
                        ((this.max - this.min) || 1);


                } else {
                    this.transA = (this.center[2] / 2) / ((this.max - this.min) || 1);
                }

                if (this.isXAxis) {
                    this.minPixelPadding = this.transA * this.minPointOffset;
                } else {
                    // This is a workaround for regression #2593, but categories still don't position correctly.
                    this.minPixelPadding = 0;
                }
            }
        },

        /**
         * In case of auto connect, add one closestPointRange to the max value right before
         * tickPositions are computed, so that ticks will extend passed the real max.
         */
        beforeSetTickPositions: function () {
            if (this.autoConnect) {
                this.max += (this.categories && 1) || this.pointRange || this.closestPointRange || 0; // #1197, #2260
            }
        },

        /**
         * Override the setAxisSize method to use the arc's circumference as length. This
         * allows tickPixelInterval to apply to pixel lengths along the perimeter
         */
        setAxisSize: function () {

            axisProto.setAxisSize.call(this);

            if (this.isRadial) {

                // Set the center array
                this.center = this.pane.center = Highcharts.CenteredSeriesMixin.getCenter.call(this.pane);

                // The sector is used in Axis.translate to compute the translation of reversed axis points (#2570)
                if (this.isCircular) {
                    this.sector = this.endAngleRad - this.startAngleRad;
                }

                // Axis len is used to lay out the ticks
                this.len = this.width = this.height = this.center[2] * pick(this.sector, 1) / 2;


            }
        },

        /**
         * Returns the x, y coordinate of a point given by a value and a pixel distance
         * from center
         */
        getPosition: function (value, length) {
            return this.postTranslate(
                this.isCircular ? this.translate(value) : 0, // #2848
                pick(this.isCircular ? length : this.translate(value), this.center[2] / 2) - this.offset
            );
        },

        /**
         * Translate from intermediate plotX (angle), plotY (axis.len - radius) to final chart coordinates.
         */
        postTranslate: function (angle, radius) {

            var chart = this.chart,
                center = this.center;

            angle = this.startAngleRad + angle;

            return {
                x: chart.plotLeft + center[0] + Math.cos(angle) * radius,
                y: chart.plotTop + center[1] + Math.sin(angle) * radius
            };

        },

        /**
         * Find the path for plot bands along the radial axis
         */
        getPlotBandPath: function (from, to, options) {
            var center = this.center,
                startAngleRad = this.startAngleRad,
                fullRadius = center[2] / 2,
                radii = [
                    pick(options.outerRadius, '100%'),
                    options.innerRadius,
                    pick(options.thickness, 10)
                ],
                percentRegex = /%$/,
                start,
                end,
                open,
                isCircular = this.isCircular, // X axis in a polar chart
                ret;

            // Polygonal plot bands
            if (this.options.gridLineInterpolation === 'polygon') {
                ret = this.getPlotLinePath(from).concat(this.getPlotLinePath(to, true));

            // Circular grid bands
            } else {

                // Keep within bounds
                from = Math.max(from, this.min);
                to = Math.min(to, this.max);

                // Plot bands on Y axis (radial axis) - inner and outer radius depend on to and from
                if (!isCircular) {
                    radii[0] = this.translate(from);
                    radii[1] = this.translate(to);
                }

                // Convert percentages to pixel values
                radii = map(radii, function (radius) {
                    if (percentRegex.test(radius)) {
                        radius = (pInt(radius, 10) * fullRadius) / 100;
                    }
                    return radius;
                });

                // Handle full circle
                if (options.shape === 'circle' || !isCircular) {
                    start = -Math.PI / 2;
                    end = Math.PI * 1.5;
                    open = true;
                } else {
                    start = startAngleRad + this.translate(from);
                    end = startAngleRad + this.translate(to);
                }


                ret = this.chart.renderer.symbols.arc(
                    this.left + center[0],
                    this.top + center[1],
                    radii[0],
                    radii[0],
                    {
                        start: Math.min(start, end), // Math is for reversed yAxis (#3606)
                        end: Math.max(start, end),
                        innerR: pick(radii[1], radii[0] - radii[2]),
                        open: open
                    }
                );
            }

            return ret;
        },

        /**
         * Find the path for plot lines perpendicular to the radial axis.
         */
        getPlotLinePath: function (value, reverse) {
            var axis = this,
                center = axis.center,
                chart = axis.chart,
                end = axis.getPosition(value),
                xAxis,
                xy,
                tickPositions,
                ret;

            // Spokes
            if (axis.isCircular) {
                ret = ['M', center[0] + chart.plotLeft, center[1] + chart.plotTop, 'L', end.x, end.y];

            // Concentric circles
            } else if (axis.options.gridLineInterpolation === 'circle') {
                value = axis.translate(value);
                if (value) { // a value of 0 is in the center
                    ret = axis.getLinePath(0, value);
                }
            // Concentric polygons
            } else {
                // Find the X axis in the same pane
                each(chart.xAxis, function (a) {
                    if (a.pane === axis.pane) {
                        xAxis = a;
                    }
                });
                ret = [];
                value = axis.translate(value);
                tickPositions = xAxis.tickPositions;
                if (xAxis.autoConnect) {
                    tickPositions = tickPositions.concat([tickPositions[0]]);
                }
                // Reverse the positions for concatenation of polygonal plot bands
                if (reverse) {
                    tickPositions = [].concat(tickPositions).reverse();
                }

                each(tickPositions, function (pos, i) {
                    xy = xAxis.getPosition(pos, value);
                    ret.push(i ? 'L' : 'M', xy.x, xy.y);
                });

            }
            return ret;
        },

        /**
         * Find the position for the axis title, by default inside the gauge
         */
        getTitlePosition: function () {
            var center = this.center,
                chart = this.chart,
                titleOptions = this.options.title;

            return {
                x: chart.plotLeft + center[0] + (titleOptions.x || 0),
                y: chart.plotTop + center[1] - ({ high: 0.5, middle: 0.25, low: 0 }[titleOptions.align] *
                    center[2]) + (titleOptions.y || 0)
            };
        }

    };

    /**
     * Override axisProto.init to mix in special axis instance functions and function overrides
     */
    wrap(axisProto, 'init', function (proceed, chart, userOptions) {
        var axis = this,
            angular = chart.angular,
            polar = chart.polar,
            isX = userOptions.isX,
            isHidden = angular && isX,
            isCircular,
            startAngleRad,
            endAngleRad,
            options,
            chartOptions = chart.options,
            paneIndex = userOptions.pane || 0,
            pane,
            paneOptions;

        // Before prototype.init
        if (angular) {
            extend(this, isHidden ? hiddenAxisMixin : radialAxisMixin);
            isCircular =  !isX;
            if (isCircular) {
                this.defaultRadialOptions = this.defaultRadialGaugeOptions;
            }

        } else if (polar) {
            //extend(this, userOptions.isX ? radialAxisMixin : radialAxisMixin);
            extend(this, radialAxisMixin);
            isCircular = isX;
            this.defaultRadialOptions = isX ? this.defaultRadialXOptions : merge(this.defaultYAxisOptions, this.defaultRadialYOptions);

        }

        // Run prototype.init
        proceed.call(this, chart, userOptions);

        if (!isHidden && (angular || polar)) {
            options = this.options;

            // Create the pane and set the pane options.
            if (!chart.panes) {
                chart.panes = [];
            }
            this.pane = pane = chart.panes[paneIndex] = chart.panes[paneIndex] || new Pane(
                splat(chartOptions.pane)[paneIndex],
                chart,
                axis
            );
            paneOptions = pane.options;


            // Disable certain features on angular and polar axes
            chart.inverted = false;
            chartOptions.chart.zoomType = null;

            // Start and end angle options are
            // given in degrees relative to top, while internal computations are
            // in radians relative to right (like SVG).
            this.startAngleRad = startAngleRad = (paneOptions.startAngle - 90) * Math.PI / 180;
            this.endAngleRad = endAngleRad = (pick(paneOptions.endAngle, paneOptions.startAngle + 360)  - 90) * Math.PI / 180;
            this.offset = options.offset || 0;

            this.isCircular = isCircular;

            // Automatically connect grid lines?
            if (isCircular && userOptions.max === UNDEFINED && endAngleRad - startAngleRad === 2 * Math.PI) {
                this.autoConnect = true;
            }
        }

    });

    /**
     * Add special cases within the Tick class' methods for radial axes.
     */
    wrap(tickProto, 'getPosition', function (proceed, horiz, pos, tickmarkOffset, old) {
        var axis = this.axis;

        return axis.getPosition ?
            axis.getPosition(pos) :
            proceed.call(this, horiz, pos, tickmarkOffset, old);
    });

    /**
     * Wrap the getLabelPosition function to find the center position of the label
     * based on the distance option
     */
    wrap(tickProto, 'getLabelPosition', function (proceed, x, y, label, horiz, labelOptions, tickmarkOffset, index, step) {
        var axis = this.axis,
            optionsY = labelOptions.y,
            ret,
            centerSlot = 20, // 20 degrees to each side at the top and bottom
            align = labelOptions.align,
            angle = ((axis.translate(this.pos) + axis.startAngleRad + Math.PI / 2) / Math.PI * 180) % 360;

        if (axis.isRadial) {
            ret = axis.getPosition(this.pos, (axis.center[2] / 2) + pick(labelOptions.distance, -25));

            // Automatically rotated
            if (labelOptions.rotation === 'auto') {
                label.attr({
                    rotation: angle
                });

            // Vertically centered
            } else if (optionsY === null) {
                optionsY = axis.chart.renderer.fontMetrics(label.styles.fontSize).b - label.getBBox().height / 2;
            }

            // Automatic alignment
            if (align === null) {
                if (axis.isCircular) {
                    if (this.label.getBBox().width > axis.len * axis.tickInterval / (axis.max - axis.min)) { // #3506
                        centerSlot = 0;
                    }
                    if (angle > centerSlot && angle < 180 - centerSlot) {
                        align = 'left'; // right hemisphere
                    } else if (angle > 180 + centerSlot && angle < 360 - centerSlot) {
                        align = 'right'; // left hemisphere
                    } else {
                        align = 'center'; // top or bottom
                    }
                } else {
                    align = 'center';
                }
                label.attr({
                    align: align
                });
            }

            ret.x += labelOptions.x;
            ret.y += optionsY;

        } else {
            ret = proceed.call(this, x, y, label, horiz, labelOptions, tickmarkOffset, index, step);
        }
        return ret;
    });

    /**
     * Wrap the getMarkPath function to return the path of the radial marker
     */
    wrap(tickProto, 'getMarkPath', function (proceed, x, y, tickLength, tickWidth, horiz, renderer) {
        var axis = this.axis,
            endPoint,
            ret;

        if (axis.isRadial) {
            endPoint = axis.getPosition(this.pos, axis.center[2] / 2 + tickLength);
            ret = [
                'M',
                x,
                y,
                'L',
                endPoint.x,
                endPoint.y
            ];
        } else {
            ret = proceed.call(this, x, y, tickLength, tickWidth, horiz, renderer);
        }
        return ret;
    });/*
     * The AreaRangeSeries class
     *
     */

    /**
     * Extend the default options with map options
     */
    defaultPlotOptions.arearange = merge(defaultPlotOptions.area, {
        lineWidth: 1,
        marker: null,
        threshold: null,
        tooltip: {
            pointFormat: '<span style="color:{series.color}">\u25CF</span> {series.name}: <b>{point.low}</b> - <b>{point.high}</b><br/>'
        },
        trackByArea: true,
        dataLabels: {
            align: null,
            verticalAlign: null,
            xLow: 0,
            xHigh: 0,
            yLow: 0,
            yHigh: 0
        },
        states: {
            hover: {
                halo: false
            }
        }
    });

    /**
     * Add the series type
     */
    seriesTypes.arearange = extendClass(seriesTypes.area, {
        type: 'arearange',
        pointArrayMap: ['low', 'high'],
        dataLabelCollections: ['dataLabel', 'dataLabelUpper'],
        toYData: function (point) {
            return [point.low, point.high];
        },
        pointValKey: 'low',
        deferTranslatePolar: true,

        /**
         * Translate a point's plotHigh from the internal angle and radius measures to
         * true plotHigh coordinates. This is an addition of the toXY method found in
         * Polar.js, because it runs too early for arearanges to be considered (#3419).
         */
        highToXY: function (point) {
            // Find the polar plotX and plotY
            var chart = this.chart,
                xy = this.xAxis.postTranslate(point.rectPlotX, this.yAxis.len - point.plotHigh);
            point.plotHighX = xy.x - chart.plotLeft;
            point.plotHigh = xy.y - chart.plotTop;
        },

        /**
         * Extend getSegments to force null points if the higher value is null. #1703.
         */
        getSegments: function () {
            var series = this;

            each(series.points, function (point) {
                if (!series.options.connectNulls && (point.low === null || point.high === null)) {
                    point.y = null;
                } else if (point.low === null && point.high !== null) {
                    point.y = point.high;
                }
            });
            Series.prototype.getSegments.call(this);
        },

        /**
         * Translate data points from raw values x and y to plotX and plotY
         */
        translate: function () {
            var series = this,
                yAxis = series.yAxis;

            seriesTypes.area.prototype.translate.apply(series);

            // Set plotLow and plotHigh
            each(series.points, function (point) {

                var low = point.low,
                    high = point.high,
                    plotY = point.plotY;

                if (high === null && low === null) {
                    point.y = null;
                } else if (low === null) {
                    point.plotLow = point.plotY = null;
                    point.plotHigh = yAxis.translate(high, 0, 1, 0, 1);
                } else if (high === null) {
                    point.plotLow = plotY;
                    point.plotHigh = null;
                } else {
                    point.plotLow = plotY;
                    point.plotHigh = yAxis.translate(high, 0, 1, 0, 1);
                }
            });

            // Postprocess plotHigh
            if (this.chart.polar) {
                each(this.points, function (point) {
                    series.highToXY(point);
                });
            }
        },

        /**
         * Extend the line series' getSegmentPath method by applying the segment
         * path to both lower and higher values of the range
         */
        getSegmentPath: function (segment) {

            var lowSegment,
                highSegment = [],
                i = segment.length,
                baseGetSegmentPath = Series.prototype.getSegmentPath,
                point,
                linePath,
                lowerPath,
                options = this.options,
                step = options.step,
                higherPath;

            // Remove nulls from low segment
            lowSegment = Highcharts.grep(segment, function (point) {
                return point.plotLow !== null;
            });

            // Make a segment with plotX and plotY for the top values
            while (i--) {
                point = segment[i];
                if (point.plotHigh !== null) {
                    highSegment.push({
                        plotX: point.plotHighX || point.plotX, // plotHighX is for polar charts
                        plotY: point.plotHigh
                    });
                }
            }

            // Get the paths
            lowerPath = baseGetSegmentPath.call(this, lowSegment);
            if (step) {
                if (step === true) {
                    step = 'left';
                }
                options.step = { left: 'right', center: 'center', right: 'left' }[step]; // swap for reading in getSegmentPath
            }
            higherPath = baseGetSegmentPath.call(this, highSegment);
            options.step = step;

            // Create a line on both top and bottom of the range
            linePath = [].concat(lowerPath, higherPath);

            // For the area path, we need to change the 'move' statement into 'lineTo' or 'curveTo'
            if (!this.chart.polar) {
                higherPath[0] = 'L'; // this probably doesn't work for spline
            }
            this.areaPath = this.areaPath.concat(lowerPath, higherPath);

            return linePath;
        },

        /**
         * Extend the basic drawDataLabels method by running it for both lower and higher
         * values.
         */
        drawDataLabels: function () {

            var data = this.data,
                length = data.length,
                i,
                originalDataLabels = [],
                seriesProto = Series.prototype,
                dataLabelOptions = this.options.dataLabels,
                align = dataLabelOptions.align,
                verticalAlign = dataLabelOptions.verticalAlign,
                inside = dataLabelOptions.inside,
                point,
                up,
                inverted = this.chart.inverted;

            if (dataLabelOptions.enabled || this._hasPointLabels) {

                // Step 1: set preliminary values for plotY and dataLabel and draw the upper labels
                i = length;
                while (i--) {
                    point = data[i];
                    if (point) {
                        up = inside ? point.plotHigh < point.plotLow : point.plotHigh > point.plotLow;

                        // Set preliminary values
                        point.y = point.high;
                        point._plotY = point.plotY;
                        point.plotY = point.plotHigh;

                        // Store original data labels and set preliminary label objects to be picked up
                        // in the uber method
                        originalDataLabels[i] = point.dataLabel;
                        point.dataLabel = point.dataLabelUpper;

                        // Set the default offset
                        point.below = up;
                        if (inverted) {
                            if (!align) {
                                dataLabelOptions.align = up ? 'right' : 'left';
                            }
                        } else {
                            if (!verticalAlign) {
                                dataLabelOptions.verticalAlign = up ? 'top' : 'bottom';
                            }
                        }

                        dataLabelOptions.x = dataLabelOptions.xHigh;
                        dataLabelOptions.y = dataLabelOptions.yHigh;
                    }
                }

                if (seriesProto.drawDataLabels) {
                    seriesProto.drawDataLabels.apply(this, arguments); // #1209
                }

                // Step 2: reorganize and handle data labels for the lower values
                i = length;
                while (i--) {
                    point = data[i];
                    if (point) {
                        up = inside ? point.plotHigh < point.plotLow : point.plotHigh > point.plotLow;

                        // Move the generated labels from step 1, and reassign the original data labels
                        point.dataLabelUpper = point.dataLabel;
                        point.dataLabel = originalDataLabels[i];

                        // Reset values
                        point.y = point.low;
                        point.plotY = point._plotY;

                        // Set the default offset
                        point.below = !up;
                        if (inverted) {
                            if (!align) {
                                dataLabelOptions.align = up ? 'left' : 'right';
                            }
                        } else {
                            if (!verticalAlign) {
                                dataLabelOptions.verticalAlign = up ? 'bottom' : 'top';
                            }
                        
                        }

                        dataLabelOptions.x = dataLabelOptions.xLow;
                        dataLabelOptions.y = dataLabelOptions.yLow;
                    }
                }
                if (seriesProto.drawDataLabels) {
                    seriesProto.drawDataLabels.apply(this, arguments);
                }
            }

            dataLabelOptions.align = align;
            dataLabelOptions.verticalAlign = verticalAlign;
        },

        alignDataLabel: function () {
            seriesTypes.column.prototype.alignDataLabel.apply(this, arguments);
        },

        setStackedPoints: noop,

        getSymbol: noop,

        drawPoints: noop
    });
    /**
     * The AreaSplineRangeSeries class
     */

    defaultPlotOptions.areasplinerange = merge(defaultPlotOptions.arearange);

    /**
     * AreaSplineRangeSeries object
     */
    seriesTypes.areasplinerange = extendClass(seriesTypes.arearange, {
        type: 'areasplinerange',
        getPointSpline: seriesTypes.spline.prototype.getPointSpline
    });

    (function () {

        var colProto = seriesTypes.column.prototype;

        /**
         * The ColumnRangeSeries class
         */
        defaultPlotOptions.columnrange = merge(defaultPlotOptions.column, defaultPlotOptions.arearange, {
            lineWidth: 1,
            pointRange: null
        });

        /**
         * ColumnRangeSeries object
         */
        seriesTypes.columnrange = extendClass(seriesTypes.arearange, {
            type: 'columnrange',
            /**
             * Translate data points from raw values x and y to plotX and plotY
             */
            translate: function () {
                var series = this,
                    yAxis = series.yAxis,
                    xAxis = series.xAxis,
                    chart = series.chart,
                    plotHigh;

                colProto.translate.apply(series);

                // Set plotLow and plotHigh
                each(series.points, function (point) {
                    var shapeArgs = point.shapeArgs,
                        minPointLength = series.options.minPointLength,
                        heightDifference,
                        height,
                        y;

                    point.plotHigh = plotHigh = yAxis.translate(point.high, 0, 1, 0, 1);
                    point.plotLow = point.plotY;

                    // adjust shape
                    y = plotHigh;
                    height = point.plotY - plotHigh;

                    // Adjust for minPointLength
                    if (Math.abs(height) < minPointLength) {
                        heightDifference = (minPointLength - height);
                        height += heightDifference;
                        y -= heightDifference / 2;

                    // Adjust for negative ranges or reversed Y axis (#1457)
                    } else if (height < 0) {
                        height *= -1;
                        y -= height;
                    }

                    shapeArgs.height = height;
                    shapeArgs.y = y;

                    point.tooltipPos = chart.inverted ? 
                        [ 
                            yAxis.len + yAxis.pos - chart.plotLeft - y - height / 2, 
                            xAxis.len + xAxis.pos - chart.plotTop - shapeArgs.x - shapeArgs.width / 2, 
                            height
                        ] : [
                            xAxis.left - chart.plotLeft + shapeArgs.x + shapeArgs.width / 2, 
                            yAxis.pos - chart.plotTop + y + height / 2, 
                            height
                        ]; // don't inherit from column tooltip position - #3372
                });
            },
            directTouch: true,
            trackerGroups: ['group', 'dataLabelsGroup'],
            drawGraph: noop,
            crispCol: colProto.crispCol,
            pointAttrToOptions: colProto.pointAttrToOptions,
            drawPoints: colProto.drawPoints,
            drawTracker: colProto.drawTracker,
            animate: colProto.animate,
            getColumnMetrics: colProto.getColumnMetrics
        });
    }());

    /*
     * The GaugeSeries class
     */



    /**
     * Extend the default options
     */
    defaultPlotOptions.gauge = merge(defaultPlotOptions.line, {
        dataLabels: {
            enabled: true,
            defer: false,
            y: 15,
            borderWidth: 1,
            borderColor: 'silver',
            borderRadius: 3,
            crop: false,
            verticalAlign: 'top',
            zIndex: 2
        },
        dial: {
            // radius: '80%',
            // backgroundColor: 'black',
            // borderColor: 'silver',
            // borderWidth: 0,
            // baseWidth: 3,
            // topWidth: 1,
            // baseLength: '70%' // of radius
            // rearLength: '10%'
        },
        pivot: {
            //radius: 5,
            //borderWidth: 0
            //borderColor: 'silver',
            //backgroundColor: 'black'
        },
        tooltip: {
            headerFormat: ''
        },
        showInLegend: false
    });

    /**
     * Extend the point object
     */
    var GaugePoint = extendClass(Point, {
        /**
         * Don't do any hover colors or anything
         */
        setState: function (state) {
            this.state = state;
        }
    });


    /**
     * Add the series type
     */
    var GaugeSeries = {
        type: 'gauge',
        pointClass: GaugePoint,

        // chart.angular will be set to true when a gauge series is present, and this will
        // be used on the axes
        angular: true,
        drawGraph: noop,
        fixedBox: true,
        forceDL: true,
        trackerGroups: ['group', 'dataLabelsGroup'],

        /**
         * Calculate paths etc
         */
        translate: function () {

            var series = this,
                yAxis = series.yAxis,
                options = series.options,
                center = yAxis.center;

            series.generatePoints();

            each(series.points, function (point) {

                var dialOptions = merge(options.dial, point.dial),
                    radius = (pInt(pick(dialOptions.radius, 80)) * center[2]) / 200,
                    baseLength = (pInt(pick(dialOptions.baseLength, 70)) * radius) / 100,
                    rearLength = (pInt(pick(dialOptions.rearLength, 10)) * radius) / 100,
                    baseWidth = dialOptions.baseWidth || 3,
                    topWidth = dialOptions.topWidth || 1,
                    overshoot = options.overshoot,
                    rotation = yAxis.startAngleRad + yAxis.translate(point.y, null, null, null, true);

                // Handle the wrap and overshoot options
                if (overshoot && typeof overshoot === 'number') {
                    overshoot = overshoot / 180 * Math.PI;
                    rotation = Math.max(yAxis.startAngleRad - overshoot, Math.min(yAxis.endAngleRad + overshoot, rotation));

                } else if (options.wrap === false) {
                    rotation = Math.max(yAxis.startAngleRad, Math.min(yAxis.endAngleRad, rotation));
                }

                rotation = rotation * 180 / Math.PI;

                point.shapeType = 'path';
                point.shapeArgs = {
                    d: dialOptions.path || [
                        'M',
                        -rearLength, -baseWidth / 2,
                        'L',
                        baseLength, -baseWidth / 2,
                        radius, -topWidth / 2,
                        radius, topWidth / 2,
                        baseLength, baseWidth / 2,
                        -rearLength, baseWidth / 2,
                        'z'
                    ],
                    translateX: center[0],
                    translateY: center[1],
                    rotation: rotation
                };

                // Positions for data label
                point.plotX = center[0];
                point.plotY = center[1];
            });
        },

        /**
         * Draw the points where each point is one needle
         */
        drawPoints: function () {

            var series = this,
                center = series.yAxis.center,
                pivot = series.pivot,
                options = series.options,
                pivotOptions = options.pivot,
                renderer = series.chart.renderer;

            each(series.points, function (point) {

                var graphic = point.graphic,
                    shapeArgs = point.shapeArgs,
                    d = shapeArgs.d,
                    dialOptions = merge(options.dial, point.dial); // #1233

                if (graphic) {
                    graphic.animate(shapeArgs);
                    shapeArgs.d = d; // animate alters it
                } else {
                    point.graphic = renderer[point.shapeType](shapeArgs)
                        .attr({
                            stroke: dialOptions.borderColor || 'none',
                            'stroke-width': dialOptions.borderWidth || 0,
                            fill: dialOptions.backgroundColor || 'black',
                            rotation: shapeArgs.rotation, // required by VML when animation is false
                            zIndex: 1
                        })
                        .add(series.group);
                }
            });

            // Add or move the pivot
            if (pivot) {
                pivot.animate({ // #1235
                    translateX: center[0],
                    translateY: center[1]
                });
            } else {
                series.pivot = renderer.circle(0, 0, pick(pivotOptions.radius, 5))
                    .attr({
                        'stroke-width': pivotOptions.borderWidth || 0,
                        stroke: pivotOptions.borderColor || 'silver',
                        fill: pivotOptions.backgroundColor || 'black',
                        zIndex: 2
                    })
                    .translate(center[0], center[1])
                    .add(series.group);
            }
        },

        /**
         * Animate the arrow up from startAngle
         */
        animate: function (init) {
            var series = this;

            if (!init) {
                each(series.points, function (point) {
                    var graphic = point.graphic;

                    if (graphic) {
                        // start value
                        graphic.attr({
                            rotation: series.yAxis.startAngleRad * 180 / Math.PI
                        });

                        // animate
                        graphic.animate({
                            rotation: point.shapeArgs.rotation
                        }, series.options.animation);
                    }
                });

                // delete this function to allow it only once
                series.animate = null;
            }
        },

        render: function () {
            this.group = this.plotGroup(
                'group',
                'series',
                this.visible ? 'visible' : 'hidden',
                this.options.zIndex,
                this.chart.seriesGroup
            );
            Series.prototype.render.call(this);
            this.group.clip(this.chart.clipRect);
        },

        /**
         * Extend the basic setData method by running processData and generatePoints immediately,
         * in order to access the points from the legend.
         */
        setData: function (data, redraw) {
            Series.prototype.setData.call(this, data, false);
            this.processData();
            this.generatePoints();
            if (pick(redraw, true)) {
                this.chart.redraw();
            }
        },

        /**
         * If the tracking module is loaded, add the point tracker
         */
        drawTracker: TrackerMixin && TrackerMixin.drawTrackerPoint
    };
    seriesTypes.gauge = extendClass(seriesTypes.line, GaugeSeries);

    /* ****************************************************************************
     * Start Box plot series code                                                  *
     *****************************************************************************/

    // Set default options
    defaultPlotOptions.boxplot = merge(defaultPlotOptions.column, {
        fillColor: '#FFFFFF',
        lineWidth: 1,
        //medianColor: null,
        medianWidth: 2,
        states: {
            hover: {
                brightness: -0.3
            }
        },
        //stemColor: null,
        //stemDashStyle: 'solid'
        //stemWidth: null,
        threshold: null,
        tooltip: {
            pointFormat: '<span style="color:{point.color}">\u25CF</span> <b> {series.name}</b><br/>' + // docs
                'Maximum: {point.high}<br/>' +
                'Upper quartile: {point.q3}<br/>' +
                'Median: {point.median}<br/>' +
                'Lower quartile: {point.q1}<br/>' +
                'Minimum: {point.low}<br/>'

        },
        //whiskerColor: null,
        whiskerLength: '50%',
        whiskerWidth: 2
    });

    // Create the series object
    seriesTypes.boxplot = extendClass(seriesTypes.column, {
        type: 'boxplot',
        pointArrayMap: ['low', 'q1', 'median', 'q3', 'high'], // array point configs are mapped to this
        toYData: function (point) { // return a plain array for speedy calculation
            return [point.low, point.q1, point.median, point.q3, point.high];
        },
        pointValKey: 'high', // defines the top of the tracker

        /**
         * One-to-one mapping from options to SVG attributes
         */
        pointAttrToOptions: { // mapping between SVG attributes and the corresponding options
            fill: 'fillColor',
            stroke: 'color',
            'stroke-width': 'lineWidth'
        },

        /**
         * Disable data labels for box plot
         */
        drawDataLabels: noop,

        /**
         * Translate data points from raw values x and y to plotX and plotY
         */
        translate: function () {
            var series = this,
                yAxis = series.yAxis,
                pointArrayMap = series.pointArrayMap;

            seriesTypes.column.prototype.translate.apply(series);

            // do the translation on each point dimension
            each(series.points, function (point) {
                each(pointArrayMap, function (key) {
                    if (point[key] !== null) {
                        point[key + 'Plot'] = yAxis.translate(point[key], 0, 1, 0, 1);
                    }
                });
            });
        },

        /**
         * Draw the data points
         */
        drawPoints: function () {
            var series = this,  //state = series.state,
                points = series.points,
                options = series.options,
                chart = series.chart,
                renderer = chart.renderer,
                pointAttr,
                q1Plot,
                q3Plot,
                highPlot,
                lowPlot,
                medianPlot,
                crispCorr,
                crispX,
                graphic,
                stemPath,
                stemAttr,
                boxPath,
                whiskersPath,
                whiskersAttr,
                medianPath,
                medianAttr,
                width,
                left,
                right,
                halfWidth,
                shapeArgs,
                color,
                doQuartiles = series.doQuartiles !== false, // error bar inherits this series type but doesn't do quartiles
                pointWiskerLength,
                whiskerLength = series.options.whiskerLength;


            each(points, function (point) {

                graphic = point.graphic;
                shapeArgs = point.shapeArgs; // the box
                stemAttr = {};
                whiskersAttr = {};
                medianAttr = {};
                color = point.color || series.color;

                if (point.plotY !== UNDEFINED) {

                    pointAttr = point.pointAttr[point.selected ? 'selected' : ''];

                    // crisp vector coordinates
                    width = shapeArgs.width;
                    left = mathFloor(shapeArgs.x);
                    right = left + width;
                    halfWidth = mathRound(width / 2);
                    //crispX = mathRound(left + halfWidth) + crispCorr;
                    q1Plot = mathFloor(doQuartiles ? point.q1Plot : point.lowPlot);// + crispCorr;
                    q3Plot = mathFloor(doQuartiles ? point.q3Plot : point.lowPlot);// + crispCorr;
                    highPlot = mathFloor(point.highPlot);// + crispCorr;
                    lowPlot = mathFloor(point.lowPlot);// + crispCorr;

                    // Stem attributes
                    stemAttr.stroke = point.stemColor || options.stemColor || color;
                    stemAttr['stroke-width'] = pick(point.stemWidth, options.stemWidth, options.lineWidth);
                    stemAttr.dashstyle = point.stemDashStyle || options.stemDashStyle;

                    // Whiskers attributes
                    whiskersAttr.stroke = point.whiskerColor || options.whiskerColor || color;
                    whiskersAttr['stroke-width'] = pick(point.whiskerWidth, options.whiskerWidth, options.lineWidth);

                    // Median attributes
                    medianAttr.stroke = point.medianColor || options.medianColor || color;
                    medianAttr['stroke-width'] = pick(point.medianWidth, options.medianWidth, options.lineWidth);

                    // The stem
                    crispCorr = (stemAttr['stroke-width'] % 2) / 2;
                    crispX = left + halfWidth + crispCorr;
                    stemPath = [
                        // stem up
                        'M',
                        crispX, q3Plot,
                        'L',
                        crispX, highPlot,

                        // stem down
                        'M',
                        crispX, q1Plot,
                        'L',
                        crispX, lowPlot
                    ];

                    // The box
                    if (doQuartiles) {
                        crispCorr = (pointAttr['stroke-width'] % 2) / 2;
                        crispX = mathFloor(crispX) + crispCorr;
                        q1Plot = mathFloor(q1Plot) + crispCorr;
                        q3Plot = mathFloor(q3Plot) + crispCorr;
                        left += crispCorr;
                        right += crispCorr;
                        boxPath = [
                            'M',
                            left, q3Plot,
                            'L',
                            left, q1Plot,
                            'L',
                            right, q1Plot,
                            'L',
                            right, q3Plot,
                            'L',
                            left, q3Plot,
                            'z'
                        ];
                    }

                    // The whiskers
                    if (whiskerLength) {
                        crispCorr = (whiskersAttr['stroke-width'] % 2) / 2;
                        highPlot = highPlot + crispCorr;
                        lowPlot = lowPlot + crispCorr;
                        pointWiskerLength = (/%$/).test(whiskerLength) ? halfWidth * parseFloat(whiskerLength) / 100 : whiskerLength / 2;
                        whiskersPath = [
                            // High whisker
                            'M',
                            crispX - pointWiskerLength,
                            highPlot,
                            'L',
                            crispX + pointWiskerLength,
                            highPlot,

                            // Low whisker
                            'M',
                            crispX - pointWiskerLength,
                            lowPlot,
                            'L',
                            crispX + pointWiskerLength,
                            lowPlot
                        ];
                    }

                    // The median
                    crispCorr = (medianAttr['stroke-width'] % 2) / 2;
                    medianPlot = mathRound(point.medianPlot) + crispCorr;
                    medianPath = [
                        'M',
                        left,
                        medianPlot,
                        'L',
                        right,
                        medianPlot
                    ];

                    // Create or update the graphics
                    if (graphic) { // update

                        point.stem.animate({ d: stemPath });
                        if (whiskerLength) {
                            point.whiskers.animate({ d: whiskersPath });
                        }
                        if (doQuartiles) {
                            point.box.animate({ d: boxPath });
                        }
                        point.medianShape.animate({ d: medianPath });

                    } else { // create new
                        point.graphic = graphic = renderer.g()
                            .add(series.group);

                        point.stem = renderer.path(stemPath)
                            .attr(stemAttr)
                            .add(graphic);

                        if (whiskerLength) {
                            point.whiskers = renderer.path(whiskersPath)
                                .attr(whiskersAttr)
                                .add(graphic);
                        }
                        if (doQuartiles) {
                            point.box = renderer.path(boxPath)
                                .attr(pointAttr)
                                .add(graphic);
                        }
                        point.medianShape = renderer.path(medianPath)
                            .attr(medianAttr)
                            .add(graphic);
                    }
                }
            });

        },
        setStackedPoints: noop // #3890


    });

    /* ****************************************************************************
     * End Box plot series code                                                *
     *****************************************************************************/
    /* ****************************************************************************
     * Start error bar series code                                                *
     *****************************************************************************/

    // 1 - set default options
    defaultPlotOptions.errorbar = merge(defaultPlotOptions.boxplot, {
        color: '#000000',
        grouping: false,
        linkedTo: ':previous',
        tooltip: {
            pointFormat: '<span style="color:{point.color}">\u25CF</span> {series.name}: <b>{point.low}</b> - <b>{point.high}</b><br/>' // docs
        },
        whiskerWidth: null
    });

    // 2 - Create the series object
    seriesTypes.errorbar = extendClass(seriesTypes.boxplot, {
        type: 'errorbar',
        pointArrayMap: ['low', 'high'], // array point configs are mapped to this
        toYData: function (point) { // return a plain array for speedy calculation
            return [point.low, point.high];
        },
        pointValKey: 'high', // defines the top of the tracker
        doQuartiles: false,
        drawDataLabels: seriesTypes.arearange ? seriesTypes.arearange.prototype.drawDataLabels : noop,

        /**
         * Get the width and X offset, either on top of the linked series column
         * or standalone
         */
        getColumnMetrics: function () {
            return (this.linkedParent && this.linkedParent.columnMetrics) ||
                seriesTypes.column.prototype.getColumnMetrics.call(this);
        }
    });

    /* ****************************************************************************
     * End error bar series code                                                  *
     *****************************************************************************/
    /* ****************************************************************************
     * Start Waterfall series code                                                *
     *****************************************************************************/

    // 1 - set default options
    defaultPlotOptions.waterfall = merge(defaultPlotOptions.column, {
        lineWidth: 1,
        lineColor: '#333',
        dashStyle: 'dot',
        borderColor: '#333',
        dataLabels: {
            inside: true
        },
        states: {
            hover: {
                lineWidthPlus: 0 // #3126
            }
        }
    });


    // 2 - Create the series object
    seriesTypes.waterfall = extendClass(seriesTypes.column, {
        type: 'waterfall',

        upColorProp: 'fill',

        pointValKey: 'y',

        /**
         * Translate data points from raw values
         */
        translate: function () {
            var series = this,
                options = series.options,
                yAxis = series.yAxis,
                len,
                i,
                points,
                point,
                shapeArgs,
                stack,
                y,
                yValue,
                previousY,
                previousIntermediate,
                range,
                minPointLength = pick(options.minPointLength, 5),
                threshold = options.threshold,
                stacking = options.stacking,
                stackIndicator,
                tooltipY;

            // run column series translate
            seriesTypes.column.prototype.translate.apply(this);
            series.minPointLengthOffset = 0;

            previousY = previousIntermediate = threshold;
            points = series.points;

            for (i = 0, len = points.length; i < len; i++) {
                // cache current point object
                point = points[i];
                yValue = this.processedYData[i];
                shapeArgs = point.shapeArgs;

                // get current stack
                stack = stacking && yAxis.stacks[(series.negStacks && yValue < threshold ? '-' : '') + series.stackKey];
                stackIndicator = series.getStackIndicator(stackIndicator, point.x, series.index);
                range = stack ?
                    stack[point.x].points[stackIndicator.key] :
                    [0, yValue];

                // override point value for sums
                // #3710 Update point does not propagate to sum
                if (point.isSum) {
                    point.y = yValue;
                } else if (point.isIntermediateSum) {
                    point.y = yValue - previousIntermediate; // #3840
                }
                // up points
                y = mathMax(previousY, previousY + point.y) + range[0];
                shapeArgs.y = yAxis.translate(y, 0, 1);


                // sum points
                if (point.isSum) {
                    shapeArgs.y = yAxis.translate(range[1], 0, 1);
                    shapeArgs.height = Math.min(yAxis.translate(range[0], 0, 1), yAxis.len) - shapeArgs.y + series.minPointLengthOffset; // #4256

                } else if (point.isIntermediateSum) {
                    shapeArgs.y = yAxis.translate(range[1], 0, 1);
                    shapeArgs.height = Math.min(yAxis.translate(previousIntermediate, 0, 1), yAxis.len) - shapeArgs.y + series.minPointLengthOffset;
                    previousIntermediate = range[1];

                // If it's not the sum point, update previous stack end position and get
                // shape height (#3886)
                } else {
                    shapeArgs.height = yValue > 0 ?
                        yAxis.translate(previousY, 0, 1) - shapeArgs.y :
                        yAxis.translate(previousY, 0, 1) - yAxis.translate(previousY - yValue, 0, 1);
                    previousY += yValue;
                    point.below = previousY < pick(threshold, 0) ? true : false;
                }
                // #3952 Negative sum or intermediate sum not rendered correctly
                if (shapeArgs.height < 0) {
                    shapeArgs.y += shapeArgs.height;
                    shapeArgs.height *= -1;
                }

                point.plotY = shapeArgs.y = mathRound(shapeArgs.y) - (series.borderWidth % 2) / 2;
                shapeArgs.height = mathMax(mathRound(shapeArgs.height), 0.001); // #3151
                point.yBottom = shapeArgs.y + shapeArgs.height;

                if (shapeArgs.height <= minPointLength) {
                    shapeArgs.height = minPointLength;
                    series.minPointLengthOffset += minPointLength;
                }

                shapeArgs.y -= series.minPointLengthOffset;

                // Correct tooltip placement (#3014)
                tooltipY = point.plotY + (point.negative ? shapeArgs.height : 0) - series.minPointLengthOffset;
                if (series.chart.inverted) {
                    point.tooltipPos[0] = yAxis.len - tooltipY;
                } else {
                    point.tooltipPos[1] = tooltipY;
                }

            }
        },

        /**
         * Call default processData then override yData to reflect waterfall's extremes on yAxis
         */
        processData: function (force) {
            var series = this,
                options = series.options,
                yData = series.yData,
                points = series.options.data, // #3710 Update point does not propagate to sum
                point,
                dataLength = yData.length,
                threshold = options.threshold || 0,
                subSum,
                sum,
                dataMin,
                dataMax,
                y,
                i;

            sum = subSum = dataMin = dataMax = threshold;

            for (i = 0; i < dataLength; i++) {
                y = yData[i];
                point = points && points[i] ? points[i] : {};

                if (y === 'sum' || point.isSum) {
                    yData[i] = sum;
                } else if (y === 'intermediateSum' || point.isIntermediateSum) {
                    yData[i] = subSum;
                } else {
                    sum += y;
                    subSum += y;
                }
                dataMin = Math.min(sum, dataMin);
                dataMax = Math.max(sum, dataMax);
            }

            Series.prototype.processData.call(this, force);

            // Record extremes
            series.dataMin = dataMin;
            series.dataMax = dataMax;
        },

        /**
         * Return y value or string if point is sum
         */
        toYData: function (pt) {
            if (pt.isSum) {
                return (pt.x === 0 ? null : 'sum'); //#3245 Error when first element is Sum or Intermediate Sum
            }
            if (pt.isIntermediateSum) {
                return (pt.x === 0 ? null : 'intermediateSum'); //#3245
            }
            return pt.y;
        },

        /**
         * Postprocess mapping between options and SVG attributes
         */
        getAttribs: function () {
            seriesTypes.column.prototype.getAttribs.apply(this, arguments);

            var series = this,
                options = series.options,
                stateOptions = options.states,
                upColor = options.upColor || series.color,
                hoverColor = Highcharts.Color(upColor).brighten(options.states.hover.brightness).get(),
                seriesDownPointAttr = merge(series.pointAttr),
                upColorProp = series.upColorProp;

            seriesDownPointAttr[''][upColorProp] = upColor;
            seriesDownPointAttr.hover[upColorProp] = stateOptions.hover.upColor || hoverColor;
            seriesDownPointAttr.select[upColorProp] = stateOptions.select.upColor || upColor;

            each(series.points, function (point) {
                if (!point.options.color) {
                    // Up color
                    if (point.y > 0) {
                        point.pointAttr = seriesDownPointAttr;
                        point.color = upColor;

                    // Down color (#3710, update to negative)
                    } else {
                        point.pointAttr = series.pointAttr;
                    }
                }
            });
        },

        /**
         * Draw columns' connector lines
         */
        getGraphPath: function () {

            var data = this.data,
                length = data.length,
                lineWidth = this.options.lineWidth + this.borderWidth,
                normalizer = mathRound(lineWidth) % 2 / 2,
                horiz = this.xAxis.horiz, // #4699
                path = [],
                M = 'M',
                L = 'L',
                prevArgs,
                pointArgs,
                i,
                d;

            for (i = 1; i < length; i++) {
                pointArgs = data[i].shapeArgs;
                prevArgs = data[i - 1].shapeArgs;

                d = [
                    M,
                    prevArgs.x + (horiz ? prevArgs.width : 0), prevArgs.y + normalizer,
                    L,
                    pointArgs.x + (horiz ? 0 : pointArgs.width), prevArgs.y + normalizer
                ];

                if (data[i - 1].y < 0) {
                    d[2] += prevArgs.height;
                    d[5] += prevArgs.height;
                }

                path = path.concat(d);
            }

            return path;
        },

        /**
         * Extremes are recorded in processData
         */
        getExtremes: noop,

        drawGraph: Series.prototype.drawGraph
    });

    /* ****************************************************************************
     * End Waterfall series code                                                  *
     *****************************************************************************/
    /**
     * Set the default options for polygon
     */
    defaultPlotOptions.polygon = merge(defaultPlotOptions.scatter, {
        marker: {
            enabled: false
        }
    });

    /**
     * The polygon series class
     */
    seriesTypes.polygon = extendClass(seriesTypes.scatter, {
        type: 'polygon',
        fillGraph: true,
        // Close all segments
        getSegmentPath: function (segment) {
            return Series.prototype.getSegmentPath.call(this, segment).concat('z');
        },
        drawGraph: Series.prototype.drawGraph,
        drawLegendSymbol: Highcharts.LegendSymbolMixin.drawRectangle
    });
    /* ****************************************************************************
     * Start Bubble series code                                                      *
     *****************************************************************************/

    // 1 - set default options
    defaultPlotOptions.bubble = merge(defaultPlotOptions.scatter, {
        dataLabels: {
            formatter: function () { // #2945
                return this.point.z;
            },
            inside: true,
            verticalAlign: 'middle'
        },
        // displayNegative: true,
        marker: {
            // fillOpacity: 0.5,
            lineColor: null, // inherit from series.color
            lineWidth: 1
        },
        minSize: 8,
        maxSize: '20%',
        // negativeColor: null,
        // sizeBy: 'area'
        softThreshold: false,
        states: {
            hover: {
                halo: {
                    size: 5
                }
            }
        },
        tooltip: {
            pointFormat: '({point.x}, {point.y}), Size: {point.z}'
        },
        turboThreshold: 0,
        zThreshold: 0,
        zoneAxis: 'z'
    });

    var BubblePoint = extendClass(Point, {
        haloPath: function () {
            return Point.prototype.haloPath.call(this, this.shapeArgs.r + this.series.options.states.hover.halo.size);
        },
        ttBelow: false
    });

    // 2 - Create the series object
    seriesTypes.bubble = extendClass(seriesTypes.scatter, {
        type: 'bubble',
        pointClass: BubblePoint,
        pointArrayMap: ['y', 'z'],
        parallelArrays: ['x', 'y', 'z'],
        trackerGroups: ['group', 'dataLabelsGroup'],
        bubblePadding: true,
        zoneAxis: 'z',

        /**
         * Mapping between SVG attributes and the corresponding options
         */
        pointAttrToOptions: {
            stroke: 'lineColor',
            'stroke-width': 'lineWidth',
            fill: 'fillColor'
        },

        /**
         * Apply the fillOpacity to all fill positions
         */
        applyOpacity: function (fill) {
            var markerOptions = this.options.marker,
                fillOpacity = pick(markerOptions.fillOpacity, 0.5);

            // When called from Legend.colorizeItem, the fill isn't predefined
            fill = fill || markerOptions.fillColor || this.color;

            if (fillOpacity !== 1) {
                fill = Color(fill).setOpacity(fillOpacity).get('rgba');
            }
            return fill;
        },

        /**
         * Extend the convertAttribs method by applying opacity to the fill
         */
        convertAttribs: function () {
            var obj = Series.prototype.convertAttribs.apply(this, arguments);

            obj.fill = this.applyOpacity(obj.fill);

            return obj;
        },

        /**
         * Get the radius for each point based on the minSize, maxSize and each point's Z value. This
         * must be done prior to Series.translate because the axis needs to add padding in
         * accordance with the point sizes.
         */
        getRadii: function (zMin, zMax, minSize, maxSize) {
            var len,
                i,
                pos,
                zData = this.zData,
                radii = [],
                options = this.options,
                sizeByArea = options.sizeBy !== 'width',
                zThreshold = options.zThreshold,
                zRange = zMax - zMin,
                value,
                radius;

            // Set the shape type and arguments to be picked up in drawPoints
            for (i = 0, len = zData.length; i < len; i++) {

                value = zData[i];

                // When sizing by threshold, the absolute value of z determines the size
                // of the bubble.
                if (options.sizeByAbsoluteValue && value !== null) {
                    value = Math.abs(value - zThreshold);
                    zMax = Math.max(zMax - zThreshold, Math.abs(zMin - zThreshold));
                    zMin = 0;
                }

                if (value === null) {
                    radius = null;
                // Issue #4419 - if value is less than zMin, push a radius that's always smaller than the minimum size
                } else if (value < zMin) {
                    radius = minSize / 2 - 1;
                } else {
                    // Relative size, a number between 0 and 1
                    pos = zRange > 0 ? (value - zMin) / zRange : 0.5;

                    if (sizeByArea && pos >= 0) {
                        pos = Math.sqrt(pos);
                    }
                    radius = math.ceil(minSize + pos * (maxSize - minSize)) / 2;
                }
                radii.push(radius);
            }
            this.radii = radii;
        },

        /**
         * Perform animation on the bubbles
         */
        animate: function (init) {
            var animation = this.options.animation;

            if (!init) { // run the animation
                each(this.points, function (point) {
                    var graphic = point.graphic,
                        shapeArgs = point.shapeArgs;

                    if (graphic && shapeArgs) {
                        // start values
                        graphic.attr('r', 1);

                        // animate
                        graphic.animate({
                            r: shapeArgs.r
                        }, animation);
                    }
                });

                // delete this function to allow it only once
                this.animate = null;
            }
        },

        /**
         * Extend the base translate method to handle bubble size
         */
        translate: function () {

            var i,
                data = this.data,
                point,
                radius,
                radii = this.radii;

            // Run the parent method
            seriesTypes.scatter.prototype.translate.call(this);

            // Set the shape type and arguments to be picked up in drawPoints
            i = data.length;

            while (i--) {
                point = data[i];
                radius = radii ? radii[i] : 0; // #1737

                if (typeof radius === 'number' && radius >= this.minPxSize / 2) {
                    // Shape arguments
                    point.shapeType = 'circle';
                    point.shapeArgs = {
                        x: point.plotX,
                        y: point.plotY,
                        r: radius
                    };

                    // Alignment box for the data label
                    point.dlBox = {
                        x: point.plotX - radius,
                        y: point.plotY - radius,
                        width: 2 * radius,
                        height: 2 * radius
                    };
                } else { // below zThreshold or z = null
                    point.shapeArgs = point.plotY = point.dlBox = UNDEFINED; // #1691
                }
            }
        },

        /**
         * Get the series' symbol in the legend
         *
         * @param {Object} legend The legend object
         * @param {Object} item The series (this) or point
         */
        drawLegendSymbol: function (legend, item) {
            var renderer = this.chart.renderer,
                radius = renderer.fontMetrics(legend.itemStyle.fontSize).f / 2;

            item.legendSymbol = renderer.circle(
                radius,
                legend.baseline - radius,
                radius
            ).attr({
                zIndex: 3
            }).add(item.legendGroup);
            item.legendSymbol.isMarker = true;

        },

        drawPoints: seriesTypes.column.prototype.drawPoints,
        alignDataLabel: seriesTypes.column.prototype.alignDataLabel,
        buildKDTree: noop,
        applyZones: noop
    });

    /**
     * Add logic to pad each axis with the amount of pixels
     * necessary to avoid the bubbles to overflow.
     */
    Axis.prototype.beforePadding = function () {
        var axis = this,
            axisLength = this.len,
            chart = this.chart,
            pxMin = 0,
            pxMax = axisLength,
            isXAxis = this.isXAxis,
            dataKey = isXAxis ? 'xData' : 'yData',
            min = this.min,
            extremes = {},
            smallestSize = math.min(chart.plotWidth, chart.plotHeight),
            zMin = Number.MAX_VALUE,
            zMax = -Number.MAX_VALUE,
            range = this.max - min,
            transA = axisLength / range,
            activeSeries = [];

        // Handle padding on the second pass, or on redraw
        each(this.series, function (series) {

            var seriesOptions = series.options,
                zData;

            if (series.bubblePadding && (series.visible || !chart.options.chart.ignoreHiddenSeries)) {

                // Correction for #1673
                axis.allowZoomOutside = true;

                // Cache it
                activeSeries.push(series);

                if (isXAxis) { // because X axis is evaluated first

                    // For each series, translate the size extremes to pixel values
                    each(['minSize', 'maxSize'], function (prop) {
                        var length = seriesOptions[prop],
                            isPercent = /%$/.test(length);

                        length = pInt(length);
                        extremes[prop] = isPercent ?
                            smallestSize * length / 100 :
                            length;

                    });
                    series.minPxSize = extremes.minSize;
                    series.maxPxSize = extremes.maxSize;

                    // Find the min and max Z
                    zData = series.zData;
                    if (zData.length) { // #1735
                        zMin = pick(seriesOptions.zMin, math.min(
                            zMin,
                            math.max(
                                arrayMin(zData),
                                seriesOptions.displayNegative === false ? seriesOptions.zThreshold : -Number.MAX_VALUE
                            )
                        ));
                        zMax = pick(seriesOptions.zMax, math.max(zMax, arrayMax(zData)));
                    }
                }
            }
        });

        each(activeSeries, function (series) {

            var data = series[dataKey],
                i = data.length,
                radius;

            if (isXAxis) {
                series.getRadii(zMin, zMax, series.minPxSize, series.maxPxSize);
            }

            if (range > 0) {
                while (i--) {
                    if (typeof data[i] === 'number' && series.xData[i] >= series.xAxis.min && series.xData[i] <= series.xAxis.max) { // #4592
                        radius = series.radii[i];
                        pxMin = Math.min(((data[i] - min) * transA) - radius, pxMin);
                        pxMax = Math.max(((data[i] - min) * transA) + radius, pxMax);
                    }
                }
            }
        });


        if (activeSeries.length && range > 0 && !this.isLog) {
            pxMax -= axisLength;
            transA *= (axisLength + pxMin - pxMax) / axisLength;
            each([['min', 'userMin', pxMin], ['max', 'userMax', pxMax]], function (keys) {
                if (pick(axis.options[keys[0]], axis[keys[1]]) === UNDEFINED) {
                    axis[keys[0]] += keys[2] / transA; 
                } else {
                    axis.allowZoomOutside = false; // #4332
                }
            });
        }
    };

    /* ****************************************************************************
     * End Bubble series code                                                     *
     *****************************************************************************/

    (function () {

        /**
         * Extensions for polar charts. Additionally, much of the geometry required for polar charts is
         * gathered in RadialAxes.js.
         *
         */

        var seriesProto = Series.prototype,
            pointerProto = Pointer.prototype,
            colProto;

        /**
         * Search a k-d tree by the point angle, used for shared tooltips in polar charts
         */
        seriesProto.searchPointByAngle = function (e) {
            var series = this,
                chart = series.chart,
                xAxis = series.xAxis,
                center = xAxis.pane.center,
                plotX = e.chartX - center[0] - chart.plotLeft,
                plotY = e.chartY - center[1] - chart.plotTop;

            return this.searchKDTree({
                clientX: 180 + (Math.atan2(plotX, plotY) * (-180 / Math.PI))
            });

        };

        /**
         * Wrap the buildKDTree function so that it searches by angle (clientX) in case of shared tooltip,
         * and by two dimensional distance in case of non-shared.
         */
        wrap(seriesProto, 'buildKDTree', function (proceed) {
            if (this.chart.polar) {
                if (this.kdByAngle) {
                    this.searchPoint = this.searchPointByAngle;
                } else {
                    this.kdDimensions = 2;
                }
            }
            proceed.apply(this);
        });

        /**
         * Translate a point's plotX and plotY from the internal angle and radius measures to
         * true plotX, plotY coordinates
         */
        seriesProto.toXY = function (point) {
            var xy,
                chart = this.chart,
                plotX = point.plotX,
                plotY = point.plotY,
                clientX;

            // Save rectangular plotX, plotY for later computation
            point.rectPlotX = plotX;
            point.rectPlotY = plotY;

            // Find the polar plotX and plotY
            xy = this.xAxis.postTranslate(point.plotX, this.yAxis.len - plotY);
            point.plotX = point.polarPlotX = xy.x - chart.plotLeft;
            point.plotY = point.polarPlotY = xy.y - chart.plotTop;

            // If shared tooltip, record the angle in degrees in order to align X points. Otherwise,
            // use a standard k-d tree to get the nearest point in two dimensions.
            if (this.kdByAngle) {
                clientX = ((plotX / Math.PI * 180) + this.xAxis.pane.options.startAngle) % 360;
                if (clientX < 0) { // #2665
                    clientX += 360;
                }
                point.clientX = clientX;
            } else {
                point.clientX = point.plotX;
            }
        };

        /**
         * Add some special init logic to areas and areasplines
         */
        function initArea(proceed, chart, options) {
            proceed.call(this, chart, options);
            if (this.chart.polar) {

                /**
                 * Overridden method to close a segment path. While in a cartesian plane the area
                 * goes down to the threshold, in the polar chart it goes to the center.
                 */
                this.closeSegment = function (path) {
                    var center = this.xAxis.center;
                    path.push(
                        'L',
                        center[0],
                        center[1]
                    );
                };

                // Instead of complicated logic to draw an area around the inner area in a stack,
                // just draw it behind
                this.closedStacks = true;
            }
        }


        if (seriesTypes.area) {
            wrap(seriesTypes.area.prototype, 'init', initArea);
        }
        if (seriesTypes.areaspline) {
            wrap(seriesTypes.areaspline.prototype, 'init', initArea);
        }

        if (seriesTypes.spline) {
            /**
             * Overridden method for calculating a spline from one point to the next
             */
            wrap(seriesTypes.spline.prototype, 'getPointSpline', function (proceed, segment, point, i) {

                var ret,
                    smoothing = 1.5, // 1 means control points midway between points, 2 means 1/3 from the point, 3 is 1/4 etc;
                    denom = smoothing + 1,
                    plotX,
                    plotY,
                    lastPoint,
                    nextPoint,
                    lastX,
                    lastY,
                    nextX,
                    nextY,
                    leftContX,
                    leftContY,
                    rightContX,
                    rightContY,
                    distanceLeftControlPoint,
                    distanceRightControlPoint,
                    leftContAngle,
                    rightContAngle,
                    jointAngle;


                if (this.chart.polar) {

                    plotX = point.plotX;
                    plotY = point.plotY;
                    lastPoint = segment[i - 1];
                    nextPoint = segment[i + 1];

                    // Connect ends
                    if (this.connectEnds) {
                        if (!lastPoint) {
                            lastPoint = segment[segment.length - 2]; // not the last but the second last, because the segment is already connected
                        }
                        if (!nextPoint) {
                            nextPoint = segment[1];
                        }
                    }

                    // find control points
                    if (lastPoint && nextPoint) {

                        lastX = lastPoint.plotX;
                        lastY = lastPoint.plotY;
                        nextX = nextPoint.plotX;
                        nextY = nextPoint.plotY;
                        leftContX = (smoothing * plotX + lastX) / denom;
                        leftContY = (smoothing * plotY + lastY) / denom;
                        rightContX = (smoothing * plotX + nextX) / denom;
                        rightContY = (smoothing * plotY + nextY) / denom;
                        distanceLeftControlPoint = Math.sqrt(Math.pow(leftContX - plotX, 2) + Math.pow(leftContY - plotY, 2));
                        distanceRightControlPoint = Math.sqrt(Math.pow(rightContX - plotX, 2) + Math.pow(rightContY - plotY, 2));
                        leftContAngle = Math.atan2(leftContY - plotY, leftContX - plotX);
                        rightContAngle = Math.atan2(rightContY - plotY, rightContX - plotX);
                        jointAngle = (Math.PI / 2) + ((leftContAngle + rightContAngle) / 2);


                        // Ensure the right direction, jointAngle should be in the same quadrant as leftContAngle
                        if (Math.abs(leftContAngle - jointAngle) > Math.PI / 2) {
                            jointAngle -= Math.PI;
                        }

                        // Find the corrected control points for a spline straight through the point
                        leftContX = plotX + Math.cos(jointAngle) * distanceLeftControlPoint;
                        leftContY = plotY + Math.sin(jointAngle) * distanceLeftControlPoint;
                        rightContX = plotX + Math.cos(Math.PI + jointAngle) * distanceRightControlPoint;
                        rightContY = plotY + Math.sin(Math.PI + jointAngle) * distanceRightControlPoint;

                        // Record for drawing in next point
                        point.rightContX = rightContX;
                        point.rightContY = rightContY;

                    }


                    // moveTo or lineTo
                    if (!i) {
                        ret = ['M', plotX, plotY];
                    } else { // curve from last point to this
                        ret = [
                            'C',
                            lastPoint.rightContX || lastPoint.plotX,
                            lastPoint.rightContY || lastPoint.plotY,
                            leftContX || plotX,
                            leftContY || plotY,
                            plotX,
                            plotY
                        ];
                        lastPoint.rightContX = lastPoint.rightContY = null; // reset for updating series later
                    }


                } else {
                    ret = proceed.call(this, segment, point, i);
                }
                return ret;
            });
        }

        /**
         * Extend translate. The plotX and plotY values are computed as if the polar chart were a
         * cartesian plane, where plotX denotes the angle in radians and (yAxis.len - plotY) is the pixel distance from
         * center.
         */
        wrap(seriesProto, 'translate', function (proceed) {
            var chart = this.chart,
                points,
                i;

            // Run uber method
            proceed.call(this);

            // Postprocess plot coordinates
            if (chart.polar) {
                this.kdByAngle = chart.tooltip && chart.tooltip.shared;

                if (!this.preventPostTranslate) {
                    points = this.points;
                    i = points.length;

                    while (i--) {
                        // Translate plotX, plotY from angle and radius to true plot coordinates
                        this.toXY(points[i]);
                    }
                }
            }
        });

        /**
         * Extend getSegmentPath to allow connecting ends across 0 to provide a closed circle in
         * line-like series.
         */
        wrap(seriesProto, 'getSegmentPath', function (proceed, segment) {

            var points = this.points;

            // Connect the path
            if (this.chart.polar && this.options.connectEnds !== false &&
                    segment[segment.length - 1] === points[points.length - 1] && points[0].y !== null) {
                this.connectEnds = true; // re-used in splines
                segment = [].concat(segment, [points[0]]);
            }

            // Run uber method
            return proceed.call(this, segment);

        });


        function polarAnimate(proceed, init) {
            var chart = this.chart,
                animation = this.options.animation,
                group = this.group,
                markerGroup = this.markerGroup,
                center = this.xAxis.center,
                plotLeft = chart.plotLeft,
                plotTop = chart.plotTop,
                attribs;

            // Specific animation for polar charts
            if (chart.polar) {

                // Enable animation on polar charts only in SVG. In VML, the scaling is different, plus animation
                // would be so slow it would't matter.
                if (chart.renderer.isSVG) {

                    if (animation === true) {
                        animation = {};
                    }

                    // Initialize the animation
                    if (init) {

                        // Scale down the group and place it in the center
                        attribs = {
                            translateX: center[0] + plotLeft,
                            translateY: center[1] + plotTop,
                            scaleX: 0.001, // #1499
                            scaleY: 0.001
                        };

                        group.attr(attribs);
                        if (markerGroup) {
                            //markerGroup.attrSetters = group.attrSetters;
                            markerGroup.attr(attribs);
                        }

                    // Run the animation
                    } else {
                        attribs = {
                            translateX: plotLeft,
                            translateY: plotTop,
                            scaleX: 1,
                            scaleY: 1
                        };
                        group.animate(attribs, animation);
                        if (markerGroup) {
                            markerGroup.animate(attribs, animation);
                        }

                        // Delete this function to allow it only once
                        this.animate = null;
                    }
                }

            // For non-polar charts, revert to the basic animation
            } else {
                proceed.call(this, init);
            }
        }

        // Define the animate method for regular series
        wrap(seriesProto, 'animate', polarAnimate);


        if (seriesTypes.column) {

            colProto = seriesTypes.column.prototype;
            /**
            * Define the animate method for columnseries
            */
            wrap(colProto, 'animate', polarAnimate);


            /**
             * Extend the column prototype's translate method
             */
            wrap(colProto, 'translate', function (proceed) {

                var xAxis = this.xAxis,
                    len = this.yAxis.len,
                    center = xAxis.center,
                    startAngleRad = xAxis.startAngleRad,
                    renderer = this.chart.renderer,
                    start,
                    points,
                    point,
                    i;

                this.preventPostTranslate = true;

                // Run uber method
                proceed.call(this);

                // Postprocess plot coordinates
                if (xAxis.isRadial) {
                    points = this.points;
                    i = points.length;
                    while (i--) {
                        point = points[i];
                        start = point.barX + startAngleRad;
                        point.shapeType = 'path';
                        point.shapeArgs = {
                            d: renderer.symbols.arc(
                                center[0],
                                center[1],
                                len - point.plotY,
                                null,
                                {
                                    start: start,
                                    end: start + point.pointWidth,
                                    innerR: len - pick(point.yBottom, len)
                                }
                            )
                        };
                        // Provide correct plotX, plotY for tooltip
                        this.toXY(point);
                        point.tooltipPos = [point.plotX, point.plotY];
                        point.ttBelow = point.plotY > center[1];
                    }
                }
            });


            /**
             * Align column data labels outside the columns. #1199.
             */
            wrap(colProto, 'alignDataLabel', function (proceed, point, dataLabel, options, alignTo, isNew) {

                if (this.chart.polar) {
                    var angle = point.rectPlotX / Math.PI * 180,
                        align,
                        verticalAlign;

                    // Align nicely outside the perimeter of the columns
                    if (options.align === null) {
                        if (angle > 20 && angle < 160) {
                            align = 'left'; // right hemisphere
                        } else if (angle > 200 && angle < 340) {
                            align = 'right'; // left hemisphere
                        } else {
                            align = 'center'; // top or bottom
                        }
                        options.align = align;
                    }
                    if (options.verticalAlign === null) {
                        if (angle < 45 || angle > 315) {
                            verticalAlign = 'bottom'; // top part
                        } else if (angle > 135 && angle < 225) {
                            verticalAlign = 'top'; // bottom part
                        } else {
                            verticalAlign = 'middle'; // left or right
                        }
                        options.verticalAlign = verticalAlign;
                    }

                    seriesProto.alignDataLabel.call(this, point, dataLabel, options, alignTo, isNew);
                } else {
                    proceed.call(this, point, dataLabel, options, alignTo, isNew);
                }

            });
        }

        /**
         * Extend getCoordinates to prepare for polar axis values
         */
        wrap(pointerProto, 'getCoordinates', function (proceed, e) {
            var chart = this.chart,
                ret = {
                    xAxis: [],
                    yAxis: []
                };

            if (chart.polar) {

                each(chart.axes, function (axis) {
                    var isXAxis = axis.isXAxis,
                        center = axis.center,
                        x = e.chartX - center[0] - chart.plotLeft,
                        y = e.chartY - center[1] - chart.plotTop;

                    ret[isXAxis ? 'xAxis' : 'yAxis'].push({
                        axis: axis,
                        value: axis.translate(
                            isXAxis ?
                                Math.PI - Math.atan2(x, y) : // angle
                                Math.sqrt(Math.pow(x, 2) + Math.pow(y, 2)), // distance from center
                            true
                        )
                    });
                });

            } else {
                ret = proceed.call(this, e);
            }

            return ret;
        });

    }());

}));<|MERGE_RESOLUTION|>--- conflicted
+++ resolved
@@ -2,11 +2,7 @@
 // @compilation_level SIMPLE_OPTIMIZATIONS
 
 /**
-<<<<<<< HEAD
- * @license Highcharts JS v4.2.0-modified (2015-12-17)
-=======
- * @license Highcharts JS v4.2.0-modified (2015-12-21)
->>>>>>> 0ca4f6aa
+ * @license Highcharts JS v4.2.0-modified (2015-12-22)
  *
  * (c) 2009-2014 Torstein Honsi
  *
