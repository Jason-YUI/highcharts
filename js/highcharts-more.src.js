// ==ClosureCompiler==
// @compilation_level SIMPLE_OPTIMIZATIONS

/**
<<<<<<< HEAD
 * @license Highcharts JS v4.2.5-modified (bugfix)
=======
 * @license Highcharts JS v4.2.6-modified (2016-08-11)
>>>>>>> 5d1f6a69
 *
 * (c) 2009-2016 Torstein Honsi
 *
 * License: www.highcharts.com/license
 */

(function (factory) {
    if (typeof module === 'object' && module.exports) {
        module.exports = factory;
    } else {
        factory(Highcharts);
    }
}(function (Highcharts) {
var arrayMin = Highcharts.arrayMin,
        arrayMax = Highcharts.arrayMax,
        each = Highcharts.each,
        extend = Highcharts.extend,
        isNumber = Highcharts.isNumber,
        merge = Highcharts.merge,
        map = Highcharts.map,
        pick = Highcharts.pick,
        pInt = Highcharts.pInt,
        correctFloat = Highcharts.correctFloat,
        defaultPlotOptions = Highcharts.getOptions().plotOptions,
        seriesTypes = Highcharts.seriesTypes,
        extendClass = Highcharts.extendClass,
        splat = Highcharts.splat,
        wrap = Highcharts.wrap,
        Axis = Highcharts.Axis,
        Tick = Highcharts.Tick,
        Point = Highcharts.Point,
        Pointer = Highcharts.Pointer,
        CenteredSeriesMixin = Highcharts.CenteredSeriesMixin,
        TrackerMixin = Highcharts.TrackerMixin,
        Series = Highcharts.Series,
        math = Math,
        mathRound = math.round,
        mathFloor = math.floor,
        mathMax = math.max,
        Color = Highcharts.Color,
        noop = function () {},
        UNDEFINED;/**
     * The Pane object allows options that are common to a set of X and Y axes.
     *
     * In the future, this can be extended to basic Highcharts and Highstock.
     */
    function Pane(options, chart, firstAxis) {
        this.init(options, chart, firstAxis);
    }

    // Extend the Pane prototype
    extend(Pane.prototype, {

        /**
         * Initiate the Pane object
         */
        init: function (options, chart, firstAxis) {
            var pane = this,
                backgroundOption,
                defaultOptions = pane.defaultOptions;

            pane.chart = chart;

            // Set options. Angular charts have a default background (#3318)
            pane.options = options = merge(defaultOptions, chart.angular ? { background: {} } : undefined, options);

            backgroundOption = options.background;

            // To avoid having weighty logic to place, update and remove the backgrounds,
            // push them to the first axis' plot bands and borrow the existing logic there.
            if (backgroundOption) {
                each([].concat(splat(backgroundOption)).reverse(), function (config) {
                    var backgroundColor = config.backgroundColor,  // if defined, replace the old one (specific for gradients)
                        axisUserOptions = firstAxis.userOptions;
                    config = merge(pane.defaultBackgroundOptions, config);
                    if (backgroundColor) {
                        config.backgroundColor = backgroundColor;
                    }
                    config.color = config.backgroundColor; // due to naming in plotBands
                    firstAxis.options.plotBands.unshift(config);
                    axisUserOptions.plotBands = axisUserOptions.plotBands || []; // #3176
                    if (axisUserOptions.plotBands !== firstAxis.options.plotBands) {
                        axisUserOptions.plotBands.unshift(config);
                    }
                });
            }
        },

        /**
         * The default options object
         */
        defaultOptions: {
            // background: {conditional},
            center: ['50%', '50%'],
            size: '85%',
            startAngle: 0
            //endAngle: startAngle + 360
        },

        /**
         * The default background options
         */
        defaultBackgroundOptions: {
            shape: 'circle',
            borderWidth: 1,
            borderColor: 'silver',
            backgroundColor: {
                linearGradient: { x1: 0, y1: 0, x2: 0, y2: 1 },
                stops: [
                    [0, '#FFF'],
                    [1, '#DDD']
                ]
            },
            from: -Number.MAX_VALUE, // corrected to axis min
            innerRadius: 0,
            to: Number.MAX_VALUE, // corrected to axis max
            outerRadius: '105%'
        }
    });

    var axisProto = Axis.prototype,
        tickProto = Tick.prototype;

    /**
     * Augmented methods for the x axis in order to hide it completely, used for the X axis in gauges
     */
    var hiddenAxisMixin = {
        getOffset: noop,
        redraw: function () {
            this.isDirty = false; // prevent setting Y axis dirty
        },
        render: function () {
            this.isDirty = false; // prevent setting Y axis dirty
        },
        setScale: noop,
        setCategories: noop,
        setTitle: noop
    };

    /**
     * Augmented methods for the value axis
     */
    var radialAxisMixin = {
        isRadial: true,

        /**
         * The default options extend defaultYAxisOptions
         */
        defaultRadialGaugeOptions: {
            labels: {
                align: 'center',
                x: 0,
                y: null // auto
            },
            minorGridLineWidth: 0,
            minorTickInterval: 'auto',
            minorTickLength: 10,
            minorTickPosition: 'inside',
            minorTickWidth: 1,
            tickLength: 10,
            tickPosition: 'inside',
            tickWidth: 2,
            title: {
                rotation: 0
            },
            zIndex: 2 // behind dials, points in the series group
        },

        // Circular axis around the perimeter of a polar chart
        defaultRadialXOptions: {
            gridLineWidth: 1, // spokes
            labels: {
                align: null, // auto
                distance: 15,
                x: 0,
                y: null // auto
            },
            maxPadding: 0,
            minPadding: 0,
            showLastLabel: false,
            tickLength: 0
        },

        // Radial axis, like a spoke in a polar chart
        defaultRadialYOptions: {
            gridLineInterpolation: 'circle',
            labels: {
                align: 'right',
                x: -3,
                y: -2
            },
            showLastLabel: false,
            title: {
                x: 4,
                text: null,
                rotation: 90
            }
        },

        /**
         * Merge and set options
         */
        setOptions: function (userOptions) {

            var options = this.options = merge(
                this.defaultOptions,
                this.defaultRadialOptions,
                userOptions
            );

            // Make sure the plotBands array is instanciated for each Axis (#2649)
            if (!options.plotBands) {
                options.plotBands = [];
            }

        },

        /**
         * Wrap the getOffset method to return zero offset for title or labels in a radial
         * axis
         */
        getOffset: function () {
            // Call the Axis prototype method (the method we're in now is on the instance)
            axisProto.getOffset.call(this);

            // Title or label offsets are not counted
            this.chart.axisOffset[this.side] = 0;

            // Set the center array
            this.center = this.pane.center = CenteredSeriesMixin.getCenter.call(this.pane);
        },


        /**
         * Get the path for the axis line. This method is also referenced in the getPlotLinePath
         * method.
         */
        getLinePath: function (lineWidth, radius) {
            var center = this.center,
                end,
                chart = this.chart,
                r = pick(radius, center[2] / 2 - this.offset),
                path;

            if (this.isCircular || radius !== undefined) {
                path = this.chart.renderer.symbols.arc(
                    this.left + center[0],
                    this.top + center[1],
                    r,
                    r,
                    {
                        start: this.startAngleRad,
                        end: this.endAngleRad,
                        open: true,
                        innerR: 0
                    }
                );
            } else {
                end = this.postTranslate(this.angleRad, r);
                path = ['M', center[0] + chart.plotLeft, center[1] + chart.plotTop, 'L', end.x, end.y];
            }
            return path;
        },

        /**
         * Override setAxisTranslation by setting the translation to the difference
         * in rotation. This allows the translate method to return angle for
         * any given value.
         */
        setAxisTranslation: function () {

            // Call uber method
            axisProto.setAxisTranslation.call(this);

            // Set transA and minPixelPadding
            if (this.center) { // it's not defined the first time
                if (this.isCircular) {

                    this.transA = (this.endAngleRad - this.startAngleRad) /
                        ((this.max - this.min) || 1);


                } else {
                    this.transA = (this.center[2] / 2) / ((this.max - this.min) || 1);
                }

                if (this.isXAxis) {
                    this.minPixelPadding = this.transA * this.minPointOffset;
                } else {
                    // This is a workaround for regression #2593, but categories still don't position correctly.
                    this.minPixelPadding = 0;
                }
            }
        },

        /**
         * In case of auto connect, add one closestPointRange to the max value right before
         * tickPositions are computed, so that ticks will extend passed the real max.
         */
        beforeSetTickPositions: function () {
            if (this.autoConnect) {
                this.max += (this.categories && 1) || this.pointRange || this.closestPointRange || 0; // #1197, #2260
            }
        },

        /**
         * Override the setAxisSize method to use the arc's circumference as length. This
         * allows tickPixelInterval to apply to pixel lengths along the perimeter
         */
        setAxisSize: function () {

            axisProto.setAxisSize.call(this);

            if (this.isRadial) {

                // Set the center array
                this.center = this.pane.center = Highcharts.CenteredSeriesMixin.getCenter.call(this.pane);

                // The sector is used in Axis.translate to compute the translation of reversed axis points (#2570)
                if (this.isCircular) {
                    this.sector = this.endAngleRad - this.startAngleRad;
                }

                // Axis len is used to lay out the ticks
                this.len = this.width = this.height = this.center[2] * pick(this.sector, 1) / 2;


            }
        },

        /**
         * Returns the x, y coordinate of a point given by a value and a pixel distance
         * from center
         */
        getPosition: function (value, length) {
            return this.postTranslate(
                this.isCircular ? this.translate(value) : this.angleRad, // #2848
                pick(this.isCircular ? length : this.translate(value), this.center[2] / 2) - this.offset
            );
        },

        /**
         * Translate from intermediate plotX (angle), plotY (axis.len - radius) to final chart coordinates.
         */
        postTranslate: function (angle, radius) {

            var chart = this.chart,
                center = this.center;

            angle = this.startAngleRad + angle;

            return {
                x: chart.plotLeft + center[0] + Math.cos(angle) * radius,
                y: chart.plotTop + center[1] + Math.sin(angle) * radius
            };

        },

        /**
         * Find the path for plot bands along the radial axis
         */
        getPlotBandPath: function (from, to, options) {
            var center = this.center,
                startAngleRad = this.startAngleRad,
                fullRadius = center[2] / 2,
                radii = [
                    pick(options.outerRadius, '100%'),
                    options.innerRadius,
                    pick(options.thickness, 10)
                ],
                offset = Math.min(this.offset, 0),
                percentRegex = /%$/,
                start,
                end,
                open,
                isCircular = this.isCircular, // X axis in a polar chart
                ret;

            // Polygonal plot bands
            if (this.options.gridLineInterpolation === 'polygon') {
                ret = this.getPlotLinePath(from).concat(this.getPlotLinePath(to, true));

            // Circular grid bands
            } else {

                // Keep within bounds
                from = Math.max(from, this.min);
                to = Math.min(to, this.max);

                // Plot bands on Y axis (radial axis) - inner and outer radius depend on to and from
                if (!isCircular) {
                    radii[0] = this.translate(from);
                    radii[1] = this.translate(to);
                }

                // Convert percentages to pixel values
                radii = map(radii, function (radius) {
                    if (percentRegex.test(radius)) {
                        radius = (pInt(radius, 10) * fullRadius) / 100;
                    }
                    return radius;
                });

                // Handle full circle
                if (options.shape === 'circle' || !isCircular) {
                    start = -Math.PI / 2;
                    end = Math.PI * 1.5;
                    open = true;
                } else {
                    start = startAngleRad + this.translate(from);
                    end = startAngleRad + this.translate(to);
                }

                radii[0] -= offset; // #5283
                radii[2] -= offset; // #5283

                ret = this.chart.renderer.symbols.arc(
                    this.left + center[0],
                    this.top + center[1],
                    radii[0],
                    radii[0],
                    {
                        start: Math.min(start, end), // Math is for reversed yAxis (#3606)
                        end: Math.max(start, end),
                        innerR: pick(radii[1], radii[0] - radii[2]),
                        open: open
                    }
                );
            }

            return ret;
        },

        /**
         * Find the path for plot lines perpendicular to the radial axis.
         */
        getPlotLinePath: function (value, reverse) {
            var axis = this,
                center = axis.center,
                chart = axis.chart,
                end = axis.getPosition(value),
                xAxis,
                xy,
                tickPositions,
                ret;

            // Spokes
            if (axis.isCircular) {
                ret = ['M', center[0] + chart.plotLeft, center[1] + chart.plotTop, 'L', end.x, end.y];

            // Concentric circles
            } else if (axis.options.gridLineInterpolation === 'circle') {
                value = axis.translate(value);
                if (value) { // a value of 0 is in the center
                    ret = axis.getLinePath(0, value);
                }
            // Concentric polygons
            } else {
                // Find the X axis in the same pane
                each(chart.xAxis, function (a) {
                    if (a.pane === axis.pane) {
                        xAxis = a;
                    }
                });
                ret = [];
                value = axis.translate(value);
                tickPositions = xAxis.tickPositions;
                if (xAxis.autoConnect) {
                    tickPositions = tickPositions.concat([tickPositions[0]]);
                }
                // Reverse the positions for concatenation of polygonal plot bands
                if (reverse) {
                    tickPositions = [].concat(tickPositions).reverse();
                }

                each(tickPositions, function (pos, i) {
                    xy = xAxis.getPosition(pos, value);
                    ret.push(i ? 'L' : 'M', xy.x, xy.y);
                });

            }
            return ret;
        },

        /**
         * Find the position for the axis title, by default inside the gauge
         */
        getTitlePosition: function () {
            var center = this.center,
                chart = this.chart,
                titleOptions = this.options.title;

            return {
                x: chart.plotLeft + center[0] + (titleOptions.x || 0),
                y: chart.plotTop + center[1] - ({ high: 0.5, middle: 0.25, low: 0 }[titleOptions.align] *
                    center[2]) + (titleOptions.y || 0)
            };
        }

    };

    /**
     * Override axisProto.init to mix in special axis instance functions and function overrides
     */
    wrap(axisProto, 'init', function (proceed, chart, userOptions) {
        var axis = this,
            angular = chart.angular,
            polar = chart.polar,
            isX = userOptions.isX,
            isHidden = angular && isX,
            isCircular,
            startAngleRad,
            endAngleRad,
            options,
            chartOptions = chart.options,
            paneIndex = userOptions.pane || 0,
            pane,
            paneOptions;

        // Before prototype.init
        if (angular) {
            extend(this, isHidden ? hiddenAxisMixin : radialAxisMixin);
            isCircular =  !isX;
            if (isCircular) {
                this.defaultRadialOptions = this.defaultRadialGaugeOptions;
            }

        } else if (polar) {
            //extend(this, userOptions.isX ? radialAxisMixin : radialAxisMixin);
            extend(this, radialAxisMixin);
            isCircular = isX;
            this.defaultRadialOptions = isX ? this.defaultRadialXOptions : merge(this.defaultYAxisOptions, this.defaultRadialYOptions);

        }

        // Disable certain features on angular and polar axes
        if (angular || polar) {
            chart.inverted = false;
            chartOptions.chart.zoomType = null;
        }

        // Run prototype.init
        proceed.call(this, chart, userOptions);

        if (!isHidden && (angular || polar)) {
            options = this.options;

            // Create the pane and set the pane options.
            if (!chart.panes) {
                chart.panes = [];
            }
            this.pane = pane = chart.panes[paneIndex] = chart.panes[paneIndex] || new Pane(
                splat(chartOptions.pane)[paneIndex],
                chart,
                axis
            );
            paneOptions = pane.options;

            // Start and end angle options are
            // given in degrees relative to top, while internal computations are
            // in radians relative to right (like SVG).
            this.angleRad = (options.angle || 0) * Math.PI / 180; // Y axis in polar charts // docs. Sample created. API marked "next".
            this.startAngleRad = startAngleRad = (paneOptions.startAngle - 90) * Math.PI / 180; // Gauges
            this.endAngleRad = endAngleRad = (pick(paneOptions.endAngle, paneOptions.startAngle + 360)  - 90) * Math.PI / 180; // Gauges
            this.offset = options.offset || 0;

            this.isCircular = isCircular;

            // Automatically connect grid lines?
            if (isCircular && userOptions.max === UNDEFINED && endAngleRad - startAngleRad === 2 * Math.PI) {
                this.autoConnect = true;
            }
        }

    });

    /**
     * Wrap auto label align to avoid setting axis-wide rotation on radial axes (#4920)
     * @param   {Function} proceed
     * @returns {String} Alignment
     */
    wrap(axisProto, 'autoLabelAlign', function (proceed) {
        if (!this.isRadial) {
            return proceed.apply(this, [].slice.call(arguments, 1));
        } // else return undefined
    });

    /**
     * Add special cases within the Tick class' methods for radial axes.
     */
    wrap(tickProto, 'getPosition', function (proceed, horiz, pos, tickmarkOffset, old) {
        var axis = this.axis;

        return axis.getPosition ?
            axis.getPosition(pos) :
            proceed.call(this, horiz, pos, tickmarkOffset, old);
    });

    /**
     * Wrap the getLabelPosition function to find the center position of the label
     * based on the distance option
     */
    wrap(tickProto, 'getLabelPosition', function (proceed, x, y, label, horiz, labelOptions, tickmarkOffset, index, step) {
        var axis = this.axis,
            optionsY = labelOptions.y,
            ret,
            centerSlot = 20, // 20 degrees to each side at the top and bottom
            align = labelOptions.align,
            angle = ((axis.translate(this.pos) + axis.startAngleRad + Math.PI / 2) / Math.PI * 180) % 360;

        if (axis.isRadial) { // Both X and Y axes in a polar chart
            ret = axis.getPosition(this.pos, (axis.center[2] / 2) + pick(labelOptions.distance, -25));

            // Automatically rotated
            if (labelOptions.rotation === 'auto') {
                label.attr({
                    rotation: angle
                });

            // Vertically centered
            } else if (optionsY === null) {
                optionsY = axis.chart.renderer.fontMetrics(label.styles.fontSize).b - label.getBBox().height / 2;
            }

            // Automatic alignment
            if (align === null) {
                if (axis.isCircular) { // Y axis
                    if (this.label.getBBox().width > axis.len * axis.tickInterval / (axis.max - axis.min)) { // #3506
                        centerSlot = 0;
                    }
                    if (angle > centerSlot && angle < 180 - centerSlot) {
                        align = 'left'; // right hemisphere
                    } else if (angle > 180 + centerSlot && angle < 360 - centerSlot) {
                        align = 'right'; // left hemisphere
                    } else {
                        align = 'center'; // top or bottom
                    }
                } else {
                    align = 'center';
                }
                label.attr({
                    align: align
                });
            }

            ret.x += labelOptions.x;
            ret.y += optionsY;

        } else {
            ret = proceed.call(this, x, y, label, horiz, labelOptions, tickmarkOffset, index, step);
        }
        return ret;
    });

    /**
     * Wrap the getMarkPath function to return the path of the radial marker
     */
    wrap(tickProto, 'getMarkPath', function (proceed, x, y, tickLength, tickWidth, horiz, renderer) {
        var axis = this.axis,
            endPoint,
            ret;

        if (axis.isRadial) {
            endPoint = axis.getPosition(this.pos, axis.center[2] / 2 + tickLength);
            ret = [
                'M',
                x,
                y,
                'L',
                endPoint.x,
                endPoint.y
            ];
        } else {
            ret = proceed.call(this, x, y, tickLength, tickWidth, horiz, renderer);
        }
        return ret;
    });
    /*
     * The AreaRangeSeries class
     *
     */

    /**
     * Extend the default options with map options
     */
    defaultPlotOptions.arearange = merge(defaultPlotOptions.area, {
        lineWidth: 1,
        marker: null,
        threshold: null,
        tooltip: {
            pointFormat: '<span style="color:{series.color}">\u25CF</span> {series.name}: <b>{point.low}</b> - <b>{point.high}</b><br/>'
        },
        trackByArea: true,
        dataLabels: {
            align: null,
            verticalAlign: null,
            xLow: 0,
            xHigh: 0,
            yLow: 0,
            yHigh: 0
        },
        states: {
            hover: {
                halo: false
            }
        }
    });

    /**
     * Add the series type
     */
    seriesTypes.arearange = extendClass(seriesTypes.area, {
        type: 'arearange',
        pointArrayMap: ['low', 'high'],
        dataLabelCollections: ['dataLabel', 'dataLabelUpper'],
        toYData: function (point) {
            return [point.low, point.high];
        },
        pointValKey: 'low',
        deferTranslatePolar: true,

        /**
         * Translate a point's plotHigh from the internal angle and radius measures to
         * true plotHigh coordinates. This is an addition of the toXY method found in
         * Polar.js, because it runs too early for arearanges to be considered (#3419).
         */
        highToXY: function (point) {
            // Find the polar plotX and plotY
            var chart = this.chart,
                xy = this.xAxis.postTranslate(point.rectPlotX, this.yAxis.len - point.plotHigh);
            point.plotHighX = xy.x - chart.plotLeft;
            point.plotHigh = xy.y - chart.plotTop;
        },

        /**
         * Translate data points from raw values x and y to plotX and plotY
         */
        translate: function () {
            var series = this,
                yAxis = series.yAxis;

            seriesTypes.area.prototype.translate.apply(series);

            // Set plotLow and plotHigh
            each(series.points, function (point) {

                var low = point.low,
                    high = point.high,
                    plotY = point.plotY;

                if (high === null || low === null) {
                    point.isNull = true;
                } else {
                    point.plotLow = plotY;
                    point.plotHigh = yAxis.translate(high, 0, 1, 0, 1);
                }
            });

            // Postprocess plotHigh
            if (this.chart.polar) {
                each(this.points, function (point) {
                    series.highToXY(point);
                });
            }
        },

        /**
         * Extend the line series' getSegmentPath method by applying the segment
         * path to both lower and higher values of the range
         */
        getGraphPath: function () {
        
            var points = this.points,
                highPoints = [],
                highAreaPoints = [],
                i = points.length,
                getGraphPath = seriesTypes.area.prototype.getGraphPath,
                point,
                pointShim,
                linePath,
                lowerPath,
                options = this.options,
                step = options.step,
                higherPath,
                higherAreaPath;

            // Create the top line and the top part of the area fill. The area fill compensates for 
            // null points by drawing down to the lower graph, moving across the null gap and 
            // starting again at the lower graph.
            i = points.length;
            while (i--) {
                point = points[i];
        
                if (!point.isNull && !options.connectEnds && (!points[i + 1] || points[i + 1].isNull)) {
                    highAreaPoints.push({
                        plotX: point.plotX,
                        plotY: point.plotY,
                        doCurve: false // #5186, gaps in areasplinerange fill
                    });
                }
            
                pointShim = {
                    polarPlotY: point.polarPlotY,
                    rectPlotX: point.rectPlotX,
                    yBottom: point.yBottom,
                    plotX: pick(point.plotHighX, point.plotX), // plotHighX is for polar charts
                    plotY: point.plotHigh,
                    isNull: point.isNull
                };
                highAreaPoints.push(pointShim);
                highPoints.push(pointShim);
                if (!point.isNull && !options.connectEnds && (!points[i - 1] || points[i - 1].isNull)) {
                    highAreaPoints.push({
                        plotX: point.plotX,
                        plotY: point.plotY,
                        doCurve: false // #5186, gaps in areasplinerange fill
                    });
                }
            }

            // Get the paths
            lowerPath = getGraphPath.call(this, points);
            if (step) {
                if (step === true) {
                    step = 'left';
                }
                options.step = { left: 'right', center: 'center', right: 'left' }[step]; // swap for reading in getGraphPath
            }
            higherPath = getGraphPath.call(this, highPoints);
            higherAreaPath = getGraphPath.call(this, highAreaPoints);
            options.step = step;

            // Create a line on both top and bottom of the range
            linePath = [].concat(lowerPath, higherPath);

            // For the area path, we need to change the 'move' statement into 'lineTo' or 'curveTo'
            if (!this.chart.polar && higherAreaPath[0] === 'M') {
                higherAreaPath[0] = 'L'; // this probably doesn't work for spline        
            }

            this.graphPath = linePath;
            this.areaPath = this.areaPath.concat(lowerPath, higherAreaPath);

            // Prepare for sideways animation
            linePath.isArea = true;
            linePath.xMap = lowerPath.xMap;
            this.areaPath.xMap = lowerPath.xMap;

            return linePath;
        },

        /**
         * Extend the basic drawDataLabels method by running it for both lower and higher
         * values.
         */
        drawDataLabels: function () {

            var data = this.data,
                length = data.length,
                i,
                originalDataLabels = [],
                seriesProto = Series.prototype,
                dataLabelOptions = this.options.dataLabels,
                align = dataLabelOptions.align,
                verticalAlign = dataLabelOptions.verticalAlign,
                inside = dataLabelOptions.inside,
                point,
                up,
                inverted = this.chart.inverted;

            if (dataLabelOptions.enabled || this._hasPointLabels) {

                // Step 1: set preliminary values for plotY and dataLabel and draw the upper labels
                i = length;
                while (i--) {
                    point = data[i];
                    if (point) {
                        up = inside ? point.plotHigh < point.plotLow : point.plotHigh > point.plotLow;

                        // Set preliminary values
                        point.y = point.high;
                        point._plotY = point.plotY;
                        point.plotY = point.plotHigh;

                        // Store original data labels and set preliminary label objects to be picked up
                        // in the uber method
                        originalDataLabels[i] = point.dataLabel;
                        point.dataLabel = point.dataLabelUpper;

                        // Set the default offset
                        point.below = up;
                        if (inverted) {
                            if (!align) {
                                dataLabelOptions.align = up ? 'right' : 'left';
                            }
                        } else {
                            if (!verticalAlign) {
                                dataLabelOptions.verticalAlign = up ? 'top' : 'bottom';
                            }
                        }

                        dataLabelOptions.x = dataLabelOptions.xHigh;
                        dataLabelOptions.y = dataLabelOptions.yHigh;
                    }
                }

                if (seriesProto.drawDataLabels) {
                    seriesProto.drawDataLabels.apply(this, arguments); // #1209
                }

                // Step 2: reorganize and handle data labels for the lower values
                i = length;
                while (i--) {
                    point = data[i];
                    if (point) {
                        up = inside ? point.plotHigh < point.plotLow : point.plotHigh > point.plotLow;

                        // Move the generated labels from step 1, and reassign the original data labels
                        point.dataLabelUpper = point.dataLabel;
                        point.dataLabel = originalDataLabels[i];

                        // Reset values
                        point.y = point.low;
                        point.plotY = point._plotY;

                        // Set the default offset
                        point.below = !up;
                        if (inverted) {
                            if (!align) {
                                dataLabelOptions.align = up ? 'left' : 'right';
                            }
                        } else {
                            if (!verticalAlign) {
                                dataLabelOptions.verticalAlign = up ? 'bottom' : 'top';
                            }
                        
                        }

                        dataLabelOptions.x = dataLabelOptions.xLow;
                        dataLabelOptions.y = dataLabelOptions.yLow;
                    }
                }
                if (seriesProto.drawDataLabels) {
                    seriesProto.drawDataLabels.apply(this, arguments);
                }
            }

            dataLabelOptions.align = align;
            dataLabelOptions.verticalAlign = verticalAlign;
        },

        alignDataLabel: function () {
            seriesTypes.column.prototype.alignDataLabel.apply(this, arguments);
        },

        setStackedPoints: noop,

        getSymbol: noop,

        drawPoints: noop
    });
    /**
     * The AreaSplineRangeSeries class
     */

    defaultPlotOptions.areasplinerange = merge(defaultPlotOptions.arearange);

    /**
     * AreaSplineRangeSeries object
     */
    seriesTypes.areasplinerange = extendClass(seriesTypes.arearange, {
        type: 'areasplinerange',
        getPointSpline: seriesTypes.spline.prototype.getPointSpline
    });

    (function () {

        var colProto = seriesTypes.column.prototype;

        /**
         * The ColumnRangeSeries class
         */
        defaultPlotOptions.columnrange = merge(defaultPlotOptions.column, defaultPlotOptions.arearange, {
            lineWidth: 1,
            pointRange: null
        });

        /**
         * ColumnRangeSeries object
         */
        seriesTypes.columnrange = extendClass(seriesTypes.arearange, {
            type: 'columnrange',
            /**
             * Translate data points from raw values x and y to plotX and plotY
             */
            translate: function () {
                var series = this,
                    yAxis = series.yAxis,
                    xAxis = series.xAxis,
                    startAngleRad = xAxis.startAngleRad,
                    start,
                    chart = series.chart,
                    isRadial = series.xAxis.isRadial,
                    plotHigh;

                colProto.translate.apply(series);

                // Set plotLow and plotHigh
                each(series.points, function (point) {
                    var shapeArgs = point.shapeArgs,
                        minPointLength = series.options.minPointLength,
                        heightDifference,
                        height,
                        y;

                    point.plotHigh = plotHigh = yAxis.translate(point.high, 0, 1, 0, 1);
                    point.plotLow = point.plotY;

                    // adjust shape
                    y = plotHigh;
                    height = pick(point.rectPlotY, point.plotY) - plotHigh;

                    // Adjust for minPointLength
                    if (Math.abs(height) < minPointLength) {
                        heightDifference = (minPointLength - height);
                        height += heightDifference;
                        y -= heightDifference / 2;

                    // Adjust for negative ranges or reversed Y axis (#1457)
                    } else if (height < 0) {
                        height *= -1;
                        y -= height;
                    }

                    if (isRadial) {

                        start = point.barX + startAngleRad;
                        point.shapeType = 'path';
                        point.shapeArgs = {
                            d: series.polarArc(y + height, y, start, start + point.pointWidth)
                        };
                    } else {
                        shapeArgs.height = height;
                        shapeArgs.y = y;

                        point.tooltipPos = chart.inverted ? 
                            [ 
                                yAxis.len + yAxis.pos - chart.plotLeft - y - height / 2, 
                                xAxis.len + xAxis.pos - chart.plotTop - shapeArgs.x - shapeArgs.width / 2, 
                                height
                            ] : [
                                xAxis.left - chart.plotLeft + shapeArgs.x + shapeArgs.width / 2, 
                                yAxis.pos - chart.plotTop + y + height / 2, 
                                height
                            ]; // don't inherit from column tooltip position - #3372
                    }
                });
            },
            directTouch: true,
            trackerGroups: ['group', 'dataLabelsGroup'],
            drawGraph: noop,
            crispCol: colProto.crispCol,
            pointAttrToOptions: colProto.pointAttrToOptions,
            drawPoints: colProto.drawPoints,
            drawTracker: colProto.drawTracker,
            getColumnMetrics: colProto.getColumnMetrics,
            animate: function () {
                return colProto.animate.apply(this, arguments);
            },
            polarArc: function () {
                return colProto.polarArc.apply(this, arguments);
            }
        });
    }());

    /*
     * The GaugeSeries class
     */



    /**
     * Extend the default options
     */
    defaultPlotOptions.gauge = merge(defaultPlotOptions.line, {
        dataLabels: {
            enabled: true,
            defer: false,
            y: 15,
            borderWidth: 1,
            borderColor: 'silver',
            borderRadius: 3,
            crop: false,
            verticalAlign: 'top',
            zIndex: 2
        },
        dial: {
            // radius: '80%',
            // backgroundColor: 'black',
            // borderColor: 'silver',
            // borderWidth: 0,
            // baseWidth: 3,
            // topWidth: 1,
            // baseLength: '70%' // of radius
            // rearLength: '10%'
        },
        pivot: {
            //radius: 5,
            //borderWidth: 0
            //borderColor: 'silver',
            //backgroundColor: 'black'
        },
        tooltip: {
            headerFormat: ''
        },
        showInLegend: false
    });

    /**
     * Extend the point object
     */
    var GaugePoint = extendClass(Point, {
        /**
         * Don't do any hover colors or anything
         */
        setState: function (state) {
            this.state = state;
        }
    });


    /**
     * Add the series type
     */
    var GaugeSeries = {
        type: 'gauge',
        pointClass: GaugePoint,

        // chart.angular will be set to true when a gauge series is present, and this will
        // be used on the axes
        angular: true,
        directTouch: true, // #5063
        drawGraph: noop,
        fixedBox: true,
        forceDL: true,
        noSharedTooltip: true,
        trackerGroups: ['group', 'dataLabelsGroup'],

        /**
         * Calculate paths etc
         */
        translate: function () {

            var series = this,
                yAxis = series.yAxis,
                options = series.options,
                center = yAxis.center;

            series.generatePoints();

            each(series.points, function (point) {

                var dialOptions = merge(options.dial, point.dial),
                    radius = (pInt(pick(dialOptions.radius, 80)) * center[2]) / 200,
                    baseLength = (pInt(pick(dialOptions.baseLength, 70)) * radius) / 100,
                    rearLength = (pInt(pick(dialOptions.rearLength, 10)) * radius) / 100,
                    baseWidth = dialOptions.baseWidth || 3,
                    topWidth = dialOptions.topWidth || 1,
                    overshoot = options.overshoot,
                    rotation = yAxis.startAngleRad + yAxis.translate(point.y, null, null, null, true);

                // Handle the wrap and overshoot options
                if (isNumber(overshoot)) {
                    overshoot = overshoot / 180 * Math.PI;
                    rotation = Math.max(yAxis.startAngleRad - overshoot, Math.min(yAxis.endAngleRad + overshoot, rotation));

                } else if (options.wrap === false) {
                    rotation = Math.max(yAxis.startAngleRad, Math.min(yAxis.endAngleRad, rotation));
                }

                rotation = rotation * 180 / Math.PI;

                point.shapeType = 'path';
                point.shapeArgs = {
                    d: dialOptions.path || [
                        'M',
                        -rearLength, -baseWidth / 2,
                        'L',
                        baseLength, -baseWidth / 2,
                        radius, -topWidth / 2,
                        radius, topWidth / 2,
                        baseLength, baseWidth / 2,
                        -rearLength, baseWidth / 2,
                        'z'
                    ],
                    translateX: center[0],
                    translateY: center[1],
                    rotation: rotation
                };

                // Positions for data label
                point.plotX = center[0];
                point.plotY = center[1];
            });
        },

        /**
         * Draw the points where each point is one needle
         */
        drawPoints: function () {

            var series = this,
                center = series.yAxis.center,
                pivot = series.pivot,
                options = series.options,
                pivotOptions = options.pivot,
                renderer = series.chart.renderer;

            each(series.points, function (point) {

                var graphic = point.graphic,
                    shapeArgs = point.shapeArgs,
                    d = shapeArgs.d,
                    dialOptions = merge(options.dial, point.dial); // #1233

                if (graphic) {
                    graphic.animate(shapeArgs);
                    shapeArgs.d = d; // animate alters it
                } else {
                    point.graphic = renderer[point.shapeType](shapeArgs)
                        .attr({
                            stroke: dialOptions.borderColor || 'none',
                            'stroke-width': dialOptions.borderWidth || 0,
                            fill: dialOptions.backgroundColor || 'black',
                            rotation: shapeArgs.rotation, // required by VML when animation is false
                            zIndex: 1
                        })
                        .add(series.group);
                }
            });

            // Add or move the pivot
            if (pivot) {
                pivot.animate({ // #1235
                    translateX: center[0],
                    translateY: center[1]
                });
            } else {
                series.pivot = renderer.circle(0, 0, pick(pivotOptions.radius, 5))
                    .attr({
                        'stroke-width': pivotOptions.borderWidth || 0,
                        stroke: pivotOptions.borderColor || 'silver',
                        fill: pivotOptions.backgroundColor || 'black',
                        zIndex: 2
                    })
                    .translate(center[0], center[1])
                    .add(series.group);
            }
        },

        /**
         * Animate the arrow up from startAngle
         */
        animate: function (init) {
            var series = this;

            if (!init) {
                each(series.points, function (point) {
                    var graphic = point.graphic;

                    if (graphic) {
                        // start value
                        graphic.attr({
                            rotation: series.yAxis.startAngleRad * 180 / Math.PI
                        });

                        // animate
                        graphic.animate({
                            rotation: point.shapeArgs.rotation
                        }, series.options.animation);
                    }
                });

                // delete this function to allow it only once
                series.animate = null;
            }
        },

        render: function () {
            this.group = this.plotGroup(
                'group',
                'series',
                this.visible ? 'visible' : 'hidden',
                this.options.zIndex,
                this.chart.seriesGroup
            );
            Series.prototype.render.call(this);
            this.group.clip(this.chart.clipRect);
        },

        /**
         * Extend the basic setData method by running processData and generatePoints immediately,
         * in order to access the points from the legend.
         */
        setData: function (data, redraw) {
            Series.prototype.setData.call(this, data, false);
            this.processData();
            this.generatePoints();
            if (pick(redraw, true)) {
                this.chart.redraw();
            }
        },

        /**
         * If the tracking module is loaded, add the point tracker
         */
        drawTracker: TrackerMixin && TrackerMixin.drawTrackerPoint
    };
    seriesTypes.gauge = extendClass(seriesTypes.line, GaugeSeries);

    /* ****************************************************************************
     * Start Box plot series code                                                  *
     *****************************************************************************/

    // Set default options
    defaultPlotOptions.boxplot = merge(defaultPlotOptions.column, {
        fillColor: '#FFFFFF',
        lineWidth: 1,
        //medianColor: null,
        medianWidth: 2,
        states: {
            hover: {
                brightness: -0.3
            }
        },
        //stemColor: null,
        //stemDashStyle: 'solid'
        //stemWidth: null,
        threshold: null,
        tooltip: {
            pointFormat: '<span style="color:{point.color}">\u25CF</span> <b> {series.name}</b><br/>' +
                'Maximum: {point.high}<br/>' +
                'Upper quartile: {point.q3}<br/>' +
                'Median: {point.median}<br/>' +
                'Lower quartile: {point.q1}<br/>' +
                'Minimum: {point.low}<br/>'

        },
        //whiskerColor: null,
        whiskerLength: '50%',
        whiskerWidth: 2
    });

    // Create the series object
    seriesTypes.boxplot = extendClass(seriesTypes.column, {
        type: 'boxplot',
        pointArrayMap: ['low', 'q1', 'median', 'q3', 'high'], // array point configs are mapped to this
        toYData: function (point) { // return a plain array for speedy calculation
            return [point.low, point.q1, point.median, point.q3, point.high];
        },
        pointValKey: 'high', // defines the top of the tracker

        /**
         * One-to-one mapping from options to SVG attributes
         */
        pointAttrToOptions: { // mapping between SVG attributes and the corresponding options
            fill: 'fillColor',
            stroke: 'color',
            'stroke-width': 'lineWidth'
        },

        /**
         * Disable data labels for box plot
         */
        drawDataLabels: noop,

        /**
         * Translate data points from raw values x and y to plotX and plotY
         */
        translate: function () {
            var series = this,
                yAxis = series.yAxis,
                pointArrayMap = series.pointArrayMap;

            seriesTypes.column.prototype.translate.apply(series);

            // do the translation on each point dimension
            each(series.points, function (point) {
                each(pointArrayMap, function (key) {
                    if (point[key] !== null) {
                        point[key + 'Plot'] = yAxis.translate(point[key], 0, 1, 0, 1);
                    }
                });
            });
        },

        /**
         * Draw the data points
         */
        drawPoints: function () {
            var series = this,  //state = series.state,
                points = series.points,
                options = series.options,
                chart = series.chart,
                renderer = chart.renderer,
                pointAttr,
                q1Plot,
                q3Plot,
                highPlot,
                lowPlot,
                medianPlot,
                crispCorr,
                crispX,
                graphic,
                stemPath,
                stemAttr,
                boxPath,
                whiskersPath,
                whiskersAttr,
                medianPath,
                medianAttr,
                width,
                left,
                right,
                halfWidth,
                shapeArgs,
                color,
                doQuartiles = series.doQuartiles !== false, // error bar inherits this series type but doesn't do quartiles
                pointWiskerLength,
                whiskerLength = series.options.whiskerLength;


            each(points, function (point) {

                graphic = point.graphic;
                shapeArgs = point.shapeArgs; // the box
                stemAttr = {};
                whiskersAttr = {};
                medianAttr = {};
                color = point.color || series.color;

                if (point.plotY !== UNDEFINED) {

                    pointAttr = point.pointAttr[point.selected ? 'selected' : ''];

                    // crisp vector coordinates
                    width = shapeArgs.width;
                    left = mathFloor(shapeArgs.x);
                    right = left + width;
                    halfWidth = mathRound(width / 2);
                    //crispX = mathRound(left + halfWidth) + crispCorr;
                    q1Plot = mathFloor(doQuartiles ? point.q1Plot : point.lowPlot);// + crispCorr;
                    q3Plot = mathFloor(doQuartiles ? point.q3Plot : point.lowPlot);// + crispCorr;
                    highPlot = mathFloor(point.highPlot);// + crispCorr;
                    lowPlot = mathFloor(point.lowPlot);// + crispCorr;

                    // Stem attributes
                    stemAttr.stroke = point.stemColor || options.stemColor || color;
                    stemAttr['stroke-width'] = pick(point.stemWidth, options.stemWidth, options.lineWidth);
                    stemAttr.dashstyle = point.stemDashStyle || options.stemDashStyle;

                    // Whiskers attributes
                    whiskersAttr.stroke = point.whiskerColor || options.whiskerColor || color;
                    whiskersAttr['stroke-width'] = pick(point.whiskerWidth, options.whiskerWidth, options.lineWidth);

                    // Median attributes
                    medianAttr.stroke = point.medianColor || options.medianColor || color;
                    medianAttr['stroke-width'] = pick(point.medianWidth, options.medianWidth, options.lineWidth);

                    // The stem
                    crispCorr = (stemAttr['stroke-width'] % 2) / 2;
                    crispX = left + halfWidth + crispCorr;
                    stemPath = [
                        // stem up
                        'M',
                        crispX, q3Plot,
                        'L',
                        crispX, highPlot,

                        // stem down
                        'M',
                        crispX, q1Plot,
                        'L',
                        crispX, lowPlot
                    ];

                    // The box
                    if (doQuartiles) {
                        crispCorr = (pointAttr['stroke-width'] % 2) / 2;
                        crispX = mathFloor(crispX) + crispCorr;
                        q1Plot = mathFloor(q1Plot) + crispCorr;
                        q3Plot = mathFloor(q3Plot) + crispCorr;
                        left += crispCorr;
                        right += crispCorr;
                        boxPath = [
                            'M',
                            left, q3Plot,
                            'L',
                            left, q1Plot,
                            'L',
                            right, q1Plot,
                            'L',
                            right, q3Plot,
                            'L',
                            left, q3Plot,
                            'z'
                        ];
                    }

                    // The whiskers
                    if (whiskerLength) {
                        crispCorr = (whiskersAttr['stroke-width'] % 2) / 2;
                        highPlot = highPlot + crispCorr;
                        lowPlot = lowPlot + crispCorr;
                        pointWiskerLength = (/%$/).test(whiskerLength) ? halfWidth * parseFloat(whiskerLength) / 100 : whiskerLength / 2;
                        whiskersPath = [
                            // High whisker
                            'M',
                            crispX - pointWiskerLength,
                            highPlot,
                            'L',
                            crispX + pointWiskerLength,
                            highPlot,

                            // Low whisker
                            'M',
                            crispX - pointWiskerLength,
                            lowPlot,
                            'L',
                            crispX + pointWiskerLength,
                            lowPlot
                        ];
                    }

                    // The median
                    crispCorr = (medianAttr['stroke-width'] % 2) / 2;
                    medianPlot = mathRound(point.medianPlot) + crispCorr;
                    medianPath = [
                        'M',
                        left,
                        medianPlot,
                        'L',
                        right,
                        medianPlot
                    ];

                    // Create or update the graphics
                    if (graphic) { // update

                        point.stem.animate({ d: stemPath });
                        if (whiskerLength) {
                            point.whiskers.animate({ d: whiskersPath });
                        }
                        if (doQuartiles) {
                            point.box.animate({ d: boxPath });
                        }
                        point.medianShape.animate({ d: medianPath });

                    } else { // create new
                        point.graphic = graphic = renderer.g()
                            .add(series.group);

                        point.stem = renderer.path(stemPath)
                            .attr(stemAttr)
                            .add(graphic);

                        if (whiskerLength) {
                            point.whiskers = renderer.path(whiskersPath)
                                .attr(whiskersAttr)
                                .add(graphic);
                        }
                        if (doQuartiles) {
                            point.box = renderer.path(boxPath)
                                .attr(pointAttr)
                                .add(graphic);
                        }
                        point.medianShape = renderer.path(medianPath)
                            .attr(medianAttr)
                            .add(graphic);
                    }
                }
            });

        },
        setStackedPoints: noop // #3890


    });

    /* ****************************************************************************
     * End Box plot series code                                                *
     *****************************************************************************/
    /* ****************************************************************************
     * Start error bar series code                                                *
     *****************************************************************************/

    // 1 - set default options
    defaultPlotOptions.errorbar = merge(defaultPlotOptions.boxplot, {
        color: '#000000',
        grouping: false,
        linkedTo: ':previous',
        tooltip: {
            pointFormat: '<span style="color:{point.color}">\u25CF</span> {series.name}: <b>{point.low}</b> - <b>{point.high}</b><br/>'
        },
        whiskerWidth: null
    });

    // 2 - Create the series object
    seriesTypes.errorbar = extendClass(seriesTypes.boxplot, {
        type: 'errorbar',
        pointArrayMap: ['low', 'high'], // array point configs are mapped to this
        toYData: function (point) { // return a plain array for speedy calculation
            return [point.low, point.high];
        },
        pointValKey: 'high', // defines the top of the tracker
        doQuartiles: false,
        drawDataLabels: seriesTypes.arearange ? seriesTypes.arearange.prototype.drawDataLabels : noop,

        /**
         * Get the width and X offset, either on top of the linked series column
         * or standalone
         */
        getColumnMetrics: function () {
            return (this.linkedParent && this.linkedParent.columnMetrics) ||
                seriesTypes.column.prototype.getColumnMetrics.call(this);
        }
    });

    /* ****************************************************************************
     * End error bar series code                                                  *
     *****************************************************************************/
    /* ****************************************************************************
     * Start Waterfall series code                                                *
     *****************************************************************************/

    // 1 - set default options
    defaultPlotOptions.waterfall = merge(defaultPlotOptions.column, {
        lineWidth: 1,
        lineColor: '#333',
        dashStyle: 'dot',
        borderColor: '#333',
        dataLabels: {
            inside: true
        },
        states: {
            hover: {
                lineWidthPlus: 0 // #3126
            }
        }
    });


    // 2 - Create the series object
    seriesTypes.waterfall = extendClass(seriesTypes.column, {
        type: 'waterfall',

        upColorProp: 'fill',

        pointValKey: 'y',

        /**
         * Translate data points from raw values
         */
        translate: function () {
            var series = this,
                options = series.options,
                yAxis = series.yAxis,
                len,
                i,
                points,
                point,
                shapeArgs,
                stack,
                y,
                yValue,
                previousY,
                previousIntermediate,
                range,
                minPointLength = pick(options.minPointLength, 5),
                threshold = options.threshold,
                stacking = options.stacking,
                stackIndicator,
                tooltipY;

            // run column series translate
            seriesTypes.column.prototype.translate.apply(this);
            series.minPointLengthOffset = 0;

            previousY = previousIntermediate = threshold;
            points = series.points;

            for (i = 0, len = points.length; i < len; i++) {
                // cache current point object
                point = points[i];
                yValue = this.processedYData[i];
                shapeArgs = point.shapeArgs;

                // get current stack
                stack = stacking && yAxis.stacks[(series.negStacks && yValue < threshold ? '-' : '') + series.stackKey];
                stackIndicator = series.getStackIndicator(stackIndicator, point.x, series.index);
                range = stack ?
                    stack[point.x].points[stackIndicator.key] :
                    [0, yValue];

                // override point value for sums
                // #3710 Update point does not propagate to sum
                if (point.isSum) {
                    point.y = correctFloat(yValue);
                } else if (point.isIntermediateSum) {
                    point.y = correctFloat(yValue - previousIntermediate); // #3840
                }
                // up points
                y = mathMax(previousY, previousY + point.y) + range[0];
                shapeArgs.y = yAxis.translate(y, 0, 1);


                // sum points
                if (point.isSum) {
                    shapeArgs.y = yAxis.translate(range[1], 0, 1);
                    shapeArgs.height = Math.min(yAxis.translate(range[0], 0, 1), yAxis.len) - shapeArgs.y + series.minPointLengthOffset; // #4256

                } else if (point.isIntermediateSum) {
                    shapeArgs.y = yAxis.translate(range[1], 0, 1);
                    shapeArgs.height = Math.min(yAxis.translate(previousIntermediate, 0, 1), yAxis.len) - shapeArgs.y + series.minPointLengthOffset;
                    previousIntermediate = range[1];

                // If it's not the sum point, update previous stack end position and get
                // shape height (#3886)
                } else {
                    shapeArgs.height = yValue > 0 ?
                        yAxis.translate(previousY, 0, 1) - shapeArgs.y :
                        yAxis.translate(previousY, 0, 1) - yAxis.translate(previousY - yValue, 0, 1);
                    previousY += yValue;
                    point.below = previousY < pick(threshold, 0) ? true : false;
                }
                // #3952 Negative sum or intermediate sum not rendered correctly
                if (shapeArgs.height < 0) {
                    shapeArgs.y += shapeArgs.height;
                    shapeArgs.height *= -1;
                }

                point.plotY = shapeArgs.y = mathRound(shapeArgs.y) - (series.borderWidth % 2) / 2;
                shapeArgs.height = mathMax(mathRound(shapeArgs.height), 0.001); // #3151
                point.yBottom = shapeArgs.y + shapeArgs.height;

                if (shapeArgs.height <= minPointLength) {
                    shapeArgs.height = minPointLength;
                    series.minPointLengthOffset += minPointLength;
                }

                shapeArgs.y -= series.minPointLengthOffset;

                // Correct tooltip placement (#3014)
                tooltipY = point.plotY + (point.negative ? shapeArgs.height : 0) - series.minPointLengthOffset;
                if (series.chart.inverted) {
                    point.tooltipPos[0] = yAxis.len - tooltipY;
                } else {
                    point.tooltipPos[1] = tooltipY;
                }

            }
        },

        /**
         * Call default processData then override yData to reflect waterfall's extremes on yAxis
         */
        processData: function (force) {
            var series = this,
                options = series.options,
                yData = series.yData,
                points = series.options.data, // #3710 Update point does not propagate to sum
                point,
                dataLength = yData.length,
                threshold = options.threshold || 0,
                subSum,
                sum,
                dataMin,
                dataMax,
                y,
                i;

            sum = subSum = dataMin = dataMax = threshold;

            for (i = 0; i < dataLength; i++) {
                y = yData[i];
                point = points && points[i] ? points[i] : {};

                if (y === 'sum' || point.isSum) {
                    yData[i] = correctFloat(sum);
                } else if (y === 'intermediateSum' || point.isIntermediateSum) {
                    yData[i] = correctFloat(subSum);
                } else {
                    sum += y;
                    subSum += y;
                }
                dataMin = Math.min(sum, dataMin);
                dataMax = Math.max(sum, dataMax);
            }

            Series.prototype.processData.call(this, force);

            // Record extremes
            series.dataMin = dataMin;
            series.dataMax = dataMax;
        },

        /**
         * Return y value or string if point is sum
         */
        toYData: function (pt) {
            if (pt.isSum) {
                return (pt.x === 0 ? null : 'sum'); //#3245 Error when first element is Sum or Intermediate Sum
            }
            if (pt.isIntermediateSum) {
                return (pt.x === 0 ? null : 'intermediateSum'); //#3245
            }
            return pt.y;
        },

        /**
         * Postprocess mapping between options and SVG attributes
         */
        getAttribs: function () {
            seriesTypes.column.prototype.getAttribs.apply(this, arguments);

            var series = this,
                options = series.options,
                stateOptions = options.states,
                upColor = options.upColor || series.color,
                hoverColor = Highcharts.Color(upColor).brighten(options.states.hover.brightness).get(),
                seriesDownPointAttr = merge(series.pointAttr),
                upColorProp = series.upColorProp;

            seriesDownPointAttr[''][upColorProp] = upColor;
            seriesDownPointAttr.hover[upColorProp] = stateOptions.hover.upColor || hoverColor;
            seriesDownPointAttr.select[upColorProp] = stateOptions.select.upColor || upColor;

            each(series.points, function (point) {
                if (!point.options.color) {
                    // Up color
                    if (point.y > 0) {
                        point.pointAttr = seriesDownPointAttr;
                        point.color = upColor;

                    // Down color (#3710, update to negative)
                    } else {
                        point.pointAttr = series.pointAttr;
                    }
                }
            });
        },

        /**
         * Draw columns' connector lines
         */
        getGraphPath: function () {

            var data = this.data,
                length = data.length,
                lineWidth = this.options.lineWidth + this.borderWidth,
                normalizer = mathRound(lineWidth) % 2 / 2,
                horiz = this.xAxis.horiz, // #4699
                path = [],
                M = 'M',
                L = 'L',
                prevArgs,
                pointArgs,
                i,
                d;

            for (i = 1; i < length; i++) {
                pointArgs = data[i].shapeArgs;
                prevArgs = data[i - 1].shapeArgs;

                d = [
                    M,
                    prevArgs.x + (horiz ? prevArgs.width : 0), prevArgs.y + normalizer,
                    L,
                    pointArgs.x + (horiz ? 0 : pointArgs.width), prevArgs.y + normalizer
                ];

                if (data[i - 1].y < 0) {
                    d[2] += prevArgs.height;
                    d[5] += prevArgs.height;
                }

                path = path.concat(d);
            }

            return path;
        },

        /**
         * Extremes are recorded in processData
         */
        getExtremes: noop,

        drawGraph: Series.prototype.drawGraph
    });

    /* ****************************************************************************
     * End Waterfall series code                                                  *
     *****************************************************************************/
    /**
     * Set the default options for polygon
     */
    defaultPlotOptions.polygon = merge(defaultPlotOptions.scatter, {
        marker: {
            enabled: false,
            states: {
                hover: {
                    enabled: false
                }
            }
        },
        stickyTracking: false,
        tooltip: {
            followPointer: true,
            pointFormat: ''
        },
        trackByArea: true
    });

    /**
     * The polygon series class
     */
    seriesTypes.polygon = extendClass(seriesTypes.scatter, {
        type: 'polygon',
        getGraphPath: function () {

            var graphPath = Series.prototype.getGraphPath.call(this),
                i = graphPath.length + 1;

            // Close all segments
            while (i--) {
                if ((i === graphPath.length || graphPath[i] === 'M') && i > 0) {
                    graphPath.splice(i, 0, 'z');
                }
            }
            this.areaPath = graphPath;
            return graphPath;
        },
        drawGraph: function () {
            this.options.fillColor = this.color; // Hack into the fill logic in area.drawGraph
            seriesTypes.area.prototype.drawGraph.call(this);
        },
        drawLegendSymbol: Highcharts.LegendSymbolMixin.drawRectangle,
        drawTracker: Series.prototype.drawTracker,
        setStackedPoints: noop // No stacking points on polygons (#5310)
    });
    /* ****************************************************************************
     * Start Bubble series code                                                      *
     *****************************************************************************/

    // 1 - set default options
    defaultPlotOptions.bubble = merge(defaultPlotOptions.scatter, {
        dataLabels: {
            formatter: function () { // #2945
                return this.point.z;
            },
            inside: true,
            verticalAlign: 'middle'
        },
        // displayNegative: true,
        marker: {
            // fillOpacity: 0.5,
            lineColor: null, // inherit from series.color
            lineWidth: 1
        },
        minSize: 8,
        maxSize: '20%',
        // negativeColor: null,
        // sizeBy: 'area'
        softThreshold: false,
        states: {
            hover: {
                halo: {
                    size: 5
                }
            }
        },
        tooltip: {
            pointFormat: '({point.x}, {point.y}), Size: {point.z}'
        },
        turboThreshold: 0,
        zThreshold: 0,
        zoneAxis: 'z'
    });

    var BubblePoint = extendClass(Point, {
        haloPath: function () {
            return Point.prototype.haloPath.call(this, this.shapeArgs.r + this.series.options.states.hover.halo.size);
        },
        ttBelow: false
    });

    // 2 - Create the series object
    seriesTypes.bubble = extendClass(seriesTypes.scatter, {
        type: 'bubble',
        pointClass: BubblePoint,
        pointArrayMap: ['y', 'z'],
        parallelArrays: ['x', 'y', 'z'],
        trackerGroups: ['group', 'dataLabelsGroup'],
        bubblePadding: true,
        zoneAxis: 'z',

        /**
         * Mapping between SVG attributes and the corresponding options
         */
        pointAttrToOptions: {
            stroke: 'lineColor',
            'stroke-width': 'lineWidth',
            fill: 'fillColor'
        },

        /**
         * Apply the fillOpacity to all fill positions
         */
        applyOpacity: function (fill) {
            var markerOptions = this.options.marker,
                fillOpacity = pick(markerOptions.fillOpacity, 0.5);

            // When called from Legend.colorizeItem, the fill isn't predefined
            fill = fill || markerOptions.fillColor || this.color;

            if (fillOpacity !== 1) {
                fill = Color(fill).setOpacity(fillOpacity).get('rgba');
            }
            return fill;
        },

        /**
         * Extend the convertAttribs method by applying opacity to the fill
         */
        convertAttribs: function () {
            var obj = Series.prototype.convertAttribs.apply(this, arguments);

            obj.fill = this.applyOpacity(obj.fill);

            return obj;
        },

        /**
         * Get the radius for each point based on the minSize, maxSize and each point's Z value. This
         * must be done prior to Series.translate because the axis needs to add padding in
         * accordance with the point sizes.
         */
        getRadii: function (zMin, zMax, minSize, maxSize) {
            var len,
                i,
                pos,
                zData = this.zData,
                radii = [],
                options = this.options,
                sizeByArea = options.sizeBy !== 'width',
                zThreshold = options.zThreshold,
                zRange = zMax - zMin,
                value,
                radius;

            // Set the shape type and arguments to be picked up in drawPoints
            for (i = 0, len = zData.length; i < len; i++) {

                value = zData[i];

                // When sizing by threshold, the absolute value of z determines the size
                // of the bubble.
                if (options.sizeByAbsoluteValue && value !== null) {
                    value = Math.abs(value - zThreshold);
                    zMax = Math.max(zMax - zThreshold, Math.abs(zMin - zThreshold));
                    zMin = 0;
                }

                if (value === null) {
                    radius = null;
                // Issue #4419 - if value is less than zMin, push a radius that's always smaller than the minimum size
                } else if (value < zMin) {
                    radius = minSize / 2 - 1;
                } else {
                    // Relative size, a number between 0 and 1
                    pos = zRange > 0 ? (value - zMin) / zRange : 0.5;

                    if (sizeByArea && pos >= 0) {
                        pos = Math.sqrt(pos);
                    }
                    radius = math.ceil(minSize + pos * (maxSize - minSize)) / 2;
                }
                radii.push(radius);
            }
            this.radii = radii;
        },

        /**
         * Perform animation on the bubbles
         */
        animate: function (init) {
            var animation = this.options.animation;

            if (!init) { // run the animation
                each(this.points, function (point) {
                    var graphic = point.graphic,
                        shapeArgs = point.shapeArgs;

                    if (graphic && shapeArgs) {
                        // start values
                        graphic.attr('r', 1);

                        // animate
                        graphic.animate({
                            r: shapeArgs.r
                        }, animation);
                    }
                });

                // delete this function to allow it only once
                this.animate = null;
            }
        },

        /**
         * Extend the base translate method to handle bubble size
         */
        translate: function () {

            var i,
                data = this.data,
                point,
                radius,
                radii = this.radii;

            // Run the parent method
            seriesTypes.scatter.prototype.translate.call(this);

            // Set the shape type and arguments to be picked up in drawPoints
            i = data.length;

            while (i--) {
                point = data[i];
                radius = radii ? radii[i] : 0; // #1737

                if (isNumber(radius) && radius >= this.minPxSize / 2) {
                    // Shape arguments
                    point.shapeType = 'circle';
                    point.shapeArgs = {
                        x: point.plotX,
                        y: point.plotY,
                        r: radius
                    };

                    // Alignment box for the data label
                    point.dlBox = {
                        x: point.plotX - radius,
                        y: point.plotY - radius,
                        width: 2 * radius,
                        height: 2 * radius
                    };
                } else { // below zThreshold or z = null
                    point.shapeArgs = point.plotY = point.dlBox = UNDEFINED; // #1691
                }
            }
        },

        /**
         * Get the series' symbol in the legend
         *
         * @param {Object} legend The legend object
         * @param {Object} item The series (this) or point
         */
        drawLegendSymbol: function (legend, item) {
            var renderer = this.chart.renderer,
                radius = renderer.fontMetrics(legend.itemStyle.fontSize).f / 2;

            item.legendSymbol = renderer.circle(
                radius,
                legend.baseline - radius,
                radius
            ).attr({
                zIndex: 3
            }).add(item.legendGroup);
            item.legendSymbol.isMarker = true;

        },

        drawPoints: seriesTypes.column.prototype.drawPoints,
        alignDataLabel: seriesTypes.column.prototype.alignDataLabel,
        buildKDTree: noop,
        applyZones: noop
    });

    /**
     * Add logic to pad each axis with the amount of pixels
     * necessary to avoid the bubbles to overflow.
     */
    Axis.prototype.beforePadding = function () {
        var axis = this,
            axisLength = this.len,
            chart = this.chart,
            pxMin = 0,
            pxMax = axisLength,
            isXAxis = this.isXAxis,
            dataKey = isXAxis ? 'xData' : 'yData',
            min = this.min,
            extremes = {},
            smallestSize = math.min(chart.plotWidth, chart.plotHeight),
            zMin = Number.MAX_VALUE,
            zMax = -Number.MAX_VALUE,
            range = this.max - min,
            transA = axisLength / range,
            activeSeries = [];

        // Handle padding on the second pass, or on redraw
        each(this.series, function (series) {

            var seriesOptions = series.options,
                zData;

            if (series.bubblePadding && (series.visible || !chart.options.chart.ignoreHiddenSeries)) {

                // Correction for #1673
                axis.allowZoomOutside = true;

                // Cache it
                activeSeries.push(series);

                if (isXAxis) { // because X axis is evaluated first

                    // For each series, translate the size extremes to pixel values
                    each(['minSize', 'maxSize'], function (prop) {
                        var length = seriesOptions[prop],
                            isPercent = /%$/.test(length);

                        length = pInt(length);
                        extremes[prop] = isPercent ?
                            smallestSize * length / 100 :
                            length;

                    });
                    series.minPxSize = extremes.minSize;
                    series.maxPxSize = extremes.maxSize;

                    // Find the min and max Z
                    zData = series.zData;
                    if (zData.length) { // #1735
                        zMin = pick(seriesOptions.zMin, math.min(
                            zMin,
                            math.max(
                                arrayMin(zData),
                                seriesOptions.displayNegative === false ? seriesOptions.zThreshold : -Number.MAX_VALUE
                            )
                        ));
                        zMax = pick(seriesOptions.zMax, math.max(zMax, arrayMax(zData)));
                    }
                }
            }
        });

        each(activeSeries, function (series) {

            var data = series[dataKey],
                i = data.length,
                radius;

            if (isXAxis) {
                series.getRadii(zMin, zMax, series.minPxSize, series.maxPxSize);
            }

            if (range > 0) {
                while (i--) {
                    if (isNumber(data[i]) && axis.dataMin <= data[i] && data[i] <= axis.dataMax) {
                        radius = series.radii[i];
                        pxMin = Math.min(((data[i] - min) * transA) - radius, pxMin);
                        pxMax = Math.max(((data[i] - min) * transA) + radius, pxMax);
                    }
                }
            }
        });


        if (activeSeries.length && range > 0 && !this.isLog) {
            pxMax -= axisLength;
            transA *= (axisLength + pxMin - pxMax) / axisLength;
            each([['min', 'userMin', pxMin], ['max', 'userMax', pxMax]], function (keys) {
                if (pick(axis.options[keys[0]], axis[keys[1]]) === UNDEFINED) {
                    axis[keys[0]] += keys[2] / transA; 
                } else {
                    axis.allowZoomOutside = false; // #4332
                }
            });
        }
    };

    /* ****************************************************************************
     * End Bubble series code                                                     *
     *****************************************************************************/

    (function () {

        /**
         * Extensions for polar charts. Additionally, much of the geometry required for polar charts is
         * gathered in RadialAxes.js.
         *
         */

        var seriesProto = Series.prototype,
            pointerProto = Pointer.prototype,
            colProto;

        /**
         * Search a k-d tree by the point angle, used for shared tooltips in polar charts
         */
        seriesProto.searchPointByAngle = function (e) {
            var series = this,
                chart = series.chart,
                xAxis = series.xAxis,
                center = xAxis.pane.center,
                plotX = e.chartX - center[0] - chart.plotLeft,
                plotY = e.chartY - center[1] - chart.plotTop;

            return this.searchKDTree({
                clientX: 180 + (Math.atan2(plotX, plotY) * (-180 / Math.PI))
            });

        };

        /**
         * Wrap the buildKDTree function so that it searches by angle (clientX) in case of shared tooltip,
         * and by two dimensional distance in case of non-shared.
         */
        wrap(seriesProto, 'buildKDTree', function (proceed) {
            if (this.chart.polar) {
                if (this.kdByAngle) {
                    this.searchPoint = this.searchPointByAngle;
                } else {
                    this.kdDimensions = 2;
                }
            }
            proceed.apply(this);
        });

        /**
         * Translate a point's plotX and plotY from the internal angle and radius measures to
         * true plotX, plotY coordinates
         */
        seriesProto.toXY = function (point) {
            var xy,
                chart = this.chart,
                plotX = point.plotX,
                plotY = point.plotY,
                clientX;

            // Save rectangular plotX, plotY for later computation
            point.rectPlotX = plotX;
            point.rectPlotY = plotY;

            // Find the polar plotX and plotY
            xy = this.xAxis.postTranslate(point.plotX, this.yAxis.len - plotY);
            point.plotX = point.polarPlotX = xy.x - chart.plotLeft;
            point.plotY = point.polarPlotY = xy.y - chart.plotTop;

            // If shared tooltip, record the angle in degrees in order to align X points. Otherwise,
            // use a standard k-d tree to get the nearest point in two dimensions.
            if (this.kdByAngle) {
                clientX = ((plotX / Math.PI * 180) + this.xAxis.pane.options.startAngle) % 360;
                if (clientX < 0) { // #2665
                    clientX += 360;
                }
                point.clientX = clientX;
            } else {
                point.clientX = point.plotX;
            }
        };

        if (seriesTypes.spline) {
            /**
             * Overridden method for calculating a spline from one point to the next
             */
            wrap(seriesTypes.spline.prototype, 'getPointSpline', function (proceed, segment, point, i) {

                var ret,
                    smoothing = 1.5, // 1 means control points midway between points, 2 means 1/3 from the point, 3 is 1/4 etc;
                    denom = smoothing + 1,
                    plotX,
                    plotY,
                    lastPoint,
                    nextPoint,
                    lastX,
                    lastY,
                    nextX,
                    nextY,
                    leftContX,
                    leftContY,
                    rightContX,
                    rightContY,
                    distanceLeftControlPoint,
                    distanceRightControlPoint,
                    leftContAngle,
                    rightContAngle,
                    jointAngle;


                if (this.chart.polar) {

                    plotX = point.plotX;
                    plotY = point.plotY;
                    lastPoint = segment[i - 1];
                    nextPoint = segment[i + 1];

                    // Connect ends
                    if (this.connectEnds) {
                        if (!lastPoint) {
                            lastPoint = segment[segment.length - 2]; // not the last but the second last, because the segment is already connected
                        }
                        if (!nextPoint) {
                            nextPoint = segment[1];
                        }
                    }

                    // find control points
                    if (lastPoint && nextPoint) {

                        lastX = lastPoint.plotX;
                        lastY = lastPoint.plotY;
                        nextX = nextPoint.plotX;
                        nextY = nextPoint.plotY;
                        leftContX = (smoothing * plotX + lastX) / denom;
                        leftContY = (smoothing * plotY + lastY) / denom;
                        rightContX = (smoothing * plotX + nextX) / denom;
                        rightContY = (smoothing * plotY + nextY) / denom;
                        distanceLeftControlPoint = Math.sqrt(Math.pow(leftContX - plotX, 2) + Math.pow(leftContY - plotY, 2));
                        distanceRightControlPoint = Math.sqrt(Math.pow(rightContX - plotX, 2) + Math.pow(rightContY - plotY, 2));
                        leftContAngle = Math.atan2(leftContY - plotY, leftContX - plotX);
                        rightContAngle = Math.atan2(rightContY - plotY, rightContX - plotX);
                        jointAngle = (Math.PI / 2) + ((leftContAngle + rightContAngle) / 2);


                        // Ensure the right direction, jointAngle should be in the same quadrant as leftContAngle
                        if (Math.abs(leftContAngle - jointAngle) > Math.PI / 2) {
                            jointAngle -= Math.PI;
                        }

                        // Find the corrected control points for a spline straight through the point
                        leftContX = plotX + Math.cos(jointAngle) * distanceLeftControlPoint;
                        leftContY = plotY + Math.sin(jointAngle) * distanceLeftControlPoint;
                        rightContX = plotX + Math.cos(Math.PI + jointAngle) * distanceRightControlPoint;
                        rightContY = plotY + Math.sin(Math.PI + jointAngle) * distanceRightControlPoint;

                        // Record for drawing in next point
                        point.rightContX = rightContX;
                        point.rightContY = rightContY;

                    }


                    // moveTo or lineTo
                    if (!i) {
                        ret = ['M', plotX, plotY];
                    } else { // curve from last point to this
                        ret = [
                            'C',
                            lastPoint.rightContX || lastPoint.plotX,
                            lastPoint.rightContY || lastPoint.plotY,
                            leftContX || plotX,
                            leftContY || plotY,
                            plotX,
                            plotY
                        ];
                        lastPoint.rightContX = lastPoint.rightContY = null; // reset for updating series later
                    }


                } else {
                    ret = proceed.call(this, segment, point, i);
                }
                return ret;
            });
        }

        /**
         * Extend translate. The plotX and plotY values are computed as if the polar chart were a
         * cartesian plane, where plotX denotes the angle in radians and (yAxis.len - plotY) is the pixel distance from
         * center.
         */
        wrap(seriesProto, 'translate', function (proceed) {
            var chart = this.chart,
                points,
                i;

            // Run uber method
            proceed.call(this);

            // Postprocess plot coordinates
            if (chart.polar) {
                this.kdByAngle = chart.tooltip && chart.tooltip.shared;

                if (!this.preventPostTranslate) {
                    points = this.points;
                    i = points.length;

                    while (i--) {
                        // Translate plotX, plotY from angle and radius to true plot coordinates
                        this.toXY(points[i]);
                    }
                }
            }
        });

        /**
         * Extend getSegmentPath to allow connecting ends across 0 to provide a closed circle in
         * line-like series.
         */
        wrap(seriesProto, 'getGraphPath', function (proceed, points) {
            var series = this,
                i,
                firstValid;
        
            // Connect the path
            if (this.chart.polar) {
                points = points || this.points;

                // Append first valid point in order to connect the ends
                for (i = 0; i < points.length; i++) {
                    if (!points[i].isNull) {
                        firstValid = i;
                        break;
                    }
                }
                if (this.options.connectEnds !== false && firstValid !== undefined) {
                    this.connectEnds = true; // re-used in splines
                    points.splice(points.length, 0, points[firstValid]);
                }

                // For area charts, pseudo points are added to the graph, now we need to translate these
                each(points, function (point) {
                    if (point.polarPlotY === undefined) {
                        series.toXY(point);
                    }
                });
            }

            // Run uber method
            return proceed.apply(this, [].slice.call(arguments, 1));
    
        });


        function polarAnimate(proceed, init) {
            var chart = this.chart,
                animation = this.options.animation,
                group = this.group,
                markerGroup = this.markerGroup,
                center = this.xAxis.center,
                plotLeft = chart.plotLeft,
                plotTop = chart.plotTop,
                attribs;

            // Specific animation for polar charts
            if (chart.polar) {

                // Enable animation on polar charts only in SVG. In VML, the scaling is different, plus animation
                // would be so slow it would't matter.
                if (chart.renderer.isSVG) {

                    if (animation === true) {
                        animation = {};
                    }

                    // Initialize the animation
                    if (init) {

                        // Scale down the group and place it in the center
                        attribs = {
                            translateX: center[0] + plotLeft,
                            translateY: center[1] + plotTop,
                            scaleX: 0.001, // #1499
                            scaleY: 0.001
                        };

                        group.attr(attribs);
                        if (markerGroup) {
                            //markerGroup.attrSetters = group.attrSetters;
                            markerGroup.attr(attribs);
                        }

                    // Run the animation
                    } else {
                        attribs = {
                            translateX: plotLeft,
                            translateY: plotTop,
                            scaleX: 1,
                            scaleY: 1
                        };
                        group.animate(attribs, animation);
                        if (markerGroup) {
                            markerGroup.animate(attribs, animation);
                        }

                        // Delete this function to allow it only once
                        this.animate = null;
                    }
                }

            // For non-polar charts, revert to the basic animation
            } else {
                proceed.call(this, init);
            }
        }

        // Define the animate method for regular series
        wrap(seriesProto, 'animate', polarAnimate);


        if (seriesTypes.column) {

            colProto = seriesTypes.column.prototype;

            colProto.polarArc = function (low, high, start, end) {
                var center = this.xAxis.center,
                    len = this.yAxis.len;
                
                return this.chart.renderer.symbols.arc(
                    center[0],
                    center[1],
                    len - high,
                    null,
                    {
                        start: start,
                        end: end,
                        innerR: len - pick(low, len)
                    }
                );
            };

            /**
            * Define the animate method for columnseries
            */
            wrap(colProto, 'animate', polarAnimate);


            /**
             * Extend the column prototype's translate method
             */
            wrap(colProto, 'translate', function (proceed) {

                var xAxis = this.xAxis,
                    startAngleRad = xAxis.startAngleRad,
                    start,
                    points,
                    point,
                    i;

                this.preventPostTranslate = true;

                // Run uber method
                proceed.call(this);

                // Postprocess plot coordinates
                if (xAxis.isRadial) {
                    points = this.points;
                    i = points.length;
                    while (i--) {
                        point = points[i];
                        start = point.barX + startAngleRad;
                        point.shapeType = 'path';
                        point.shapeArgs = {
                            d: this.polarArc(point.yBottom, point.plotY, start, start + point.pointWidth)
                        };
                        // Provide correct plotX, plotY for tooltip
                        this.toXY(point);
                        point.tooltipPos = [point.plotX, point.plotY];
                        point.ttBelow = point.plotY > xAxis.center[1];
                    }
                }
            });


            /**
             * Align column data labels outside the columns. #1199.
             */
            wrap(colProto, 'alignDataLabel', function (proceed, point, dataLabel, options, alignTo, isNew) {

                if (this.chart.polar) {
                    var angle = point.rectPlotX / Math.PI * 180,
                        align,
                        verticalAlign;

                    // Align nicely outside the perimeter of the columns
                    if (options.align === null) {
                        if (angle > 20 && angle < 160) {
                            align = 'left'; // right hemisphere
                        } else if (angle > 200 && angle < 340) {
                            align = 'right'; // left hemisphere
                        } else {
                            align = 'center'; // top or bottom
                        }
                        options.align = align;
                    }
                    if (options.verticalAlign === null) {
                        if (angle < 45 || angle > 315) {
                            verticalAlign = 'bottom'; // top part
                        } else if (angle > 135 && angle < 225) {
                            verticalAlign = 'top'; // bottom part
                        } else {
                            verticalAlign = 'middle'; // left or right
                        }
                        options.verticalAlign = verticalAlign;
                    }

                    seriesProto.alignDataLabel.call(this, point, dataLabel, options, alignTo, isNew);
                } else {
                    proceed.call(this, point, dataLabel, options, alignTo, isNew);
                }

            });
        }

        /**
         * Extend getCoordinates to prepare for polar axis values
         */
        wrap(pointerProto, 'getCoordinates', function (proceed, e) {
            var chart = this.chart,
                ret = {
                    xAxis: [],
                    yAxis: []
                };

            if (chart.polar) {

                each(chart.axes, function (axis) {
                    var isXAxis = axis.isXAxis,
                        center = axis.center,
                        x = e.chartX - center[0] - chart.plotLeft,
                        y = e.chartY - center[1] - chart.plotTop;

                    ret[isXAxis ? 'xAxis' : 'yAxis'].push({
                        axis: axis,
                        value: axis.translate(
                            isXAxis ?
                                Math.PI - Math.atan2(x, y) : // angle
                                Math.sqrt(Math.pow(x, 2) + Math.pow(y, 2)), // distance from center
                            true
                        )
                    });
                });

            } else {
                ret = proceed.call(this, e);
            }

            return ret;
        });

    }());

}));<|MERGE_RESOLUTION|>--- conflicted
+++ resolved
@@ -2,11 +2,7 @@
 // @compilation_level SIMPLE_OPTIMIZATIONS
 
 /**
-<<<<<<< HEAD
- * @license Highcharts JS v4.2.5-modified (bugfix)
-=======
- * @license Highcharts JS v4.2.6-modified (2016-08-11)
->>>>>>> 5d1f6a69
+ * @license Highcharts JS v4.2.6-modified (bugfix)
  *
  * (c) 2009-2016 Torstein Honsi
  *
