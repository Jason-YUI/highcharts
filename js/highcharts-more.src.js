// ==ClosureCompiler==
// @compilation_level SIMPLE_OPTIMIZATIONS

/**
<<<<<<< HEAD
 * @license Highcharts JS v4.1.9-modified (2015-11-24)
=======
 * @license Highcharts JS v4.2.0-modified (2016-01-05)
>>>>>>> 267eaad9
 *
 * (c) 2009-2016 Torstein Honsi
 *
 * License: www.highcharts.com/license
 */

(function (factory) {
    if (typeof module === 'object' && module.exports) {
        module.exports = factory;
    } else {
        factory(Highcharts);
    }
}(function (Highcharts) {
var arrayMin = Highcharts.arrayMin,
        arrayMax = Highcharts.arrayMax,
        each = Highcharts.each,
        extend = Highcharts.extend,
        merge = Highcharts.merge,
        map = Highcharts.map,
        pick = Highcharts.pick,
        pInt = Highcharts.pInt,
        defaultPlotOptions = Highcharts.getOptions().plotOptions,
        seriesTypes = Highcharts.seriesTypes,
        extendClass = Highcharts.extendClass,
        splat = Highcharts.splat,
        wrap = Highcharts.wrap,
        Axis = Highcharts.Axis,
        Tick = Highcharts.Tick,
        Point = Highcharts.Point,
        Pointer = Highcharts.Pointer,
        CenteredSeriesMixin = Highcharts.CenteredSeriesMixin,
        TrackerMixin = Highcharts.TrackerMixin,
        Series = Highcharts.Series,
        math = Math,
        mathRound = math.round,
        mathFloor = math.floor,
        mathMax = math.max,
        Color = Highcharts.Color,
        noop = function () {},
        UNDEFINED;/**
     * The Pane object allows options that are common to a set of X and Y axes.
     *
     * In the future, this can be extended to basic Highcharts and Highstock.
     */
    function Pane(options, chart, firstAxis) {
        this.init(options, chart, firstAxis);
    }

    // Extend the Pane prototype
    extend(Pane.prototype, {

        /**
         * Initiate the Pane object
         */
        init: function (options, chart, firstAxis) {
            var pane = this,
                backgroundOption,
                defaultOptions = pane.defaultOptions;

            pane.chart = chart;

            // Set options. Angular charts have a default background (#3318)
            pane.options = options = merge(defaultOptions, chart.angular ? { background: {} } : undefined, options);

            backgroundOption = options.background;

            // To avoid having weighty logic to place, update and remove the backgrounds,
            // push them to the first axis' plot bands and borrow the existing logic there.
            if (backgroundOption) {
                each([].concat(splat(backgroundOption)).reverse(), function (config) {
                    var backgroundColor = config.backgroundColor,  // if defined, replace the old one (specific for gradients)
                        axisUserOptions = firstAxis.userOptions;
                    config = merge(pane.defaultBackgroundOptions, config);
                    if (backgroundColor) {
                        config.backgroundColor = backgroundColor;
                    }
                    config.color = config.backgroundColor; // due to naming in plotBands
                    firstAxis.options.plotBands.unshift(config);
                    axisUserOptions.plotBands = axisUserOptions.plotBands || []; // #3176
                    if (axisUserOptions.plotBands !== firstAxis.options.plotBands) {
                        axisUserOptions.plotBands.unshift(config);
                    }
                });
            }
        },

        /**
         * The default options object
         */
        defaultOptions: {
            // background: {conditional},
            center: ['50%', '50%'],
            size: '85%',
            startAngle: 0
            //endAngle: startAngle + 360
        },

        /**
         * The default background options
         */
        defaultBackgroundOptions: {
            shape: 'circle',
            borderWidth: 1,
            borderColor: 'silver',
            backgroundColor: {
                linearGradient: { x1: 0, y1: 0, x2: 0, y2: 1 },
                stops: [
                    [0, '#FFF'],
                    [1, '#DDD']
                ]
            },
            from: -Number.MAX_VALUE, // corrected to axis min
            innerRadius: 0,
            to: Number.MAX_VALUE, // corrected to axis max
            outerRadius: '105%'
        }
    });

    var axisProto = Axis.prototype,
        tickProto = Tick.prototype;

    /**
     * Augmented methods for the x axis in order to hide it completely, used for the X axis in gauges
     */
    var hiddenAxisMixin = {
        getOffset: noop,
        redraw: function () {
            this.isDirty = false; // prevent setting Y axis dirty
        },
        render: function () {
            this.isDirty = false; // prevent setting Y axis dirty
        },
        setScale: noop,
        setCategories: noop,
        setTitle: noop
    };

    /**
     * Augmented methods for the value axis
     */
    var radialAxisMixin = {
        isRadial: true,

        /**
         * The default options extend defaultYAxisOptions
         */
        defaultRadialGaugeOptions: {
            labels: {
                align: 'center',
                x: 0,
                y: null // auto
            },
            minorGridLineWidth: 0,
            minorTickInterval: 'auto',
            minorTickLength: 10,
            minorTickPosition: 'inside',
            minorTickWidth: 1,
            tickLength: 10,
            tickPosition: 'inside',
            tickWidth: 2,
            title: {
                rotation: 0
            },
            zIndex: 2 // behind dials, points in the series group
        },

        // Circular axis around the perimeter of a polar chart
        defaultRadialXOptions: {
            gridLineWidth: 1, // spokes
            labels: {
                align: null, // auto
                distance: 15,
                x: 0,
                y: null // auto
            },
            maxPadding: 0,
            minPadding: 0,
            showLastLabel: false,
            tickLength: 0
        },

        // Radial axis, like a spoke in a polar chart
        defaultRadialYOptions: {
            gridLineInterpolation: 'circle',
            labels: {
                align: 'right',
                x: -3,
                y: -2
            },
            showLastLabel: false,
            title: {
                x: 4,
                text: null,
                rotation: 90
            }
        },

        /**
         * Merge and set options
         */
        setOptions: function (userOptions) {

            var options = this.options = merge(
                this.defaultOptions,
                this.defaultRadialOptions,
                userOptions
            );

            // Make sure the plotBands array is instanciated for each Axis (#2649)
            if (!options.plotBands) {
                options.plotBands = [];
            }

        },

        /**
         * Wrap the getOffset method to return zero offset for title or labels in a radial
         * axis
         */
        getOffset: function () {
            // Call the Axis prototype method (the method we're in now is on the instance)
            axisProto.getOffset.call(this);

            // Title or label offsets are not counted
            this.chart.axisOffset[this.side] = 0;

            // Set the center array
            this.center = this.pane.center = CenteredSeriesMixin.getCenter.call(this.pane);
        },


        /**
         * Get the path for the axis line. This method is also referenced in the getPlotLinePath
         * method.
         */
        getLinePath: function (lineWidth, radius) {
            var center = this.center;
            radius = pick(radius, center[2] / 2 - this.offset);

            return this.chart.renderer.symbols.arc(
                this.left + center[0],
                this.top + center[1],
                radius,
                radius,
                {
                    start: this.startAngleRad,
                    end: this.endAngleRad,
                    open: true,
                    innerR: 0
                }
            );
        },

        /**
         * Override setAxisTranslation by setting the translation to the difference
         * in rotation. This allows the translate method to return angle for
         * any given value.
         */
        setAxisTranslation: function () {

            // Call uber method
            axisProto.setAxisTranslation.call(this);

            // Set transA and minPixelPadding
            if (this.center) { // it's not defined the first time
                if (this.isCircular) {

                    this.transA = (this.endAngleRad - this.startAngleRad) /
                        ((this.max - this.min) || 1);


                } else {
                    this.transA = (this.center[2] / 2) / ((this.max - this.min) || 1);
                }

                if (this.isXAxis) {
                    this.minPixelPadding = this.transA * this.minPointOffset;
                } else {
                    // This is a workaround for regression #2593, but categories still don't position correctly.
                    this.minPixelPadding = 0;
                }
            }
        },

        /**
         * In case of auto connect, add one closestPointRange to the max value right before
         * tickPositions are computed, so that ticks will extend passed the real max.
         */
        beforeSetTickPositions: function () {
            if (this.autoConnect) {
                this.max += (this.categories && 1) || this.pointRange || this.closestPointRange || 0; // #1197, #2260
            }
        },

        /**
         * Override the setAxisSize method to use the arc's circumference as length. This
         * allows tickPixelInterval to apply to pixel lengths along the perimeter
         */
        setAxisSize: function () {

            axisProto.setAxisSize.call(this);

            if (this.isRadial) {

                // Set the center array
                this.center = this.pane.center = Highcharts.CenteredSeriesMixin.getCenter.call(this.pane);

                // The sector is used in Axis.translate to compute the translation of reversed axis points (#2570)
                if (this.isCircular) {
                    this.sector = this.endAngleRad - this.startAngleRad;
                }

                // Axis len is used to lay out the ticks
                this.len = this.width = this.height = this.center[2] * pick(this.sector, 1) / 2;


            }
        },

        /**
         * Returns the x, y coordinate of a point given by a value and a pixel distance
         * from center
         */
        getPosition: function (value, length) {
            return this.postTranslate(
                this.isCircular ? this.translate(value) : 0, // #2848
                pick(this.isCircular ? length : this.translate(value), this.center[2] / 2) - this.offset
            );
        },

        /**
         * Translate from intermediate plotX (angle), plotY (axis.len - radius) to final chart coordinates.
         */
        postTranslate: function (angle, radius) {

            var chart = this.chart,
                center = this.center;

            angle = this.startAngleRad + angle;

            return {
                x: chart.plotLeft + center[0] + Math.cos(angle) * radius,
                y: chart.plotTop + center[1] + Math.sin(angle) * radius
            };

        },

        /**
         * Find the path for plot bands along the radial axis
         */
        getPlotBandPath: function (from, to, options) {
            var center = this.center,
                startAngleRad = this.startAngleRad,
                fullRadius = center[2] / 2,
                radii = [
                    pick(options.outerRadius, '100%'),
                    options.innerRadius,
                    pick(options.thickness, 10)
                ],
                percentRegex = /%$/,
                start,
                end,
                open,
                isCircular = this.isCircular, // X axis in a polar chart
                ret;

            // Polygonal plot bands
            if (this.options.gridLineInterpolation === 'polygon') {
                ret = this.getPlotLinePath(from).concat(this.getPlotLinePath(to, true));

            // Circular grid bands
            } else {

                // Keep within bounds
                from = Math.max(from, this.min);
                to = Math.min(to, this.max);

                // Plot bands on Y axis (radial axis) - inner and outer radius depend on to and from
                if (!isCircular) {
                    radii[0] = this.translate(from);
                    radii[1] = this.translate(to);
                }

                // Convert percentages to pixel values
                radii = map(radii, function (radius) {
                    if (percentRegex.test(radius)) {
                        radius = (pInt(radius, 10) * fullRadius) / 100;
                    }
                    return radius;
                });

                // Handle full circle
                if (options.shape === 'circle' || !isCircular) {
                    start = -Math.PI / 2;
                    end = Math.PI * 1.5;
                    open = true;
                } else {
                    start = startAngleRad + this.translate(from);
                    end = startAngleRad + this.translate(to);
                }


                ret = this.chart.renderer.symbols.arc(
                    this.left + center[0],
                    this.top + center[1],
                    radii[0],
                    radii[0],
                    {
                        start: Math.min(start, end), // Math is for reversed yAxis (#3606)
                        end: Math.max(start, end),
                        innerR: pick(radii[1], radii[0] - radii[2]),
                        open: open
                    }
                );
            }

            return ret;
        },

        /**
         * Find the path for plot lines perpendicular to the radial axis.
         */
        getPlotLinePath: function (value, reverse) {
            var axis = this,
                center = axis.center,
                chart = axis.chart,
                end = axis.getPosition(value),
                xAxis,
                xy,
                tickPositions,
                ret;

            // Spokes
            if (axis.isCircular) {
                ret = ['M', center[0] + chart.plotLeft, center[1] + chart.plotTop, 'L', end.x, end.y];

            // Concentric circles
            } else if (axis.options.gridLineInterpolation === 'circle') {
                value = axis.translate(value);
                if (value) { // a value of 0 is in the center
                    ret = axis.getLinePath(0, value);
                }
            // Concentric polygons
            } else {
                // Find the X axis in the same pane
                each(chart.xAxis, function (a) {
                    if (a.pane === axis.pane) {
                        xAxis = a;
                    }
                });
                ret = [];
                value = axis.translate(value);
                tickPositions = xAxis.tickPositions;
                if (xAxis.autoConnect) {
                    tickPositions = tickPositions.concat([tickPositions[0]]);
                }
                // Reverse the positions for concatenation of polygonal plot bands
                if (reverse) {
                    tickPositions = [].concat(tickPositions).reverse();
                }

                each(tickPositions, function (pos, i) {
                    xy = xAxis.getPosition(pos, value);
                    ret.push(i ? 'L' : 'M', xy.x, xy.y);
                });

            }
            return ret;
        },

        /**
         * Find the position for the axis title, by default inside the gauge
         */
        getTitlePosition: function () {
            var center = this.center,
                chart = this.chart,
                titleOptions = this.options.title;

            return {
                x: chart.plotLeft + center[0] + (titleOptions.x || 0),
                y: chart.plotTop + center[1] - ({ high: 0.5, middle: 0.25, low: 0 }[titleOptions.align] *
                    center[2]) + (titleOptions.y || 0)
            };
        }

    };

    /**
     * Override axisProto.init to mix in special axis instance functions and function overrides
     */
    wrap(axisProto, 'init', function (proceed, chart, userOptions) {
        var axis = this,
            angular = chart.angular,
            polar = chart.polar,
            isX = userOptions.isX,
            isHidden = angular && isX,
            isCircular,
            startAngleRad,
            endAngleRad,
            options,
            chartOptions = chart.options,
            paneIndex = userOptions.pane || 0,
            pane,
            paneOptions;

        // Before prototype.init
        if (angular) {
            extend(this, isHidden ? hiddenAxisMixin : radialAxisMixin);
            isCircular =  !isX;
            if (isCircular) {
                this.defaultRadialOptions = this.defaultRadialGaugeOptions;
            }

        } else if (polar) {
            //extend(this, userOptions.isX ? radialAxisMixin : radialAxisMixin);
            extend(this, radialAxisMixin);
            isCircular = isX;
            this.defaultRadialOptions = isX ? this.defaultRadialXOptions : merge(this.defaultYAxisOptions, this.defaultRadialYOptions);

        }

        // Run prototype.init
        proceed.call(this, chart, userOptions);

        if (!isHidden && (angular || polar)) {
            options = this.options;

            // Create the pane and set the pane options.
            if (!chart.panes) {
                chart.panes = [];
            }
            this.pane = pane = chart.panes[paneIndex] = chart.panes[paneIndex] || new Pane(
                splat(chartOptions.pane)[paneIndex],
                chart,
                axis
            );
            paneOptions = pane.options;


            // Disable certain features on angular and polar axes
            chart.inverted = false;
            chartOptions.chart.zoomType = null;

            // Start and end angle options are
            // given in degrees relative to top, while internal computations are
            // in radians relative to right (like SVG).
            this.startAngleRad = startAngleRad = (paneOptions.startAngle - 90) * Math.PI / 180;
            this.endAngleRad = endAngleRad = (pick(paneOptions.endAngle, paneOptions.startAngle + 360)  - 90) * Math.PI / 180;
            this.offset = options.offset || 0;

            this.isCircular = isCircular;

            // Automatically connect grid lines?
            if (isCircular && userOptions.max === UNDEFINED && endAngleRad - startAngleRad === 2 * Math.PI) {
                this.autoConnect = true;
            }
        }

    });

    /**
     * Add special cases within the Tick class' methods for radial axes.
     */
    wrap(tickProto, 'getPosition', function (proceed, horiz, pos, tickmarkOffset, old) {
        var axis = this.axis;

        return axis.getPosition ?
            axis.getPosition(pos) :
            proceed.call(this, horiz, pos, tickmarkOffset, old);
    });

    /**
     * Wrap the getLabelPosition function to find the center position of the label
     * based on the distance option
     */
    wrap(tickProto, 'getLabelPosition', function (proceed, x, y, label, horiz, labelOptions, tickmarkOffset, index, step) {
        var axis = this.axis,
            optionsY = labelOptions.y,
            ret,
            centerSlot = 20, // 20 degrees to each side at the top and bottom
            align = labelOptions.align,
            angle = ((axis.translate(this.pos) + axis.startAngleRad + Math.PI / 2) / Math.PI * 180) % 360;

        if (axis.isRadial) {
            ret = axis.getPosition(this.pos, (axis.center[2] / 2) + pick(labelOptions.distance, -25));

            // Automatically rotated
            if (labelOptions.rotation === 'auto') {
                label.attr({
                    rotation: angle
                });

            // Vertically centered
            } else if (optionsY === null) {
                optionsY = axis.chart.renderer.fontMetrics(label.styles.fontSize).b - label.getBBox().height / 2;
            }

            // Automatic alignment
            if (align === null) {
                if (axis.isCircular) {
                    if (this.label.getBBox().width > axis.len * axis.tickInterval / (axis.max - axis.min)) { // #3506
                        centerSlot = 0;
                    }
                    if (angle > centerSlot && angle < 180 - centerSlot) {
                        align = 'left'; // right hemisphere
                    } else if (angle > 180 + centerSlot && angle < 360 - centerSlot) {
                        align = 'right'; // left hemisphere
                    } else {
                        align = 'center'; // top or bottom
                    }
                } else {
                    align = 'center';
                }
                label.attr({
                    align: align
                });
            }

            ret.x += labelOptions.x;
            ret.y += optionsY;

        } else {
            ret = proceed.call(this, x, y, label, horiz, labelOptions, tickmarkOffset, index, step);
        }
        return ret;
    });

    /**
     * Wrap the getMarkPath function to return the path of the radial marker
     */
    wrap(tickProto, 'getMarkPath', function (proceed, x, y, tickLength, tickWidth, horiz, renderer) {
        var axis = this.axis,
            endPoint,
            ret;

        if (axis.isRadial) {
            endPoint = axis.getPosition(this.pos, axis.center[2] / 2 + tickLength);
            ret = [
                'M',
                x,
                y,
                'L',
                endPoint.x,
                endPoint.y
            ];
        } else {
            ret = proceed.call(this, x, y, tickLength, tickWidth, horiz, renderer);
        }
        return ret;
    });/*
     * The AreaRangeSeries class
     *
     */

    /**
     * Extend the default options with map options
     */
    defaultPlotOptions.arearange = merge(defaultPlotOptions.area, {
        lineWidth: 1,
        marker: null,
        threshold: null,
        tooltip: {
            pointFormat: '<span style="color:{series.color}">\u25CF</span> {series.name}: <b>{point.low}</b> - <b>{point.high}</b><br/>'
        },
        trackByArea: true,
        dataLabels: {
            align: null,
            verticalAlign: null,
            xLow: 0,
            xHigh: 0,
            yLow: 0,
            yHigh: 0
        },
        states: {
            hover: {
                halo: false
            }
        }
    });

    /**
     * Add the series type
     */
    seriesTypes.arearange = extendClass(seriesTypes.area, {
        type: 'arearange',
        pointArrayMap: ['low', 'high'],
        dataLabelCollections: ['dataLabel', 'dataLabelUpper'],
        toYData: function (point) {
            return [point.low, point.high];
        },
        pointValKey: 'low',
        deferTranslatePolar: true,

        /**
         * Translate a point's plotHigh from the internal angle and radius measures to
         * true plotHigh coordinates. This is an addition of the toXY method found in
         * Polar.js, because it runs too early for arearanges to be considered (#3419).
         */
        highToXY: function (point) {
            // Find the polar plotX and plotY
            var chart = this.chart,
                xy = this.xAxis.postTranslate(point.rectPlotX, this.yAxis.len - point.plotHigh);
            point.plotHighX = xy.x - chart.plotLeft;
            point.plotHigh = xy.y - chart.plotTop;
        },

        /**
         * Translate data points from raw values x and y to plotX and plotY
         */
        translate: function () {
            var series = this,
                yAxis = series.yAxis;

            seriesTypes.area.prototype.translate.apply(series);

            // Set plotLow and plotHigh
            each(series.points, function (point) {

                var low = point.low,
                    high = point.high,
                    plotY = point.plotY;

                if (high === null || low === null) {
                    point.isNull = true;
                } else {
                    point.plotLow = plotY;
                    point.plotHigh = yAxis.translate(high, 0, 1, 0, 1);
                }
            });

            // Postprocess plotHigh
            if (this.chart.polar) {
                each(this.points, function (point) {
                    series.highToXY(point);
                });
            }
        },

        /**
         * Extend the line series' getSegmentPath method by applying the segment
         * path to both lower and higher values of the range
         */
        getGraphPath: function () {
        
            var points = this.points,
                highPoints = [],
                highAreaPoints = [],
                i = points.length,
                getGraphPath = Series.prototype.getGraphPath,
                point,
                pointShim,
                linePath,
                lowerPath,
                options = this.options,
                step = options.step,
                higherPath,
                higherAreaPath;

<<<<<<< HEAD
            // Create the top line and the top part of the area fill. The area fill compensates for 
            // null points by drawing down to the lower graph, moving across the null gap and 
            // starting again at the lower graph.
            i = points.length;
=======
            // Remove nulls from low segment
            lowSegment = Highcharts.grep(segment, function (point) {
                return point.plotLow !== null;
            });

            // Make a segment with plotX and plotY for the top values
>>>>>>> 267eaad9
            while (i--) {
                point = points[i];
        
                if (!point.isNull && (!points[i + 1] || points[i + 1].isNull)) {
                    highAreaPoints.push({
                        plotX: point.plotX,
                        plotY: point.plotLow
                    });
                }
                pointShim = {
                    plotX: point.plotX,
                    plotY: point.plotHigh,
                    isNull: point.isNull
                };
                highAreaPoints.push(pointShim);
                highPoints.push(pointShim);
                if (!point.isNull && (!points[i - 1] || points[i - 1].isNull)) {
                    highAreaPoints.push({
                        plotX: point.plotX,
                        plotY: point.plotLow
                    });
                }
            }

            // Get the paths
            lowerPath = getGraphPath.call(this, points);
            if (step) {
                if (step === true) {
                    step = 'left';
                }
                options.step = { left: 'right', center: 'center', right: 'left' }[step]; // swap for reading in getGraphPath
            }
            higherPath = getGraphPath.call(this, highPoints);
            higherAreaPath = getGraphPath.call(this, highAreaPoints);
            options.step = step;

            // Create a line on both top and bottom of the range
            linePath = [].concat(lowerPath, higherPath);

            // For the area path, we need to change the 'move' statement into 'lineTo' or 'curveTo'
            if (!this.chart.polar) {
                higherAreaPath[0] = 'L'; // this probably doesn't work for spline        
            }
            this.areaPath = this.areaPath.concat(lowerPath, higherAreaPath);
        
            return linePath;
        },

        /**
         * Extend the basic drawDataLabels method by running it for both lower and higher
         * values.
         */
        drawDataLabels: function () {

            var data = this.data,
                length = data.length,
                i,
                originalDataLabels = [],
                seriesProto = Series.prototype,
                dataLabelOptions = this.options.dataLabels,
                align = dataLabelOptions.align,
                verticalAlign = dataLabelOptions.verticalAlign,
                inside = dataLabelOptions.inside,
                point,
                up,
                inverted = this.chart.inverted;

            if (dataLabelOptions.enabled || this._hasPointLabels) {

                // Step 1: set preliminary values for plotY and dataLabel and draw the upper labels
                i = length;
                while (i--) {
                    point = data[i];
                    if (point) {
                        up = inside ? point.plotHigh < point.plotLow : point.plotHigh > point.plotLow;

                        // Set preliminary values
                        point.y = point.high;
                        point._plotY = point.plotY;
                        point.plotY = point.plotHigh;

                        // Store original data labels and set preliminary label objects to be picked up
                        // in the uber method
                        originalDataLabels[i] = point.dataLabel;
                        point.dataLabel = point.dataLabelUpper;

                        // Set the default offset
                        point.below = up;
                        if (inverted) {
                            if (!align) {
                                dataLabelOptions.align = up ? 'right' : 'left';
                            }
                        } else {
                            if (!verticalAlign) {
                                dataLabelOptions.verticalAlign = up ? 'top' : 'bottom';
                            }
                        }

                        dataLabelOptions.x = dataLabelOptions.xHigh;
                        dataLabelOptions.y = dataLabelOptions.yHigh;
                    }
                }

                if (seriesProto.drawDataLabels) {
                    seriesProto.drawDataLabels.apply(this, arguments); // #1209
                }

                // Step 2: reorganize and handle data labels for the lower values
                i = length;
                while (i--) {
                    point = data[i];
                    if (point) {
                        up = inside ? point.plotHigh < point.plotLow : point.plotHigh > point.plotLow;

                        // Move the generated labels from step 1, and reassign the original data labels
                        point.dataLabelUpper = point.dataLabel;
                        point.dataLabel = originalDataLabels[i];

                        // Reset values
                        point.y = point.low;
                        point.plotY = point._plotY;

                        // Set the default offset
                        point.below = !up;
                        if (inverted) {
                            if (!align) {
                                dataLabelOptions.align = up ? 'left' : 'right';
                            }
                        } else {
                            if (!verticalAlign) {
                                dataLabelOptions.verticalAlign = up ? 'bottom' : 'top';
                            }
                        
                        }

                        dataLabelOptions.x = dataLabelOptions.xLow;
                        dataLabelOptions.y = dataLabelOptions.yLow;
                    }
                }
                if (seriesProto.drawDataLabels) {
                    seriesProto.drawDataLabels.apply(this, arguments);
                }
            }

            dataLabelOptions.align = align;
            dataLabelOptions.verticalAlign = verticalAlign;
        },

        alignDataLabel: function () {
            seriesTypes.column.prototype.alignDataLabel.apply(this, arguments);
        },

        setStackedPoints: noop,

        getSymbol: noop,

        drawPoints: noop
    });
    /**
     * The AreaSplineRangeSeries class
     */

    defaultPlotOptions.areasplinerange = merge(defaultPlotOptions.arearange);

    /**
     * AreaSplineRangeSeries object
     */
    seriesTypes.areasplinerange = extendClass(seriesTypes.arearange, {
        type: 'areasplinerange',
        getPointSpline: seriesTypes.spline.prototype.getPointSpline
    });

    (function () {

        var colProto = seriesTypes.column.prototype;

        /**
         * The ColumnRangeSeries class
         */
        defaultPlotOptions.columnrange = merge(defaultPlotOptions.column, defaultPlotOptions.arearange, {
            lineWidth: 1,
            pointRange: null
        });

        /**
         * ColumnRangeSeries object
         */
        seriesTypes.columnrange = extendClass(seriesTypes.arearange, {
            type: 'columnrange',
            /**
             * Translate data points from raw values x and y to plotX and plotY
             */
            translate: function () {
                var series = this,
                    yAxis = series.yAxis,
                    xAxis = series.xAxis,
                    chart = series.chart,
                    plotHigh;

                colProto.translate.apply(series);

                // Set plotLow and plotHigh
                each(series.points, function (point) {
                    var shapeArgs = point.shapeArgs,
                        minPointLength = series.options.minPointLength,
                        heightDifference,
                        height,
                        y;

                    point.plotHigh = plotHigh = yAxis.translate(point.high, 0, 1, 0, 1);
                    point.plotLow = point.plotY;

                    // adjust shape
                    y = plotHigh;
                    height = point.plotY - plotHigh;

                    // Adjust for minPointLength
                    if (Math.abs(height) < minPointLength) {
                        heightDifference = (minPointLength - height);
                        height += heightDifference;
                        y -= heightDifference / 2;

                    // Adjust for negative ranges or reversed Y axis (#1457)
                    } else if (height < 0) {
                        height *= -1;
                        y -= height;
                    }

                    shapeArgs.height = height;
                    shapeArgs.y = y;

                    point.tooltipPos = chart.inverted ? 
                        [ 
                            yAxis.len + yAxis.pos - chart.plotLeft - y - height / 2, 
                            xAxis.len + xAxis.pos - chart.plotTop - shapeArgs.x - shapeArgs.width / 2, 
                            height
                        ] : [
                            xAxis.left - chart.plotLeft + shapeArgs.x + shapeArgs.width / 2, 
                            yAxis.pos - chart.plotTop + y + height / 2, 
                            height
                        ]; // don't inherit from column tooltip position - #3372
                });
            },
            directTouch: true,
            trackerGroups: ['group', 'dataLabelsGroup'],
            drawGraph: noop,
            crispCol: colProto.crispCol,
            pointAttrToOptions: colProto.pointAttrToOptions,
            drawPoints: colProto.drawPoints,
            drawTracker: colProto.drawTracker,
            animate: colProto.animate,
            getColumnMetrics: colProto.getColumnMetrics
        });
    }());

    /*
     * The GaugeSeries class
     */



    /**
     * Extend the default options
     */
    defaultPlotOptions.gauge = merge(defaultPlotOptions.line, {
        dataLabels: {
            enabled: true,
            defer: false,
            y: 15,
            borderWidth: 1,
            borderColor: 'silver',
            borderRadius: 3,
            crop: false,
            verticalAlign: 'top',
            zIndex: 2
        },
        dial: {
            // radius: '80%',
            // backgroundColor: 'black',
            // borderColor: 'silver',
            // borderWidth: 0,
            // baseWidth: 3,
            // topWidth: 1,
            // baseLength: '70%' // of radius
            // rearLength: '10%'
        },
        pivot: {
            //radius: 5,
            //borderWidth: 0
            //borderColor: 'silver',
            //backgroundColor: 'black'
        },
        tooltip: {
            headerFormat: ''
        },
        showInLegend: false
    });

    /**
     * Extend the point object
     */
    var GaugePoint = extendClass(Point, {
        /**
         * Don't do any hover colors or anything
         */
        setState: function (state) {
            this.state = state;
        }
    });


    /**
     * Add the series type
     */
    var GaugeSeries = {
        type: 'gauge',
        pointClass: GaugePoint,

        // chart.angular will be set to true when a gauge series is present, and this will
        // be used on the axes
        angular: true,
        drawGraph: noop,
        fixedBox: true,
        forceDL: true,
        trackerGroups: ['group', 'dataLabelsGroup'],

        /**
         * Calculate paths etc
         */
        translate: function () {

            var series = this,
                yAxis = series.yAxis,
                options = series.options,
                center = yAxis.center;

            series.generatePoints();

            each(series.points, function (point) {

                var dialOptions = merge(options.dial, point.dial),
                    radius = (pInt(pick(dialOptions.radius, 80)) * center[2]) / 200,
                    baseLength = (pInt(pick(dialOptions.baseLength, 70)) * radius) / 100,
                    rearLength = (pInt(pick(dialOptions.rearLength, 10)) * radius) / 100,
                    baseWidth = dialOptions.baseWidth || 3,
                    topWidth = dialOptions.topWidth || 1,
                    overshoot = options.overshoot,
                    rotation = yAxis.startAngleRad + yAxis.translate(point.y, null, null, null, true);

                // Handle the wrap and overshoot options
                if (overshoot && typeof overshoot === 'number') {
                    overshoot = overshoot / 180 * Math.PI;
                    rotation = Math.max(yAxis.startAngleRad - overshoot, Math.min(yAxis.endAngleRad + overshoot, rotation));

                } else if (options.wrap === false) {
                    rotation = Math.max(yAxis.startAngleRad, Math.min(yAxis.endAngleRad, rotation));
                }

                rotation = rotation * 180 / Math.PI;

                point.shapeType = 'path';
                point.shapeArgs = {
                    d: dialOptions.path || [
                        'M',
                        -rearLength, -baseWidth / 2,
                        'L',
                        baseLength, -baseWidth / 2,
                        radius, -topWidth / 2,
                        radius, topWidth / 2,
                        baseLength, baseWidth / 2,
                        -rearLength, baseWidth / 2,
                        'z'
                    ],
                    translateX: center[0],
                    translateY: center[1],
                    rotation: rotation
                };

                // Positions for data label
                point.plotX = center[0];
                point.plotY = center[1];
            });
        },

        /**
         * Draw the points where each point is one needle
         */
        drawPoints: function () {

            var series = this,
                center = series.yAxis.center,
                pivot = series.pivot,
                options = series.options,
                pivotOptions = options.pivot,
                renderer = series.chart.renderer;

            each(series.points, function (point) {

                var graphic = point.graphic,
                    shapeArgs = point.shapeArgs,
                    d = shapeArgs.d,
                    dialOptions = merge(options.dial, point.dial); // #1233

                if (graphic) {
                    graphic.animate(shapeArgs);
                    shapeArgs.d = d; // animate alters it
                } else {
                    point.graphic = renderer[point.shapeType](shapeArgs)
                        .attr({
                            stroke: dialOptions.borderColor || 'none',
                            'stroke-width': dialOptions.borderWidth || 0,
                            fill: dialOptions.backgroundColor || 'black',
                            rotation: shapeArgs.rotation, // required by VML when animation is false
                            zIndex: 1
                        })
                        .add(series.group);
                }
            });

            // Add or move the pivot
            if (pivot) {
                pivot.animate({ // #1235
                    translateX: center[0],
                    translateY: center[1]
                });
            } else {
                series.pivot = renderer.circle(0, 0, pick(pivotOptions.radius, 5))
                    .attr({
                        'stroke-width': pivotOptions.borderWidth || 0,
                        stroke: pivotOptions.borderColor || 'silver',
                        fill: pivotOptions.backgroundColor || 'black',
                        zIndex: 2
                    })
                    .translate(center[0], center[1])
                    .add(series.group);
            }
        },

        /**
         * Animate the arrow up from startAngle
         */
        animate: function (init) {
            var series = this;

            if (!init) {
                each(series.points, function (point) {
                    var graphic = point.graphic;

                    if (graphic) {
                        // start value
                        graphic.attr({
                            rotation: series.yAxis.startAngleRad * 180 / Math.PI
                        });

                        // animate
                        graphic.animate({
                            rotation: point.shapeArgs.rotation
                        }, series.options.animation);
                    }
                });

                // delete this function to allow it only once
                series.animate = null;
            }
        },

        render: function () {
            this.group = this.plotGroup(
                'group',
                'series',
                this.visible ? 'visible' : 'hidden',
                this.options.zIndex,
                this.chart.seriesGroup
            );
            Series.prototype.render.call(this);
            this.group.clip(this.chart.clipRect);
        },

        /**
         * Extend the basic setData method by running processData and generatePoints immediately,
         * in order to access the points from the legend.
         */
        setData: function (data, redraw) {
            Series.prototype.setData.call(this, data, false);
            this.processData();
            this.generatePoints();
            if (pick(redraw, true)) {
                this.chart.redraw();
            }
        },

        /**
         * If the tracking module is loaded, add the point tracker
         */
        drawTracker: TrackerMixin && TrackerMixin.drawTrackerPoint
    };
    seriesTypes.gauge = extendClass(seriesTypes.line, GaugeSeries);

    /* ****************************************************************************
     * Start Box plot series code                                                  *
     *****************************************************************************/

    // Set default options
    defaultPlotOptions.boxplot = merge(defaultPlotOptions.column, {
        fillColor: '#FFFFFF',
        lineWidth: 1,
        //medianColor: null,
        medianWidth: 2,
        states: {
            hover: {
                brightness: -0.3
            }
        },
        //stemColor: null,
        //stemDashStyle: 'solid'
        //stemWidth: null,
        threshold: null,
        tooltip: {
            pointFormat: '<span style="color:{point.color}">\u25CF</span> <b> {series.name}</b><br/>' + // docs
                'Maximum: {point.high}<br/>' +
                'Upper quartile: {point.q3}<br/>' +
                'Median: {point.median}<br/>' +
                'Lower quartile: {point.q1}<br/>' +
                'Minimum: {point.low}<br/>'

        },
        //whiskerColor: null,
        whiskerLength: '50%',
        whiskerWidth: 2
    });

    // Create the series object
    seriesTypes.boxplot = extendClass(seriesTypes.column, {
        type: 'boxplot',
        pointArrayMap: ['low', 'q1', 'median', 'q3', 'high'], // array point configs are mapped to this
        toYData: function (point) { // return a plain array for speedy calculation
            return [point.low, point.q1, point.median, point.q3, point.high];
        },
        pointValKey: 'high', // defines the top of the tracker

        /**
         * One-to-one mapping from options to SVG attributes
         */
        pointAttrToOptions: { // mapping between SVG attributes and the corresponding options
            fill: 'fillColor',
            stroke: 'color',
            'stroke-width': 'lineWidth'
        },

        /**
         * Disable data labels for box plot
         */
        drawDataLabels: noop,

        /**
         * Translate data points from raw values x and y to plotX and plotY
         */
        translate: function () {
            var series = this,
                yAxis = series.yAxis,
                pointArrayMap = series.pointArrayMap;

            seriesTypes.column.prototype.translate.apply(series);

            // do the translation on each point dimension
            each(series.points, function (point) {
                each(pointArrayMap, function (key) {
                    if (point[key] !== null) {
                        point[key + 'Plot'] = yAxis.translate(point[key], 0, 1, 0, 1);
                    }
                });
            });
        },

        /**
         * Draw the data points
         */
        drawPoints: function () {
            var series = this,  //state = series.state,
                points = series.points,
                options = series.options,
                chart = series.chart,
                renderer = chart.renderer,
                pointAttr,
                q1Plot,
                q3Plot,
                highPlot,
                lowPlot,
                medianPlot,
                crispCorr,
                crispX,
                graphic,
                stemPath,
                stemAttr,
                boxPath,
                whiskersPath,
                whiskersAttr,
                medianPath,
                medianAttr,
                width,
                left,
                right,
                halfWidth,
                shapeArgs,
                color,
                doQuartiles = series.doQuartiles !== false, // error bar inherits this series type but doesn't do quartiles
                pointWiskerLength,
                whiskerLength = series.options.whiskerLength;


            each(points, function (point) {

                graphic = point.graphic;
                shapeArgs = point.shapeArgs; // the box
                stemAttr = {};
                whiskersAttr = {};
                medianAttr = {};
                color = point.color || series.color;

                if (point.plotY !== UNDEFINED) {

                    pointAttr = point.pointAttr[point.selected ? 'selected' : ''];

                    // crisp vector coordinates
                    width = shapeArgs.width;
                    left = mathFloor(shapeArgs.x);
                    right = left + width;
                    halfWidth = mathRound(width / 2);
                    //crispX = mathRound(left + halfWidth) + crispCorr;
                    q1Plot = mathFloor(doQuartiles ? point.q1Plot : point.lowPlot);// + crispCorr;
                    q3Plot = mathFloor(doQuartiles ? point.q3Plot : point.lowPlot);// + crispCorr;
                    highPlot = mathFloor(point.highPlot);// + crispCorr;
                    lowPlot = mathFloor(point.lowPlot);// + crispCorr;

                    // Stem attributes
                    stemAttr.stroke = point.stemColor || options.stemColor || color;
                    stemAttr['stroke-width'] = pick(point.stemWidth, options.stemWidth, options.lineWidth);
                    stemAttr.dashstyle = point.stemDashStyle || options.stemDashStyle;

                    // Whiskers attributes
                    whiskersAttr.stroke = point.whiskerColor || options.whiskerColor || color;
                    whiskersAttr['stroke-width'] = pick(point.whiskerWidth, options.whiskerWidth, options.lineWidth);

                    // Median attributes
                    medianAttr.stroke = point.medianColor || options.medianColor || color;
                    medianAttr['stroke-width'] = pick(point.medianWidth, options.medianWidth, options.lineWidth);

                    // The stem
                    crispCorr = (stemAttr['stroke-width'] % 2) / 2;
                    crispX = left + halfWidth + crispCorr;
                    stemPath = [
                        // stem up
                        'M',
                        crispX, q3Plot,
                        'L',
                        crispX, highPlot,

                        // stem down
                        'M',
                        crispX, q1Plot,
                        'L',
                        crispX, lowPlot
                    ];

                    // The box
                    if (doQuartiles) {
                        crispCorr = (pointAttr['stroke-width'] % 2) / 2;
                        crispX = mathFloor(crispX) + crispCorr;
                        q1Plot = mathFloor(q1Plot) + crispCorr;
                        q3Plot = mathFloor(q3Plot) + crispCorr;
                        left += crispCorr;
                        right += crispCorr;
                        boxPath = [
                            'M',
                            left, q3Plot,
                            'L',
                            left, q1Plot,
                            'L',
                            right, q1Plot,
                            'L',
                            right, q3Plot,
                            'L',
                            left, q3Plot,
                            'z'
                        ];
                    }

                    // The whiskers
                    if (whiskerLength) {
                        crispCorr = (whiskersAttr['stroke-width'] % 2) / 2;
                        highPlot = highPlot + crispCorr;
                        lowPlot = lowPlot + crispCorr;
                        pointWiskerLength = (/%$/).test(whiskerLength) ? halfWidth * parseFloat(whiskerLength) / 100 : whiskerLength / 2;
                        whiskersPath = [
                            // High whisker
                            'M',
                            crispX - pointWiskerLength,
                            highPlot,
                            'L',
                            crispX + pointWiskerLength,
                            highPlot,

                            // Low whisker
                            'M',
                            crispX - pointWiskerLength,
                            lowPlot,
                            'L',
                            crispX + pointWiskerLength,
                            lowPlot
                        ];
                    }

                    // The median
                    crispCorr = (medianAttr['stroke-width'] % 2) / 2;
                    medianPlot = mathRound(point.medianPlot) + crispCorr;
                    medianPath = [
                        'M',
                        left,
                        medianPlot,
                        'L',
                        right,
                        medianPlot
                    ];

                    // Create or update the graphics
                    if (graphic) { // update

                        point.stem.animate({ d: stemPath });
                        if (whiskerLength) {
                            point.whiskers.animate({ d: whiskersPath });
                        }
                        if (doQuartiles) {
                            point.box.animate({ d: boxPath });
                        }
                        point.medianShape.animate({ d: medianPath });

                    } else { // create new
                        point.graphic = graphic = renderer.g()
                            .add(series.group);

                        point.stem = renderer.path(stemPath)
                            .attr(stemAttr)
                            .add(graphic);

                        if (whiskerLength) {
                            point.whiskers = renderer.path(whiskersPath)
                                .attr(whiskersAttr)
                                .add(graphic);
                        }
                        if (doQuartiles) {
                            point.box = renderer.path(boxPath)
                                .attr(pointAttr)
                                .add(graphic);
                        }
                        point.medianShape = renderer.path(medianPath)
                            .attr(medianAttr)
                            .add(graphic);
                    }
                }
            });

        },
        setStackedPoints: noop // #3890


    });

    /* ****************************************************************************
     * End Box plot series code                                                *
     *****************************************************************************/
    /* ****************************************************************************
     * Start error bar series code                                                *
     *****************************************************************************/

    // 1 - set default options
    defaultPlotOptions.errorbar = merge(defaultPlotOptions.boxplot, {
        color: '#000000',
        grouping: false,
        linkedTo: ':previous',
        tooltip: {
            pointFormat: '<span style="color:{point.color}">\u25CF</span> {series.name}: <b>{point.low}</b> - <b>{point.high}</b><br/>' // docs
        },
        whiskerWidth: null
    });

    // 2 - Create the series object
    seriesTypes.errorbar = extendClass(seriesTypes.boxplot, {
        type: 'errorbar',
        pointArrayMap: ['low', 'high'], // array point configs are mapped to this
        toYData: function (point) { // return a plain array for speedy calculation
            return [point.low, point.high];
        },
        pointValKey: 'high', // defines the top of the tracker
        doQuartiles: false,
        drawDataLabels: seriesTypes.arearange ? seriesTypes.arearange.prototype.drawDataLabels : noop,

        /**
         * Get the width and X offset, either on top of the linked series column
         * or standalone
         */
        getColumnMetrics: function () {
            return (this.linkedParent && this.linkedParent.columnMetrics) ||
                seriesTypes.column.prototype.getColumnMetrics.call(this);
        }
    });

    /* ****************************************************************************
     * End error bar series code                                                  *
     *****************************************************************************/
    /* ****************************************************************************
     * Start Waterfall series code                                                *
     *****************************************************************************/

    // 1 - set default options
    defaultPlotOptions.waterfall = merge(defaultPlotOptions.column, {
        lineWidth: 1,
        lineColor: '#333',
        dashStyle: 'dot',
        borderColor: '#333',
        dataLabels: {
            inside: true
        },
        states: {
            hover: {
                lineWidthPlus: 0 // #3126
            }
        }
    });


    // 2 - Create the series object
    seriesTypes.waterfall = extendClass(seriesTypes.column, {
        type: 'waterfall',

        upColorProp: 'fill',

        pointValKey: 'y',

        /**
         * Translate data points from raw values
         */
        translate: function () {
            var series = this,
                options = series.options,
                yAxis = series.yAxis,
                len,
                i,
                points,
                point,
                shapeArgs,
                stack,
                y,
                yValue,
                previousY,
                previousIntermediate,
                range,
                minPointLength = pick(options.minPointLength, 5),
                threshold = options.threshold,
                stacking = options.stacking,
                tooltipY;

            // run column series translate
            seriesTypes.column.prototype.translate.apply(this);
            series.minPointLengthOffset = 0;

            previousY = previousIntermediate = threshold;
            points = series.points;

            for (i = 0, len = points.length; i < len; i++) {
                // cache current point object
                point = points[i];
                yValue = this.processedYData[i];
                shapeArgs = point.shapeArgs;

                // get current stack
                stack = stacking && yAxis.stacks[(series.negStacks && yValue < threshold ? '-' : '') + series.stackKey];
                range = stack ?
                    stack[point.x].points[series.index + ',' + i] :
                    [0, yValue];

                // override point value for sums
                // #3710 Update point does not propagate to sum
                if (point.isSum) {
                    point.y = yValue;
                } else if (point.isIntermediateSum) {
                    point.y = yValue - previousIntermediate; // #3840
                }
                // up points
                y = mathMax(previousY, previousY + point.y) + range[0];
                shapeArgs.y = yAxis.translate(y, 0, 1);


                // sum points
                if (point.isSum) {
                    shapeArgs.y = yAxis.translate(range[1], 0, 1);
                    shapeArgs.height = Math.min(yAxis.translate(range[0], 0, 1), yAxis.len) - shapeArgs.y + series.minPointLengthOffset; // #4256

                } else if (point.isIntermediateSum) {
                    shapeArgs.y = yAxis.translate(range[1], 0, 1);
                    shapeArgs.height = Math.min(yAxis.translate(previousIntermediate, 0, 1), yAxis.len) - shapeArgs.y + series.minPointLengthOffset;
                    previousIntermediate = range[1];

                // If it's not the sum point, update previous stack end position and get
                // shape height (#3886)
                } else {
                    if (previousY !== 0) { // Not the first point
                        shapeArgs.height = yValue > 0 ?
                            yAxis.translate(previousY, 0, 1) - shapeArgs.y :
                            yAxis.translate(previousY, 0, 1) - yAxis.translate(previousY - yValue, 0, 1);
                    }
                    previousY += yValue;
                }
                // #3952 Negative sum or intermediate sum not rendered correctly
                if (shapeArgs.height < 0) {
                    shapeArgs.y += shapeArgs.height;
                    shapeArgs.height *= -1;
                }

                point.plotY = shapeArgs.y = mathRound(shapeArgs.y) - (series.borderWidth % 2) / 2;
                shapeArgs.height = mathMax(mathRound(shapeArgs.height), 0.001); // #3151
                point.yBottom = shapeArgs.y + shapeArgs.height;

                if (shapeArgs.height <= minPointLength) {
                    shapeArgs.height = minPointLength;
                    series.minPointLengthOffset += minPointLength;
                }

                shapeArgs.y -= series.minPointLengthOffset;

                // Correct tooltip placement (#3014)
                tooltipY = point.plotY + (point.negative ? shapeArgs.height : 0) - series.minPointLengthOffset;
                if (series.chart.inverted) {
                    point.tooltipPos[0] = yAxis.len - tooltipY;
                } else {
                    point.tooltipPos[1] = tooltipY;
                }

            }
        },

        /**
         * Call default processData then override yData to reflect waterfall's extremes on yAxis
         */
        processData: function (force) {
            var series = this,
                options = series.options,
                yData = series.yData,
                points = series.options.data, // #3710 Update point does not propagate to sum
                point,
                dataLength = yData.length,
                threshold = options.threshold || 0,
                subSum,
                sum,
                dataMin,
                dataMax,
                y,
                i;

            sum = subSum = dataMin = dataMax = threshold;

            for (i = 0; i < dataLength; i++) {
                y = yData[i];
                point = points && points[i] ? points[i] : {};

                if (y === 'sum' || point.isSum) {
                    yData[i] = sum;
                } else if (y === 'intermediateSum' || point.isIntermediateSum) {
                    yData[i] = subSum;
                } else {
                    sum += y;
                    subSum += y;
                }
                dataMin = Math.min(sum, dataMin);
                dataMax = Math.max(sum, dataMax);
            }

            Series.prototype.processData.call(this, force);

            // Record extremes
            series.dataMin = dataMin;
            series.dataMax = dataMax;
        },

        /**
         * Return y value or string if point is sum
         */
        toYData: function (pt) {
            if (pt.isSum) {
                return (pt.x === 0 ? null : 'sum'); //#3245 Error when first element is Sum or Intermediate Sum
            }
            if (pt.isIntermediateSum) {
                return (pt.x === 0 ? null : 'intermediateSum'); //#3245
            }
            return pt.y;
        },

        /**
         * Postprocess mapping between options and SVG attributes
         */
        getAttribs: function () {
            seriesTypes.column.prototype.getAttribs.apply(this, arguments);

            var series = this,
                options = series.options,
                stateOptions = options.states,
                upColor = options.upColor || series.color,
                hoverColor = Highcharts.Color(upColor).brighten(0.1).get(),
                seriesDownPointAttr = merge(series.pointAttr),
                upColorProp = series.upColorProp;

            seriesDownPointAttr[''][upColorProp] = upColor;
            seriesDownPointAttr.hover[upColorProp] = stateOptions.hover.upColor || hoverColor;
            seriesDownPointAttr.select[upColorProp] = stateOptions.select.upColor || upColor;

            each(series.points, function (point) {
                if (!point.options.color) {
                    // Up color
                    if (point.y > 0) {
                        point.pointAttr = seriesDownPointAttr;
                        point.color = upColor;

                    // Down color (#3710, update to negative)
                    } else {
                        point.pointAttr = series.pointAttr;
                    }
                }
            });
        },

        /**
         * Draw columns' connector lines
         */
        getGraphPath: function () {

            var data = this.data,
                length = data.length,
                lineWidth = this.options.lineWidth + this.borderWidth,
                normalizer = mathRound(lineWidth) % 2 / 2,
                path = [],
                M = 'M',
                L = 'L',
                prevArgs,
                pointArgs,
                i,
                d;

            for (i = 1; i < length; i++) {
                pointArgs = data[i].shapeArgs;
                prevArgs = data[i - 1].shapeArgs;

                d = [
                    M,
                    prevArgs.x + prevArgs.width, prevArgs.y + normalizer,
                    L,
                    pointArgs.x, prevArgs.y + normalizer
                ];

                if (data[i - 1].y < 0) {
                    d[2] += prevArgs.height;
                    d[5] += prevArgs.height;
                }

                path = path.concat(d);
            }

            return path;
        },

        /**
         * Extremes are recorded in processData
         */
        getExtremes: noop,

        drawGraph: Series.prototype.drawGraph
    });

    /* ****************************************************************************
     * End Waterfall series code                                                  *
     *****************************************************************************/
    /**
     * Set the default options for polygon
     */
    defaultPlotOptions.polygon = merge(defaultPlotOptions.scatter, {
        marker: {
            enabled: false
        }
    });

    /**
     * The polygon series class
     */
    seriesTypes.polygon = extendClass(seriesTypes.scatter, {
        type: 'polygon',
        fillGraph: true,
        // Close all segments
        getSegmentPath: function (segment) {
            return Series.prototype.getSegmentPath.call(this, segment).concat('z');
        },
        drawGraph: Series.prototype.drawGraph,
        drawLegendSymbol: Highcharts.LegendSymbolMixin.drawRectangle
    });
    /* ****************************************************************************
     * Start Bubble series code                                                      *
     *****************************************************************************/

    // 1 - set default options
    defaultPlotOptions.bubble = merge(defaultPlotOptions.scatter, {
        dataLabels: {
            formatter: function () { // #2945
                return this.point.z;
            },
            inside: true,
            verticalAlign: 'middle'
        },
        // displayNegative: true,
        marker: {
            // fillOpacity: 0.5,
            lineColor: null, // inherit from series.color
            lineWidth: 1
        },
        minSize: 8,
        maxSize: '20%',
        // negativeColor: null,
        // sizeBy: 'area'
        softThreshold: false,
        states: {
            hover: {
                halo: {
                    size: 5
                }
            }
        },
        tooltip: {
            pointFormat: '({point.x}, {point.y}), Size: {point.z}'
        },
        turboThreshold: 0,
        zThreshold: 0,
        zoneAxis: 'z'
    });

    var BubblePoint = extendClass(Point, {
        haloPath: function () {
            return Point.prototype.haloPath.call(this, this.shapeArgs.r + this.series.options.states.hover.halo.size);
        },
        ttBelow: false
    });

    // 2 - Create the series object
    seriesTypes.bubble = extendClass(seriesTypes.scatter, {
        type: 'bubble',
        pointClass: BubblePoint,
        pointArrayMap: ['y', 'z'],
        parallelArrays: ['x', 'y', 'z'],
        trackerGroups: ['group', 'dataLabelsGroup'],
        bubblePadding: true,
        zoneAxis: 'z',

        /**
         * Mapping between SVG attributes and the corresponding options
         */
        pointAttrToOptions: {
            stroke: 'lineColor',
            'stroke-width': 'lineWidth',
            fill: 'fillColor'
        },

        /**
         * Apply the fillOpacity to all fill positions
         */
        applyOpacity: function (fill) {
            var markerOptions = this.options.marker,
                fillOpacity = pick(markerOptions.fillOpacity, 0.5);

            // When called from Legend.colorizeItem, the fill isn't predefined
            fill = fill || markerOptions.fillColor || this.color;

            if (fillOpacity !== 1) {
                fill = Color(fill).setOpacity(fillOpacity).get('rgba');
            }
            return fill;
        },

        /**
         * Extend the convertAttribs method by applying opacity to the fill
         */
        convertAttribs: function () {
            var obj = Series.prototype.convertAttribs.apply(this, arguments);

            obj.fill = this.applyOpacity(obj.fill);

            return obj;
        },

        /**
         * Get the radius for each point based on the minSize, maxSize and each point's Z value. This
         * must be done prior to Series.translate because the axis needs to add padding in
         * accordance with the point sizes.
         */
        getRadii: function (zMin, zMax, minSize, maxSize) {
            var len,
                i,
                pos,
                zData = this.zData,
                radii = [],
                options = this.options,
                sizeByArea = options.sizeBy !== 'width',
                zThreshold = options.zThreshold,
                zRange = zMax - zMin,
                value,
                radius;

            // Set the shape type and arguments to be picked up in drawPoints
            for (i = 0, len = zData.length; i < len; i++) {

                value = zData[i];

                // When sizing by threshold, the absolute value of z determines the size
                // of the bubble.
                if (options.sizeByAbsoluteValue && value !== null) {
                    value = Math.abs(value - zThreshold);
                    zMax = Math.max(zMax - zThreshold, Math.abs(zMin - zThreshold));
                    zMin = 0;
                }

                if (value === null) {
                    radius = null;
                // Issue #4419 - if value is less than zMin, push a radius that's always smaller than the minimum size
                } else if (value < zMin) {
                    radius = minSize / 2 - 1;
                } else {
                    // Relative size, a number between 0 and 1
                    pos = zRange > 0 ? (value - zMin) / zRange : 0.5;

                    if (sizeByArea && pos >= 0) {
                        pos = Math.sqrt(pos);
                    }
                    radius = math.ceil(minSize + pos * (maxSize - minSize)) / 2;
                }
                radii.push(radius);
            }
            this.radii = radii;
        },

        /**
         * Perform animation on the bubbles
         */
        animate: function (init) {
            var animation = this.options.animation;

            if (!init) { // run the animation
                each(this.points, function (point) {
                    var graphic = point.graphic,
                        shapeArgs = point.shapeArgs;

                    if (graphic && shapeArgs) {
                        // start values
                        graphic.attr('r', 1);

                        // animate
                        graphic.animate({
                            r: shapeArgs.r
                        }, animation);
                    }
                });

                // delete this function to allow it only once
                this.animate = null;
            }
        },

        /**
         * Extend the base translate method to handle bubble size
         */
        translate: function () {

            var i,
                data = this.data,
                point,
                radius,
                radii = this.radii;

            // Run the parent method
            seriesTypes.scatter.prototype.translate.call(this);

            // Set the shape type and arguments to be picked up in drawPoints
            i = data.length;

            while (i--) {
                point = data[i];
                radius = radii ? radii[i] : 0; // #1737

                if (typeof radius === 'number' && radius >= this.minPxSize / 2) {
                    // Shape arguments
                    point.shapeType = 'circle';
                    point.shapeArgs = {
                        x: point.plotX,
                        y: point.plotY,
                        r: radius
                    };

                    // Alignment box for the data label
                    point.dlBox = {
                        x: point.plotX - radius,
                        y: point.plotY - radius,
                        width: 2 * radius,
                        height: 2 * radius
                    };
                } else { // below zThreshold or z = null
                    point.shapeArgs = point.plotY = point.dlBox = UNDEFINED; // #1691
                }
            }
        },

        /**
         * Get the series' symbol in the legend
         *
         * @param {Object} legend The legend object
         * @param {Object} item The series (this) or point
         */
        drawLegendSymbol: function (legend, item) {
            var renderer = this.chart.renderer,
                radius = renderer.fontMetrics(legend.itemStyle.fontSize).f / 2;

            item.legendSymbol = renderer.circle(
                radius,
                legend.baseline - radius,
                radius
            ).attr({
                zIndex: 3
            }).add(item.legendGroup);
            item.legendSymbol.isMarker = true;

        },

        drawPoints: seriesTypes.column.prototype.drawPoints,
        alignDataLabel: seriesTypes.column.prototype.alignDataLabel,
        buildKDTree: noop,
        applyZones: noop
    });

    /**
     * Add logic to pad each axis with the amount of pixels
     * necessary to avoid the bubbles to overflow.
     */
    Axis.prototype.beforePadding = function () {
        var axis = this,
            axisLength = this.len,
            chart = this.chart,
            pxMin = 0,
            pxMax = axisLength,
            isXAxis = this.isXAxis,
            dataKey = isXAxis ? 'xData' : 'yData',
            min = this.min,
            extremes = {},
            smallestSize = math.min(chart.plotWidth, chart.plotHeight),
            zMin = Number.MAX_VALUE,
            zMax = -Number.MAX_VALUE,
            range = this.max - min,
            transA = axisLength / range,
            activeSeries = [];

        // Handle padding on the second pass, or on redraw
        each(this.series, function (series) {

            var seriesOptions = series.options,
                zData;

            if (series.bubblePadding && (series.visible || !chart.options.chart.ignoreHiddenSeries)) {

                // Correction for #1673
                axis.allowZoomOutside = true;

                // Cache it
                activeSeries.push(series);

                if (isXAxis) { // because X axis is evaluated first

                    // For each series, translate the size extremes to pixel values
                    each(['minSize', 'maxSize'], function (prop) {
                        var length = seriesOptions[prop],
                            isPercent = /%$/.test(length);

                        length = pInt(length);
                        extremes[prop] = isPercent ?
                            smallestSize * length / 100 :
                            length;

                    });
                    series.minPxSize = extremes.minSize;
                    series.maxPxSize = extremes.maxSize;

                    // Find the min and max Z
                    zData = series.zData;
                    if (zData.length) { // #1735
                        zMin = pick(seriesOptions.zMin, math.min(
                            zMin,
                            math.max(
                                arrayMin(zData),
                                seriesOptions.displayNegative === false ? seriesOptions.zThreshold : -Number.MAX_VALUE
                            )
                        ));
                        zMax = pick(seriesOptions.zMax, math.max(zMax, arrayMax(zData)));
                    }
                }
            }
        });

        each(activeSeries, function (series) {

            var data = series[dataKey],
                i = data.length,
                radius;

            if (isXAxis) {
                series.getRadii(zMin, zMax, series.minPxSize, series.maxPxSize);
            }

            if (range > 0) {
                while (i--) {
                    if (typeof data[i] === 'number') {
                        radius = series.radii[i];
                        pxMin = Math.min(((data[i] - min) * transA) - radius, pxMin);
                        pxMax = Math.max(((data[i] - min) * transA) + radius, pxMax);
                    }
                }
            }
        });


        if (activeSeries.length && range > 0 && !this.isLog) {
            pxMax -= axisLength;
            transA *= (axisLength + pxMin - pxMax) / axisLength;
            each([['min', 'userMin', pxMin], ['max', 'userMax', pxMax]], function (keys) {
                if (pick(axis.options[keys[0]], axis[keys[1]]) === UNDEFINED) {
                    axis[keys[0]] += keys[2] / transA;
                }
            });
        }
    };

    /* ****************************************************************************
     * End Bubble series code                                                     *
     *****************************************************************************/

    (function () {

        /**
         * Extensions for polar charts. Additionally, much of the geometry required for polar charts is
         * gathered in RadialAxes.js.
         *
         */

        var seriesProto = Series.prototype,
            pointerProto = Pointer.prototype,
            colProto;

        /**
         * Search a k-d tree by the point angle, used for shared tooltips in polar charts
         */
        seriesProto.searchPointByAngle = function (e) {
            var series = this,
                chart = series.chart,
                xAxis = series.xAxis,
                center = xAxis.pane.center,
                plotX = e.chartX - center[0] - chart.plotLeft,
                plotY = e.chartY - center[1] - chart.plotTop;

            return this.searchKDTree({
                clientX: 180 + (Math.atan2(plotX, plotY) * (-180 / Math.PI))
            });

        };

        /**
         * Wrap the buildKDTree function so that it searches by angle (clientX) in case of shared tooltip,
         * and by two dimensional distance in case of non-shared.
         */
        wrap(seriesProto, 'buildKDTree', function (proceed) {
            if (this.chart.polar) {
                if (this.kdByAngle) {
                    this.searchPoint = this.searchPointByAngle;
                } else {
                    this.kdDimensions = 2;
                }
            }
            proceed.apply(this);
        });

        /**
         * Translate a point's plotX and plotY from the internal angle and radius measures to
         * true plotX, plotY coordinates
         */
        seriesProto.toXY = function (point) {
            var xy,
                chart = this.chart,
                plotX = point.plotX,
                plotY = point.plotY,
                clientX;

            // Save rectangular plotX, plotY for later computation
            point.rectPlotX = plotX;
            point.rectPlotY = plotY;

            // Find the polar plotX and plotY
            xy = this.xAxis.postTranslate(point.plotX, this.yAxis.len - plotY);
            point.plotX = point.polarPlotX = xy.x - chart.plotLeft;
            point.plotY = point.polarPlotY = xy.y - chart.plotTop;

            // If shared tooltip, record the angle in degrees in order to align X points. Otherwise,
            // use a standard k-d tree to get the nearest point in two dimensions.
            if (this.kdByAngle) {
                clientX = ((plotX / Math.PI * 180) + this.xAxis.pane.options.startAngle) % 360;
                if (clientX < 0) { // #2665
                    clientX += 360;
                }
                point.clientX = clientX;
            } else {
                point.clientX = point.plotX;
            }
        };

        if (seriesTypes.spline) {
            /**
             * Overridden method for calculating a spline from one point to the next
             */
            wrap(seriesTypes.spline.prototype, 'getPointSpline', function (proceed, segment, point, i) {

                var ret,
                    smoothing = 1.5, // 1 means control points midway between points, 2 means 1/3 from the point, 3 is 1/4 etc;
                    denom = smoothing + 1,
                    plotX,
                    plotY,
                    lastPoint,
                    nextPoint,
                    lastX,
                    lastY,
                    nextX,
                    nextY,
                    leftContX,
                    leftContY,
                    rightContX,
                    rightContY,
                    distanceLeftControlPoint,
                    distanceRightControlPoint,
                    leftContAngle,
                    rightContAngle,
                    jointAngle;


                if (this.chart.polar) {

                    plotX = point.plotX;
                    plotY = point.plotY;
                    lastPoint = segment[i - 1];
                    nextPoint = segment[i + 1];

                    // Connect ends
                    if (this.connectEnds) {
                        if (!lastPoint) {
                            lastPoint = segment[segment.length - 2]; // not the last but the second last, because the segment is already connected
                        }
                        if (!nextPoint) {
                            nextPoint = segment[1];
                        }
                    }

                    // find control points
                    if (lastPoint && nextPoint) {

                        lastX = lastPoint.plotX;
                        lastY = lastPoint.plotY;
                        nextX = nextPoint.plotX;
                        nextY = nextPoint.plotY;
                        leftContX = (smoothing * plotX + lastX) / denom;
                        leftContY = (smoothing * plotY + lastY) / denom;
                        rightContX = (smoothing * plotX + nextX) / denom;
                        rightContY = (smoothing * plotY + nextY) / denom;
                        distanceLeftControlPoint = Math.sqrt(Math.pow(leftContX - plotX, 2) + Math.pow(leftContY - plotY, 2));
                        distanceRightControlPoint = Math.sqrt(Math.pow(rightContX - plotX, 2) + Math.pow(rightContY - plotY, 2));
                        leftContAngle = Math.atan2(leftContY - plotY, leftContX - plotX);
                        rightContAngle = Math.atan2(rightContY - plotY, rightContX - plotX);
                        jointAngle = (Math.PI / 2) + ((leftContAngle + rightContAngle) / 2);


                        // Ensure the right direction, jointAngle should be in the same quadrant as leftContAngle
                        if (Math.abs(leftContAngle - jointAngle) > Math.PI / 2) {
                            jointAngle -= Math.PI;
                        }

                        // Find the corrected control points for a spline straight through the point
                        leftContX = plotX + Math.cos(jointAngle) * distanceLeftControlPoint;
                        leftContY = plotY + Math.sin(jointAngle) * distanceLeftControlPoint;
                        rightContX = plotX + Math.cos(Math.PI + jointAngle) * distanceRightControlPoint;
                        rightContY = plotY + Math.sin(Math.PI + jointAngle) * distanceRightControlPoint;

                        // Record for drawing in next point
                        point.rightContX = rightContX;
                        point.rightContY = rightContY;

                    }


                    // moveTo or lineTo
                    if (!i) {
                        ret = ['M', plotX, plotY];
                    } else { // curve from last point to this
                        ret = [
                            'C',
                            lastPoint.rightContX || lastPoint.plotX,
                            lastPoint.rightContY || lastPoint.plotY,
                            leftContX || plotX,
                            leftContY || plotY,
                            plotX,
                            plotY
                        ];
                        lastPoint.rightContX = lastPoint.rightContY = null; // reset for updating series later
                    }


                } else {
                    ret = proceed.call(this, segment, point, i);
                }
                return ret;
            });
        }

        /**
         * Extend translate. The plotX and plotY values are computed as if the polar chart were a
         * cartesian plane, where plotX denotes the angle in radians and (yAxis.len - plotY) is the pixel distance from
         * center.
         */
        wrap(seriesProto, 'translate', function (proceed) {
            var chart = this.chart,
                points,
                i;

            // Run uber method
            proceed.call(this);

            // Postprocess plot coordinates
            if (chart.polar) {
                this.kdByAngle = chart.tooltip && chart.tooltip.shared;

                if (!this.preventPostTranslate) {
                    points = this.points;
                    i = points.length;

                    while (i--) {
                        // Translate plotX, plotY from angle and radius to true plot coordinates
                        this.toXY(points[i]);
                    }
                }
            }
        });

        /**
         * Extend getSegmentPath to allow connecting ends across 0 to provide a closed circle in
         * line-like series.
         */
        wrap(seriesProto, 'getGraphPath', function (proceed, points, nullsAsZeroes) {
            var series = this;
        
            // Connect the path
            if (this.chart.polar) {
                points = points || this.points;
    
                if (this.options.connectEnds !== false && points[0].y !== null) {
                    this.connectEnds = true; // re-used in splines
                    points.splice(points.length, 0, points[0]);
                }

                // For area charts, pseudo points are added to the graph, now we need to translate these
                each(points, function (point) {
                    if (point.polarPlotY === undefined) {
                        series.toXY(point);
                    }
                });
            }

            // Run uber method
            return proceed.call(this, points, nullsAsZeroes);
    
        });


        function polarAnimate(proceed, init) {
            var chart = this.chart,
                animation = this.options.animation,
                group = this.group,
                markerGroup = this.markerGroup,
                center = this.xAxis.center,
                plotLeft = chart.plotLeft,
                plotTop = chart.plotTop,
                attribs;

            // Specific animation for polar charts
            if (chart.polar) {

                // Enable animation on polar charts only in SVG. In VML, the scaling is different, plus animation
                // would be so slow it would't matter.
                if (chart.renderer.isSVG) {

                    if (animation === true) {
                        animation = {};
                    }

                    // Initialize the animation
                    if (init) {

                        // Scale down the group and place it in the center
                        attribs = {
                            translateX: center[0] + plotLeft,
                            translateY: center[1] + plotTop,
                            scaleX: 0.001, // #1499
                            scaleY: 0.001
                        };

                        group.attr(attribs);
                        if (markerGroup) {
                            //markerGroup.attrSetters = group.attrSetters;
                            markerGroup.attr(attribs);
                        }

                    // Run the animation
                    } else {
                        attribs = {
                            translateX: plotLeft,
                            translateY: plotTop,
                            scaleX: 1,
                            scaleY: 1
                        };
                        group.animate(attribs, animation);
                        if (markerGroup) {
                            markerGroup.animate(attribs, animation);
                        }

                        // Delete this function to allow it only once
                        this.animate = null;
                    }
                }

            // For non-polar charts, revert to the basic animation
            } else {
                proceed.call(this, init);
            }
        }

        // Define the animate method for regular series
        wrap(seriesProto, 'animate', polarAnimate);


        if (seriesTypes.column) {

            colProto = seriesTypes.column.prototype;
            /**
            * Define the animate method for columnseries
            */
            wrap(colProto, 'animate', polarAnimate);


            /**
             * Extend the column prototype's translate method
             */
            wrap(colProto, 'translate', function (proceed) {

                var xAxis = this.xAxis,
                    len = this.yAxis.len,
                    center = xAxis.center,
                    startAngleRad = xAxis.startAngleRad,
                    renderer = this.chart.renderer,
                    start,
                    points,
                    point,
                    i;

                this.preventPostTranslate = true;

                // Run uber method
                proceed.call(this);

                // Postprocess plot coordinates
                if (xAxis.isRadial) {
                    points = this.points;
                    i = points.length;
                    while (i--) {
                        point = points[i];
                        start = point.barX + startAngleRad;
                        point.shapeType = 'path';
                        point.shapeArgs = {
                            d: renderer.symbols.arc(
                                center[0],
                                center[1],
                                len - point.plotY,
                                null,
                                {
                                    start: start,
                                    end: start + point.pointWidth,
                                    innerR: len - pick(point.yBottom, len)
                                }
                            )
                        };
                        // Provide correct plotX, plotY for tooltip
                        this.toXY(point);
                        point.tooltipPos = [point.plotX, point.plotY];
                        point.ttBelow = point.plotY > center[1];
                    }
                }
            });


            /**
             * Align column data labels outside the columns. #1199.
             */
            wrap(colProto, 'alignDataLabel', function (proceed, point, dataLabel, options, alignTo, isNew) {

                if (this.chart.polar) {
                    var angle = point.rectPlotX / Math.PI * 180,
                        align,
                        verticalAlign;

                    // Align nicely outside the perimeter of the columns
                    if (options.align === null) {
                        if (angle > 20 && angle < 160) {
                            align = 'left'; // right hemisphere
                        } else if (angle > 200 && angle < 340) {
                            align = 'right'; // left hemisphere
                        } else {
                            align = 'center'; // top or bottom
                        }
                        options.align = align;
                    }
                    if (options.verticalAlign === null) {
                        if (angle < 45 || angle > 315) {
                            verticalAlign = 'bottom'; // top part
                        } else if (angle > 135 && angle < 225) {
                            verticalAlign = 'top'; // bottom part
                        } else {
                            verticalAlign = 'middle'; // left or right
                        }
                        options.verticalAlign = verticalAlign;
                    }

                    seriesProto.alignDataLabel.call(this, point, dataLabel, options, alignTo, isNew);
                } else {
                    proceed.call(this, point, dataLabel, options, alignTo, isNew);
                }

            });
        }

        /**
         * Extend getCoordinates to prepare for polar axis values
         */
        wrap(pointerProto, 'getCoordinates', function (proceed, e) {
            var chart = this.chart,
                ret = {
                    xAxis: [],
                    yAxis: []
                };

            if (chart.polar) {

                each(chart.axes, function (axis) {
                    var isXAxis = axis.isXAxis,
                        center = axis.center,
                        x = e.chartX - center[0] - chart.plotLeft,
                        y = e.chartY - center[1] - chart.plotTop;

                    ret[isXAxis ? 'xAxis' : 'yAxis'].push({
                        axis: axis,
                        value: axis.translate(
                            isXAxis ?
                                Math.PI - Math.atan2(x, y) : // angle
                                Math.sqrt(Math.pow(x, 2) + Math.pow(y, 2)), // distance from center
                            true
                        )
                    });
                });

            } else {
                ret = proceed.call(this, e);
            }

            return ret;
        });

    }());

}));<|MERGE_RESOLUTION|>--- conflicted
+++ resolved
@@ -2,11 +2,7 @@
 // @compilation_level SIMPLE_OPTIMIZATIONS
 
 /**
-<<<<<<< HEAD
- * @license Highcharts JS v4.1.9-modified (2015-11-24)
-=======
- * @license Highcharts JS v4.2.0-modified (2016-01-05)
->>>>>>> 267eaad9
+ * @license Highcharts JS v4.2.0-modified (2016-01-06)
  *
  * (c) 2009-2016 Torstein Honsi
  *
@@ -765,19 +761,10 @@
                 higherPath,
                 higherAreaPath;
 
-<<<<<<< HEAD
             // Create the top line and the top part of the area fill. The area fill compensates for 
             // null points by drawing down to the lower graph, moving across the null gap and 
             // starting again at the lower graph.
             i = points.length;
-=======
-            // Remove nulls from low segment
-            lowSegment = Highcharts.grep(segment, function (point) {
-                return point.plotLow !== null;
-            });
-
-            // Make a segment with plotX and plotY for the top values
->>>>>>> 267eaad9
             while (i--) {
                 point = points[i];
         
