--- conflicted
+++ resolved
@@ -368,15 +368,7 @@
 
 merge(true, defaultOptions, extendedOptions);
 
-<<<<<<< HEAD
-/**
- * Add the required CSS classes for column sides (#6018)
- */
-=======
-/*= if (!build.classic) { =*/
-
 // Add the required CSS classes for column sides (#6018)
->>>>>>> aa967c07
 addEvent(Chart, 'afterGetContainer', function () {
     if (this.styledMode) {
         this.renderer.definition({
@@ -421,11 +413,6 @@
         }, this);
     }
 });
-<<<<<<< HEAD
-=======
-
-/*= } =*/
->>>>>>> aa967c07
 
 wrap(Chart.prototype, 'setClassName', function (proceed) {
     proceed.apply(this, [].slice.call(arguments, 1));
