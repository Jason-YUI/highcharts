--- conflicted
+++ resolved
@@ -139,12 +139,7 @@
     var result = [],
         m = true;
 
-<<<<<<< HEAD
-    var m = true;
     points.forEach(function (point) {
-=======
-    each(points, function (point) {
->>>>>>> afec7159
         result.push(m ? 'M' : 'L', point.x, point.y);
         m = !m;
     });
@@ -658,13 +653,8 @@
 
         params = merge(params); // Don't mutate the original object
 
-<<<<<<< HEAD
-        for (var key in params) {
+        for (key in params) {
             if (customAttribs.indexOf(key) !== -1) {
-=======
-        for (key in params) {
-            if (inArray(key, customAttribs) !== -1) {
->>>>>>> afec7159
                 ca[key] = params[key];
                 delete params[key];
                 hasCA = true;
