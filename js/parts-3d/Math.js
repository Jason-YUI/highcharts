--- conflicted
+++ resolved
@@ -31,19 +31,11 @@
 		x: angles.cosB * x - angles.sinB * z,
 		y: -angles.sinA * angles.sinB * x + angles.cosA * y - angles.cosB * angles.sinA * z,
 		z: angles.cosA * angles.sinB * x + angles.sinA * y + angles.cosA * angles.cosB * z
-<<<<<<< HEAD
-	}
-}
-
-function perspective3D(coordinate, origin, distance) {
-	var projection = ((distance > 0) && (distance < Number.POSITIVE_INFINITY)) ? distance / (coordinate.z + origin.z + distance): 1;
-=======
 	};
 }
 
 function perspective3D(coordinate, origin, distance) {
 	var projection = ((distance > 0) && (distance < Number.POSITIVE_INFINITY)) ? distance / (coordinate.z + origin.z + distance) : 1;
->>>>>>> 5d1f6a69
 	return {
 		x: coordinate.x * projection,
 		y: coordinate.y * projection
@@ -61,11 +53,7 @@
  */
 var perspective = Highcharts.perspective = function (points, chart, insidePlotArea) {
 	var options3d = chart.options.chart.options3d,
-<<<<<<< HEAD
-		inverted = insidePlotArea ? chart.inverted: false,
-=======
 		inverted = insidePlotArea ? chart.inverted : false,
->>>>>>> 5d1f6a69
 		origin = {
 			x: chart.plotWidth / 2,
 			y: chart.plotHeight / 2,
@@ -73,13 +61,8 @@
 			vd: pick(options3d.depth, 1) * pick(options3d.viewDistance, 0)
 		},
 		scale = chart.scale3d || 1,
-<<<<<<< HEAD
-		beta = deg2rad * options3d.beta * (inverted ? -1: 1),
-		alpha = deg2rad * options3d.alpha * (inverted ? -1: 1),
-=======
 		beta = deg2rad * options3d.beta * (inverted ? -1 : 1),
 		alpha = deg2rad * options3d.alpha * (inverted ? -1 : 1),
->>>>>>> 5d1f6a69
 		angles = {
 			cosA: cos(alpha),
 			cosB: cos(-beta),
@@ -99,11 +82,7 @@
 				(inverted ? point.x : point.y) - origin.y,
 				(point.z || 0) - origin.z,
 				angles
-<<<<<<< HEAD
-			);
-=======
 			),
->>>>>>> 5d1f6a69
 			coordinate = perspective3D(rotated, origin, origin.vd); // Apply perspective
 
 		// Apply translation
@@ -117,8 +96,4 @@
 			z: coordinate.z 
 		};
 	});
-<<<<<<< HEAD
-}
-=======
-};
->>>>>>> 5d1f6a69
+};