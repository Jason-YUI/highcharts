/* *
 * (c) 2010-2018 Torstein Honsi
 *
 * License: www.highcharts.com/license
 */

'use strict';

import H from '../parts/Globals.js';
import '../parts/Utilities.js';
import '../parts/Series.js';

var addEvent = H.addEvent,
    perspective = H.perspective,
    pick = H.pick,
    Series = H.Series,
    seriesTypes = H.seriesTypes,
    svg = H.svg,
    wrap = H.wrap;

/**
 * Depth of the columns in a 3D column chart. Requires `highcharts-3d.js`.
 *
 * @type      {number}
 * @default   25
 * @since     4.0
 * @product   highcharts
 * @apioption plotOptions.column.depth
 */

/**
 * 3D columns only. The color of the edges. Similar to `borderColor`,
 *  except it defaults to the same color as the column.
 *
 * @type      {Highcharts.ColorString}
 * @product   highcharts
 * @apioption plotOptions.column.edgeColor
 */

/**
 * 3D columns only. The width of the colored edges.
 *
 * @type      {number}
 * @default   1
 * @product   highcharts
 * @apioption plotOptions.column.edgeWidth
 */

/**
 * The spacing between columns on the Z Axis in a 3D chart. Requires
 * `highcharts-3d.js`.
 *
 * @type      {number}
 * @default   1
 * @since     4.0
 * @product   highcharts
 * @apioption plotOptions.column.groupZPadding
 */

wrap(seriesTypes.column.prototype, 'translate', function (proceed) {
    proceed.apply(this, [].slice.call(arguments, 1));

    // Do not do this if the chart is not 3D
    if (this.chart.is3d()) {
        this.translate3dShapes();
    }
});

// In 3D we need to pass point.outsidePlot option to the justifyDataLabel
// method for disabling justifying dataLabels in columns outside plot
wrap(H.Series.prototype, 'alignDataLabel', function (proceed) {
    arguments[3].outside3dPlot = arguments[1].outside3dPlot;
    proceed.apply(this, [].slice.call(arguments, 1));
});

// Don't use justifyDataLabel when point is outsidePlot
wrap(H.Series.prototype, 'justifyDataLabel', function (proceed) {
    return !(arguments[2].outside3dPlot) ?
        proceed.apply(this, [].slice.call(arguments, 1)) :
        false;
});

seriesTypes.column.prototype.translate3dPoints = function () {};
seriesTypes.column.prototype.translate3dShapes = function () {

    var series = this,
        chart = series.chart,
        seriesOptions = series.options,
        depth = seriesOptions.depth || 25,
        stack = seriesOptions.stacking ?
            (seriesOptions.stack || 0) :
            series.index, // #4743
        z = stack * (depth + (seriesOptions.groupZPadding || 1)),
        borderCrisp = series.borderWidth % 2 ? 0.5 : 0;

    if (chart.inverted && !series.yAxis.reversed) {
        borderCrisp *= -1;
    }

    if (seriesOptions.grouping !== false) {
        z = 0;
    }

    z += (seriesOptions.groupZPadding || 1);
    series.data.forEach(function (point) {
        // #7103 Reset outside3dPlot flag
        point.outside3dPlot = null;
        if (point.y !== null) {
            var shapeArgs = point.shapeArgs,
                tooltipPos = point.tooltipPos,
                // Array for final shapeArgs calculation.
                // We are checking two dimensions (x and y).
                dimensions = [['x', 'width'], ['y', 'height']],
                borderlessBase; // Crisped rects can have +/- 0.5 pixels offset.

            // #3131 We need to check if column is inside plotArea.
            dimensions.forEach(function (d) {
                borderlessBase = shapeArgs[d[0]] - borderCrisp;
                if (borderlessBase < 0) {
                    // If borderLessBase is smaller than 0, it is needed to set
                    // its value to 0 or 0.5 depending on borderWidth
                    // borderWidth may be even or odd.
                    shapeArgs[d[1]] += shapeArgs[d[0]] + borderCrisp;
                    shapeArgs[d[0]] = -borderCrisp;
                    borderlessBase = 0;
                }
                if (
                    (
                        borderlessBase + shapeArgs[d[1]] >
                        series[d[0] + 'Axis'].len
                    ) &&
                    // Do not change height/width of column if 0 (#6708)
                    shapeArgs[d[1]] !== 0
                ) {
                    shapeArgs[d[1]] =
                        series[d[0] + 'Axis'].len - shapeArgs[d[0]];
                }
                if (
                    // Do not remove columns with zero height/width.
                    (shapeArgs[d[1]] !== 0) &&
                    (
                        shapeArgs[d[0]] >= series[d[0] + 'Axis'].len ||
                        shapeArgs[d[0]] + shapeArgs[d[1]] <= borderCrisp
                    )
                ) {
                    // Set args to 0 if column is outside the chart.
                    for (var key in shapeArgs) {
                        shapeArgs[key] = 0;
                    }
                    // #7103 outside3dPlot flag is set on Points which are
                    // currently outside of plot.
                    point.outside3dPlot = true;
                }
            });

            // Change from 2d to 3d
            if (point.shapeType === 'rect') {
                point.shapeType = 'cuboid';
            }

            shapeArgs.z = z;
            shapeArgs.depth = depth;
            shapeArgs.insidePlotArea = true;

            // Translate the tooltip position in 3d space
            tooltipPos = perspective(
                [{ x: tooltipPos[0], y: tooltipPos[1], z: z }],
                chart,
                true
            )[0];
            point.tooltipPos = [tooltipPos.x, tooltipPos.y];
        }
    });
    // store for later use #4067
    series.z = z;
};

wrap(seriesTypes.column.prototype, 'animate', function (proceed) {
    if (!this.chart.is3d()) {
        proceed.apply(this, [].slice.call(arguments, 1));
    } else {
        var args = arguments,
            init = args[1],
            yAxis = this.yAxis,
            series = this,
            reversed = this.yAxis.reversed;

        if (svg) { // VML is too slow anyway
            if (init) {
                series.data.forEach(function (point) {
                    if (point.y !== null) {
                        point.height = point.shapeArgs.height;
                        point.shapey = point.shapeArgs.y;    // #2968
                        point.shapeArgs.height = 1;
                        if (!reversed) {
                            if (point.stackY) {
                                point.shapeArgs.y =
                                    point.plotY + yAxis.translate(point.stackY);
                            } else {
                                point.shapeArgs.y =
                                    point.plotY +
                                    (
                                        point.negative ?
                                        -point.height :
                                        point.height
                                    );
                            }
                        }
                    }
                });

            } else { // run the animation
                series.data.forEach(function (point) {
                    if (point.y !== null) {
                        point.shapeArgs.height = point.height;
                        point.shapeArgs.y = point.shapey;    // #2968
                        // null value do not have a graphic
                        if (point.graphic) {
                            point.graphic.animate(
                                point.shapeArgs,
                                series.options.animation
                            );
                        }
                    }
                });

                // redraw datalabels to the correct position
                this.drawDataLabels();

                // delete this function to allow it only once
                series.animate = null;
            }
        }
    }
});

// In case of 3d columns there is no sense to add this columns to a specific
// series group - if series is added to a group all columns will have the same
// zIndex in comparison with different series.
wrap(
    seriesTypes.column.prototype,
    'plotGroup',
    function (proceed, prop, name, visibility, zIndex, parent) {
        if (this.chart.is3d() && parent && !this[prop]) {
            if (!this.chart.columnGroup) {
                this.chart.columnGroup =
                    this.chart.renderer.g('columnGroup').add(parent);
            }
            this[prop] = this.chart.columnGroup;
            this.chart.columnGroup.attr(this.getPlotBox());
            this[prop].survive = true;
        }
        return proceed.apply(this, Array.prototype.slice.call(arguments, 1));
    }
);

// When series is not added to group it is needed to change setVisible method to
// allow correct Legend funcionality. This wrap is basing on pie chart series.
wrap(
    seriesTypes.column.prototype,
    'setVisible',
    function (proceed, vis) {
        var series = this,
            pointVis;
        if (series.chart.is3d()) {
            series.data.forEach(function (point) {
                point.visible = point.options.visible = vis =
                    vis === undefined ? !point.visible : vis;
                pointVis = vis ? 'visible' : 'hidden';
                series.options.data[series.data.indexOf(point)] =
                    point.options;
                if (point.graphic) {
                    point.graphic.attr({
                        visibility: pointVis
                    });
                }
            });
        }
        proceed.apply(this, Array.prototype.slice.call(arguments, 1));
    }
);

seriesTypes.column.prototype.handle3dGrouping = true;
addEvent(Series, 'afterInit', function () {
    if (this.chart.is3d() && this.handle3dGrouping) {
        var seriesOptions = this.options,
            grouping = seriesOptions.grouping,
            stacking = seriesOptions.stacking,
            reversedStacks = pick(this.yAxis.options.reversedStacks, true),
            z = 0;

        if (!(grouping !== undefined && !grouping)) {
            var stacks = this.chart.retrieveStacks(stacking),
                stack = seriesOptions.stack || 0,
                i; // position within the stack
            for (i = 0; i < stacks[stack].series.length; i++) {
                if (stacks[stack].series[i] === this) {
                    break;
                }
            }
            z = (10 * (stacks.totalStacks - stacks[stack].position)) +
                (reversedStacks ? i : -i); // #4369

            // In case when axis is reversed, columns are also reversed inside
            // the group (#3737)
            if (!this.xAxis.reversed) {
                z = (stacks.totalStacks * 10) - z;
            }
        }

        seriesOptions.zIndex = z;
    }
});

<<<<<<< HEAD
=======
/*= if (build.classic) { =*/

>>>>>>> aa967c07
function pointAttribs(proceed) {
    var attr = proceed.apply(this, [].slice.call(arguments, 1));

    if (this.chart.is3d && this.chart.is3d()) {
        // Set the fill color to the fill color to provide a smooth edge
        attr.stroke = this.options.edgeColor || attr.fill;
        attr['stroke-width'] = pick(this.options.edgeWidth, 1); // #4055
    }

    return attr;
}

wrap(seriesTypes.column.prototype, 'pointAttribs', pointAttribs);
if (seriesTypes.columnrange) {
    wrap(seriesTypes.columnrange.prototype, 'pointAttribs', pointAttribs);
    seriesTypes.columnrange.prototype.plotGroup =
        seriesTypes.column.prototype.plotGroup;
    seriesTypes.columnrange.prototype.setVisible =
        seriesTypes.column.prototype.setVisible;
}
<<<<<<< HEAD
=======

/*= } =*/
>>>>>>> aa967c07

wrap(Series.prototype, 'alignDataLabel', function (proceed) {

    // Only do this for 3D columns and it's derived series
    if (
        this.chart.is3d() &&
        this instanceof seriesTypes.column
    ) {
        var series = this,
            chart = series.chart;

        var args = arguments,
            alignTo = args[4],
            point = args[1];

        var pos = ({ x: alignTo.x, y: alignTo.y, z: series.z });
        pos = perspective([pos], chart, true)[0];
        alignTo.x = pos.x;
        // #7103 If point is outside of plotArea, hide data label.
        alignTo.y = point.outside3dPlot ? -9e9 : pos.y;
    }

    proceed.apply(this, [].slice.call(arguments, 1));
});

// Added stackLabels position calculation for 3D charts.
wrap(H.StackItem.prototype, 'getStackBox', function (proceed, chart) { // #3946
    var stackBox = proceed.apply(this, [].slice.call(arguments, 1));

    // Only do this for 3D chart.
    if (chart.is3d()) {
        var pos = ({
            x: stackBox.x,
            y: stackBox.y,
            z: 0
        });
        pos = H.perspective([pos], chart, true)[0];
        stackBox.x = pos.x;
        stackBox.y = pos.y;
    }

    return stackBox;
<<<<<<< HEAD
});
=======
});

/*
    @todo
    EXTENSION FOR 3D CYLINDRICAL COLUMNS
    Not supported
*/
/*
var defaultOptions = H.getOptions();
defaultOptions.plotOptions.cylinder =
    H.merge(defaultOptions.plotOptions.column);
var CylinderSeries = H.extendClass(seriesTypes.column, {
    type: 'cylinder'
});
seriesTypes.cylinder = CylinderSeries;

wrap(seriesTypes.cylinder.prototype, 'translate', function (proceed) {
    proceed.apply(this, [].slice.call(arguments, 1));

    // Do not do this if the chart is not 3D
    if (!this.chart.is3d()) {
        return;
    }

    var series = this,
        chart = series.chart,
        options = chart.options,
        cylOptions = options.plotOptions.cylinder,
        options3d = options.chart.options3d,
        depth = cylOptions.depth || 0,
        alpha = chart.alpha3d;

    var z = cylOptions.stacking ?
        (this.options.stack || 0) * depth :
        series._i * depth;
    z += depth / 2;

    if (cylOptions.grouping !== false) { z = 0; }

    each(series.data, function (point) {
        var shapeArgs = point.shapeArgs,
            deg2rad = H.deg2rad;
        point.shapeType = 'arc3d';
        shapeArgs.x += depth / 2;
        shapeArgs.z = z;
        shapeArgs.start = 0;
        shapeArgs.end = 2 * PI;
        shapeArgs.r = depth * 0.95;
        shapeArgs.innerR = 0;
        shapeArgs.depth =
            shapeArgs.height * (1 / sin((90 - alpha) * deg2rad)) - z;
        shapeArgs.alpha = 90 - alpha;
        shapeArgs.beta = 0;
    });
});
*/
>>>>>>> aa967c07
<|MERGE_RESOLUTION|>--- conflicted
+++ resolved
@@ -312,11 +312,6 @@
     }
 });
 
-<<<<<<< HEAD
-=======
-/*= if (build.classic) { =*/
-
->>>>>>> aa967c07
 function pointAttribs(proceed) {
     var attr = proceed.apply(this, [].slice.call(arguments, 1));
 
@@ -337,11 +332,6 @@
     seriesTypes.columnrange.prototype.setVisible =
         seriesTypes.column.prototype.setVisible;
 }
-<<<<<<< HEAD
-=======
-
-/*= } =*/
->>>>>>> aa967c07
 
 wrap(Series.prototype, 'alignDataLabel', function (proceed) {
 
@@ -384,12 +374,10 @@
     }
 
     return stackBox;
-<<<<<<< HEAD
-});
-=======
 });
 
 /*
+    @merge v6.2
     @todo
     EXTENSION FOR 3D CYLINDRICAL COLUMNS
     Not supported
@@ -442,5 +430,4 @@
         shapeArgs.beta = 0;
     });
 });
-*/
->>>>>>> aa967c07
+*/