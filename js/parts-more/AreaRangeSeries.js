--- conflicted
+++ resolved
@@ -56,25 +56,6 @@
 	},
 
 	/**
-<<<<<<< HEAD
-=======
-	 * Extend getSegments to force null points if the higher value is null. #1703.
-	 */
-	getSegments: function () {
-		var series = this;
-
-		each(series.points, function (point) {
-			if (!series.options.connectNulls && (point.low === null || point.high === null)) {
-				point.y = null;
-			} else if (point.low === null && point.high !== null) {
-				point.y = point.high;
-			}
-		});
-		Series.prototype.getSegments.call(this);
-	},
-
-	/**
->>>>>>> 9d4b40e4
 	 * Translate data points from raw values x and y to plotX and plotY
 	 */
 	translate: function () {
@@ -110,7 +91,6 @@
 	 * Extend the line series' getSegmentPath method by applying the segment
 	 * path to both lower and higher values of the range
 	 */
-<<<<<<< HEAD
 	getGraphPath: function () {
 		
 		var points = this.points,
@@ -118,21 +98,12 @@
 			highAreaPoints = [],
 			i = points.length,
 			getGraphPath = Series.prototype.getGraphPath,
-=======
-	getSegmentPath: function (segment) {
-
-		var lowSegment,
-			highSegment = [],
-			i = segment.length,
-			baseGetSegmentPath = Series.prototype.getSegmentPath,
->>>>>>> 9d4b40e4
 			point,
 			pointShim,
 			linePath,
 			lowerPath,
 			options = this.options,
 			step = options.step,
-<<<<<<< HEAD
 			higherPath,
 			higherAreaPath;
 
@@ -140,16 +111,6 @@
 		// null points by drawing down to the lower graph, moving across the null gap and 
 		// starting again at the lower graph.
 		i = points.length;
-=======
-			higherPath;
-
-		// Remove nulls from low segment
-		lowSegment = HighchartsAdapter.grep(segment, function (point) {
-			return point.plotLow !== null;
-		});
-
-		// Make a segment with plotX and plotY for the top values
->>>>>>> 9d4b40e4
 		while (i--) {
 			point = points[i];
 		
@@ -190,17 +151,11 @@
 		linePath = [].concat(lowerPath, higherPath);
 
 		// For the area path, we need to change the 'move' statement into 'lineTo' or 'curveTo'
-<<<<<<< HEAD
-		higherAreaPath[0] = 'L'; // this probably doesn't work for spline			
+		if (!this.chart.polar) {
+			higherAreaPath[0] = 'L'; // this probably doesn't work for spline			
+		}
 		this.areaPath = this.areaPath.concat(lowerPath, higherAreaPath);
 		
-=======
-		if (!this.chart.polar) {
-			higherPath[0] = 'L'; // this probably doesn't work for spline
-		}
-		this.areaPath = this.areaPath.concat(lowerPath, higherPath);
-
->>>>>>> 9d4b40e4
 		return linePath;
 	},
 
