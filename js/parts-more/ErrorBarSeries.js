--- conflicted
+++ resolved
@@ -160,7 +160,6 @@
  *     }]
  *  ```
  * 
-<<<<<<< HEAD
  * @type      {Array<Object|Array>}
  * @extends   series.arearange.data
  * @excluding dataLabels,drilldown,marker,states
@@ -175,21 +174,5 @@
  * @sample    {highcharts} highcharts/series/data-array-of-objects/
  *            Config objects
  * @product   highcharts
-=======
- * @type {Array<Object|Array>}
- * @extends series.arearange.data
- * @excluding dataLabels,drilldown,marker
- * @sample {highcharts} highcharts/chart/reflow-true/
- *         Numerical values
- * @sample {highcharts} highcharts/series/data-array-of-arrays/
- *         Arrays of numeric x and y
- * @sample {highcharts} highcharts/series/data-array-of-arrays-datetime/
- *         Arrays of datetime x and y
- * @sample {highcharts} highcharts/series/data-array-of-name-value/
- *         Arrays of point.name and y
- * @sample {highcharts} highcharts/series/data-array-of-objects/
- *         Config objects    
- * @product highcharts
->>>>>>> f6a7a885
  * @apioption series.errorbar.data
  */