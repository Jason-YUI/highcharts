--- conflicted
+++ resolved
@@ -11,7 +11,6 @@
 import Axis from '../Core/Axis/Axis.js';
 import Chart from '../Core/Chart/Chart.js';
 import H from '../Core/Globals.js';
-var doc = H.doc;
 import O from '../Core/Options.js';
 var defaultOptions = O.defaultOptions;
 import palette from '../Core/Color/Palette.js';
@@ -868,11 +867,7 @@
                 input.setAttribute('data-hc-time', inputTime);
                 updatedTime = inputTime;
             }
-<<<<<<< HEAD
-            input.value = time.dateFormat(this.inputTypeFormats[input.type] || options.inputEditDateFormat || '%Y-%m-%d', updatedTime);
-=======
-            input.value = time.dateFormat(options.inputEditDateFormat, updatedTime);
->>>>>>> cebd5c80
+            input.value = time.dateFormat(this.inputTypeFormats[input.type] || options.inputEditDateFormat, updatedTime);
             this[name + 'DateBox'].attr({
                 text: time.dateFormat(options.inputDateFormat, updatedTime)
             });
@@ -1224,6 +1219,12 @@
             // Set or reset the input values
             this.setInputValue('min', min);
             this.setInputValue('max', max);
+            var unionExtremes = (chart.scroller && chart.scroller.getUnionExtremes()) || chart.xAxis[0] || {};
+            if (defined(unionExtremes.dataMin) && defined(unionExtremes.dataMax)) {
+                var minRange = chart.xAxis[0].minRange || 0;
+                this.setInputExtremes('min', unionExtremes.dataMin, Math.min(unionExtremes.dataMax, this.getInputValue('max')) - minRange);
+                this.setInputExtremes('max', Math.max(unionExtremes.dataMin, this.getInputValue('min')) + minRange, unionExtremes.dataMax);
+            }
         }
         this.alignElements();
         this.rendered = true;
@@ -1471,45 +1472,6 @@
                         buttonGroup.getBBox().height + 10
                 });
             }
-<<<<<<< HEAD
-            // Set or reset the input values
-            rangeSelector.setInputValue('min', min);
-            rangeSelector.setInputValue('max', max);
-            var unionExtremes = (chart.scroller && chart.scroller.getUnionExtremes()) || chart.xAxis[0] || {};
-            if (defined(unionExtremes.dataMin) && defined(unionExtremes.dataMax)) {
-                var minRange = chart.xAxis[0].minRange || 0;
-                rangeSelector.setInputExtremes('min', unionExtremes.dataMin, Math.min(unionExtremes.dataMax, rangeSelector.getInputValue('max')) - minRange);
-                rangeSelector.setInputExtremes('max', Math.max(unionExtremes.dataMin, rangeSelector.getInputValue('min')) + minRange, unionExtremes.dataMax);
-            }
-            // skip animation
-            rangeSelector.inputGroup.placed = animate;
-        }
-        // vertical align
-        rangeSelector.group.align({
-            verticalAlign: verticalAlign
-        }, true, chart.spacingBox);
-        // set position
-        groupHeight =
-            rangeSelector.group.getBBox().height + 20; // # 20 padding
-        alignTranslateY =
-            rangeSelector.group.alignAttr.translateY;
-        // calculate bottom position
-        if (verticalAlign === 'bottom') {
-            legendHeight = (legendOptions &&
-                legendOptions.verticalAlign === 'bottom' &&
-                legendOptions.enabled &&
-                !legendOptions.floating ?
-                legend.legendHeight + pick(legendOptions.margin, 10) :
-                0);
-            groupHeight = groupHeight + legendHeight - 20;
-            translateY = (alignTranslateY -
-                groupHeight -
-                (floating ? 0 : options.y) -
-                (chart.titleOffset ? chart.titleOffset[2] : 0) -
-                10 // 10 spacing
-            );
-=======
->>>>>>> cebd5c80
         }
     };
     /**
