--- conflicted
+++ resolved
@@ -852,11 +852,14 @@
      * @return {number}
      */
     RangeSelector.prototype.getInputValue = function (name) {
-        var input = this[name + 'Input'];
+        var input = name === 'min' ? this.minInput : this.maxInput;
         var options = this.chart.options.rangeSelector;
         var time = this.chart.time;
-        return ((input.type === 'text' && options.inputDateParser) ||
-            this.defaultInputDateParser)(input.value, time.useUTC, time);
+        if (input) {
+            return ((input.type === 'text' && options.inputDateParser) ||
+                this.defaultInputDateParser)(input.value, time.useUTC, time);
+        }
+        return 0;
     };
     /**
      * Set the internal and displayed value of a HTML input for the dates
@@ -880,18 +883,11 @@
                 input.setAttribute('data-hc-time', inputTime);
                 updatedTime = inputTime;
             }
-            input.value = time.dateFormat(options.inputEditDateFormat || '%Y-%m-%d', updatedTime);
+            input.value = time.dateFormat(this.inputTypeFormats[input.type] || options.inputEditDateFormat || '%Y-%m-%d', updatedTime);
             this[name + 'DateBox'].attr({
                 text: time.dateFormat(options.inputDateFormat || '%b %e, %Y', updatedTime)
             });
         }
-<<<<<<< HEAD
-        input.value = time.dateFormat(this.inputTypeFormats[input.type] || options.inputEditDateFormat || '%Y-%m-%d', input.HCTime);
-        this[name + 'DateBox'].attr({
-            text: time.dateFormat(options.inputDateFormat || '%b %e, %Y', input.HCTime)
-        });
-=======
->>>>>>> d2629175
     };
     /**
      * Set the min and max value of a HTML input for the dates
@@ -904,12 +900,14 @@
      * @return {void}
      */
     RangeSelector.prototype.setInputExtremes = function (name, min, max) {
-        var input = this[name + 'Input'];
-        var format = this.inputTypeFormats[input.type];
-        var time = this.chart.time;
-        if (format) {
-            input.min = time.dateFormat(format, min);
-            input.max = time.dateFormat(format, max);
+        var input = name === 'min' ? this.minInput : this.maxInput;
+        if (input) {
+            var format = this.inputTypeFormats[input.type];
+            var time = this.chart.time;
+            if (format) {
+                input.min = time.dateFormat(format, min);
+                input.max = time.dateFormat(format, max);
+            }
         }
     };
     /**
@@ -1001,12 +999,8 @@
      * @return {void}
      */
     RangeSelector.prototype.drawInput = function (name) {
-<<<<<<< HEAD
-        var rangeSelector = this, chart = rangeSelector.chart, chartStyle = chart.renderer.style || {}, renderer = chart.renderer, options = chart.options.rangeSelector, lang = defaultOptions.lang, div = rangeSelector.div, isMin = name === 'min', input, label, dateBox, inputGroup = this.inputGroup;
-=======
-        var _a = this, chart = _a.chart, defaultInputDateParser = _a.defaultInputDateParser, div = _a.div, inputGroup = _a.inputGroup;
+        var _a = this, chart = _a.chart, div = _a.div, inputGroup = _a.inputGroup;
         var rangeSelector = this, chartStyle = chart.renderer.style || {}, renderer = chart.renderer, options = chart.options.rangeSelector, lang = defaultOptions.lang, isMin = name === 'min', input, label, dateBox;
->>>>>>> d2629175
         /**
          * @private
          */
@@ -1014,16 +1008,10 @@
             var value = rangeSelector.getInputValue(name), chartAxis = chart.xAxis[0], dataAxis = chart.scroller && chart.scroller.xAxis ?
                 chart.scroller.xAxis :
                 chartAxis, dataMin = dataAxis.dataMin, dataMax = dataAxis.dataMax;
-<<<<<<< HEAD
-            if (value !== input.previousValue && isNumber(value)) {
-                input.previousValue = value;
-=======
             var maxInput = rangeSelector.maxInput, minInput = rangeSelector.minInput;
-            value = (options.inputDateParser || defaultInputDateParser)(inputValue, chart.time.useUTC, chart.time);
             if (value !== Number(input.getAttribute('data-hc-time-previous')) &&
                 isNumber(value)) {
                 input.setAttribute('data-hc-time-previous', value);
->>>>>>> d2629175
                 // Validate the extremes. If it goes beyound the data min or
                 // max, use the actual data extreme (#2438).
                 if (isMin && maxInput && isNumber(dataMin)) {
@@ -1368,14 +1356,14 @@
                         buttonGroup.getBBox().height + 10
                 });
             }
+            // Set or reset the input values
+            rangeSelector.setInputValue('min', min);
+            rangeSelector.setInputValue('max', max);
             var unionExtremes = (chart.scroller && chart.scroller.getUnionExtremes()) || chart.xAxis[0] || {};
             if (defined(unionExtremes.dataMin) && defined(unionExtremes.dataMax)) {
                 rangeSelector.setInputExtremes('min', unionExtremes.dataMin, Math.min(unionExtremes.dataMax, rangeSelector.getInputValue('max')));
                 rangeSelector.setInputExtremes('max', Math.max(unionExtremes.dataMin, rangeSelector.getInputValue('min')), unionExtremes.dataMax);
             }
-            // Set or reset the input values
-            rangeSelector.setInputValue('min', min);
-            rangeSelector.setInputValue('max', max);
             // skip animation
             rangeSelector.inputGroup.placed = animate;
         }
