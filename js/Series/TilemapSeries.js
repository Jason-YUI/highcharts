--- conflicted
+++ resolved
@@ -11,6 +11,8 @@
  *
  * */
 import BaseSeries from '../Core/Series/Series.js';
+import ColorSeriesModule from '../Mixins/ColorSeries.js';
+var colorPointMixin = ColorSeriesModule.colorPointMixin;
 import H from '../Core/Globals.js';
 import U from '../Core/Utilities.js';
 var addEvent = U.addEvent, clamp = U.clamp, extend = U.extend, pick = U.pick;
@@ -19,14 +21,6 @@
  * @typedef {"circle"|"diamond"|"hexagon"|"square"} Highcharts.TilemapShapeValue
  */
 ''; // detach doclets above
-<<<<<<< HEAD
-=======
-import U from '../Core/Utilities.js';
-var addEvent = U.addEvent, clamp = U.clamp, extend = U.extend, pick = U.pick, seriesType = U.seriesType;
-import colorSeriesModule from '../Mixins/ColorSeries.js';
-var colorPointMixin = colorSeriesModule.colorPointMixin;
-import '../Series/HeatmapSeries.js';
->>>>>>> a10c28d9
 /**
  * Utility func to get padding definition from tile size division
  * @private
