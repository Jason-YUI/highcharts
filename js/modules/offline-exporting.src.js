--- conflicted
+++ resolved
@@ -131,32 +131,9 @@
 					blob,
 					svg = chart.sanitizeSVG(chartCopyContainer.innerHTML); // SVG of chart copy
 
-<<<<<<< HEAD
-					canvas.width = imageWidth;
-					canvas.height = imageHeight;
-					if (window.canvg) {
-						// Use preloaded canvg
-						downloadWithCanVG();
-					} else {
-						// Must load canVG first
-						chart.showLoading();
-						Highcharts.getScript(Highcharts.getOptions().global.canvasToolsURL, function () {
-							chart.hideLoading();
-							downloadWithCanVG();
-						});
-					}
-				},
-				// No canvas support
-				fallbackToExportServer,
-				// Failed to load image
-				fallbackToExportServer,
-				// Finally
-				function () {
-=======
 				// Initiate download depending on file type
 				if (options && options.type === 'image/svg+xml') {
 					// SVG download. In this case, we want to use Microsoft specific Blob if available
->>>>>>> df0e951f
 					try {
 						if (navigator.msSaveOrOpenBlob) {
 							blob = new MSBlobBuilder();
