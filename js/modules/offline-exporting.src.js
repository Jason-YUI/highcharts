--- conflicted
+++ resolved
@@ -222,7 +222,7 @@
 			titleElements,
 			svgData,
 			svgElementStyle = dummySVGContainer.getElementsByTagName('svg')[0].style;
-		//workaround for the text styling. making sure it does pick up the root element
+		// Workaround for the text styling. Making sure it does pick up the root element
 		each(textElements, function (el) {
 			// Workaround for the text styling. making sure it does pick up the root element
 			each(['font-family', 'font-size'], function (property) {
@@ -231,14 +231,11 @@
 				}
 			});
 			el.style['font-family'] = el.style['font-family'] && el.style['font-family'].split(' ').splice(-1);
-<<<<<<< HEAD
-=======
 			// Workaround for plotband with width, removing title from text nodes
 			titleElements = el.getElementsByTagName('title');
 			each(titleElements, function (titleElement) {
 				el.removeChild(titleElement);
 			});
->>>>>>> 7b97a50a
 		});
 		svgData = svgToPdf(dummySVGContainer.firstChild, 0);
 		try {
@@ -454,10 +451,6 @@
 			}
 		};
 
-<<<<<<< HEAD
-	// If we have embedded images and are exporting to JPEG/PNG, Microsoft browsers won't handle it, so fall back
-	if ((isMSBrowser && options.imageType !== 'image/svg+xml' || options.imageType !== 'application/pdf') && chart.container.getElementsByTagName('image').length) {
-=======
 	// Always fall back on:
 	// - MS browsers: Embedded images JPEG/PNG, or any PDF
 	// - Edge: PNG/JPEG all cases
@@ -477,7 +470,6 @@
 			chart.container.getElementsByTagName('image').length
 		)
 	) {
->>>>>>> 7b97a50a
 		fallbackToExportServer();
 		return;
 	}
