/* *
 * Highcharts Drilldown module
 *
 * Author: Torstein Honsi
 * License: www.highcharts.com/license
 *
 */

/**
 * Gets fired when a drilldown point is clicked, before the new series is added.
 * Note that when clicking a category label to trigger multiple series
 * drilldown, one `drilldown` event is triggered per point in the category.
 *
 * @callback Highcharts.DrilldownCallbackFunction
 *
 * @param {Highcharts.Chart} this
 *        The chart where the event occurs.
 *
 * @param {Highcharts.DrilldownEventObject} e
 *        The drilldown event.
 */

/**
 * The event arguments when a drilldown point is clicked.
 *
 * @interface Highcharts.DrilldownEventObject
 *//**
 * If a category label was clicked, which index.
 * @name Highcharts.DrilldownEventObject#category
 * @type {number|undefined}
 *//**
 * The original browser event (usually click) that triggered the drilldown.
 * @name Highcharts.DrilldownEventObject#originalEvent
 * @type {global.Event|undefined}
 *//**
 * Prevents the default behaviour of the event.
 * @name Highcharts.DrilldownEventObject#preventDefault
 * @type {Function}
 *//**
 * The originating point.
 * @name Highcharts.DrilldownEventObject#point
 * @type {Highcharts.Point}
 *//**
 * If a category label was clicked, this array holds all points corresponing to
 * the category. Otherwise it is set to false.
 * @name Highcharts.DrilldownEventObject#points
 * @type {boolean|Array<Highcharts.Point>|undefined}
 *//**
 * Options for the new series. If the event is utilized for async drilldown, the
 * seriesOptions are not added, but rather loaded async.
 * @name Highcharts.DrilldownEventObject#seriesOptions
 * @type {Highcharts.SeriesOptionsType|undefined}
 *//**
 * The event target.
 * @name Highcharts.DrilldownEventObject#target
 * @type {Highcharts.Chart}
 *//**
 * The event type.
 * @name Highcharts.DrilldownEventObject#type
 * @type {"drilldown"}
 */

/**
 * This gets fired after all the series have been drilled up. This is especially
 * usefull in a chart with multiple drilldown series.
 *
 * @callback Highcharts.DrillupAllCallbackFunction
 *
 * @param {Highcharts.Chart} this
 *        The chart where the event occurs.
 *
 * @param {Highcharts.DrillupAllEventObject} e
 *        The final drillup event.
 */

/**
 * The event arguments when all the series have been drilled up.
 *
 * @interface Highcharts.DrillupAllEventObject
 *//**
 * Prevents the default behaviour of the event.
 * @name Highcharts.DrillupAllEventObject#preventDefault
 * @type {Function}
 *//**
 * The event target.
 * @name Highcharts.DrillupAllEventObject#target
 * @type {Highcharts.Chart}
 *//**
 * The event type.
 * @name Highcharts.DrillupAllEventObject#type
 * @type {"drillupall"}
 */

/**
 * Gets fired when drilling up from a drilldown series.
 *
 * @callback Highcharts.DrillupCallbackFunction
 *
 * @param {Highcharts.Chart} this
 *        The chart where the event occurs.
 *
 * @param {Highcharts.DrillupEventObject} e
 *        The drillup event.
 */

/**
 * The event arguments when drilling up from a drilldown series.
 *
 * @interface Highcharts.DrillupEventObject
 *//**
 * Prevents the default behaviour of the event.
 * @name Highcharts.DrillupEventObject#preventDefault
 * @type {Function}
 *//**
 * Options for the new series.
 * @name Highcharts.DrillupEventObject#seriesOptions
 * @type {Highcharts.SeriesOptionsType|undefined}
 *//**
 * The event target.
 * @name Highcharts.DrillupEventObject#target
 * @type {Highcharts.Chart}
 *//**
 * The event type.
 * @name Highcharts.DrillupEventObject#type
 * @type {"drillup"}
 */

'use strict';

import H from '../parts/Globals.js';
import '../parts/Utilities.js';
import '../parts/Options.js';
import '../parts/Chart.js';
import '../parts/Series.js';
import '../parts/ColumnSeries.js';
import '../parts/Tick.js';

var animObject = H.animObject,
    noop = H.noop,
    color = H.color,
    defaultOptions = H.defaultOptions,
    extend = H.extend,
    format = H.format,
    objectEach = H.objectEach,
    pick = H.pick,
    Chart = H.Chart,
    seriesTypes = H.seriesTypes,
    PieSeries = seriesTypes.pie,
    ColumnSeries = seriesTypes.column,
    Tick = H.Tick,
    fireEvent = H.fireEvent,
    ddSeriesId = 1;

// Add language
extend(defaultOptions.lang,
    /**
     * @optionparent lang
     */
    {
        /**
         * The text for the button that appears when drilling down, linking back
         * to the parent series. The parent series' name is inserted for
         * `{series.name}`.
         *
         * @since   3.0.8
         * @product highcharts highmaps
         */
        drillUpText: '◁ Back to {series.name}'
    }
);

/**
 * Options for drill down, the concept of inspecting increasingly high
 * resolution data through clicking on chart items like columns or pie slices.
 *
 * The drilldown feature requires the drilldown.js file to be loaded,
 * found in the modules directory of the download package, or online at
 * [code.highcharts.com/modules/drilldown.js
 * ](code.highcharts.com/modules/drilldown.js).
 *
 * @product      highcharts highstock highmaps
 * @optionparent drilldown
 */
defaultOptions.drilldown = {

    /**
     * When this option is false, clicking a single point will drill down
     * all points in the same category, equivalent to clicking the X axis
     * label.
     *
     * @sample {highcharts} highcharts/drilldown/allowpointdrilldown-false/
     *         Don't allow point drilldown
     *
     * @type      {boolean}
     * @default   true
     * @since     4.1.7
     * @product   highcharts
     * @apioption drilldown.allowPointDrilldown
     */

    /**
     * An array of series configurations for the drill down. Each series
     * configuration uses the same syntax as the [series](#series) option set.
     * These drilldown series are hidden by default. The drilldown series is
     * linked to the parent series' point by its `id`.
     *
     * @type      {Array<Highcharts.SeriesOptionsType>}
     * @since     3.0.8
     * @product   highcharts highmaps
     * @apioption drilldown.series
     */

    /**
     * Additional styles to apply to the X axis label for a point that
     * has drilldown data. By default it is underlined and blue to invite
     * to interaction.
     *
     * In styled mode, active label styles can be set with the
     * `.highcharts-drilldown-axis-label` class.
     *
     * @sample {highcharts} highcharts/drilldown/labels/
     *         Label styles
     *
     * @type    {Highcharts.CSSObject}
     * @default { "cursor": "pointer", "color": "#003399", "fontWeight": "bold", "textDecoration": "underline" }
     * @since   3.0.8
     * @product highcharts highmaps
     */
    activeAxisLabelStyle: {
        /** @ignore-option */
        cursor: 'pointer',
        /** @ignore-option */
        color: '${palette.highlightColor100}',
        /** @ignore-option */
        fontWeight: 'bold',
        /** @ignore-option */
        textDecoration: 'underline'
    },

    /**
     * Additional styles to apply to the data label of a point that has
     * drilldown data. By default it is underlined and blue to invite to
     * interaction.
     *
     * In styled mode, active data label styles can be applied with the
     * `.highcharts-drilldown-data-label` class.
     *
     * @sample {highcharts} highcharts/drilldown/labels/
     *         Label styles
     *
     * @type    {Highcharts.CSSObject}
     * @default { "cursor": "pointer", "color": "#003399", "fontWeight": "bold", "textDecoration": "underline" }
     * @since   3.0.8
     * @product highcharts highmaps
     */
    activeDataLabelStyle: {
        cursor: 'pointer',
        color: '${palette.highlightColor100}',
        fontWeight: 'bold',
        textDecoration: 'underline'
    },
<<<<<<< HEAD
=======

    /*= } =*/
>>>>>>> e5584b31

    /**
     * Set the animation for all drilldown animations. Animation of a drilldown
     * occurs when drilling between a column point and a column series,
     * or a pie slice and a full pie series. Drilldown can still be used
     * between series and points of different types, but animation will
     * not occur.
     *
     * The animation can either be set as a boolean or a configuration
     * object. If `true`, it will use the 'swing' jQuery easing and a duration
     * of 500 ms. If used as a configuration object, the following properties
     * are supported:
     *
     * - `duration`: The duration of the animation in milliseconds.
     *
     * - `easing`: A string reference to an easing function set on the `Math`
     *   object. See
     *   [the easing demo](https://jsfiddle.net/gh/get/library/pure/highcharts/highcharts/tree/master/samples/highcharts/plotoptions/series-animation-easing/).
     *
     * @type    {boolean|Highcharts.AnimationOptionsObject}
     * @default { "duration": 500 }
     * @since   3.0.8
     * @product highcharts highmaps
     */
    animation: {
        /** @ignore-option */
        duration: 500
    },

    /**
     * Options for the drill up button that appears when drilling down on a
     * series. The text for the button is defined in
     * [lang.drillUpText](#lang.drillUpText).
     *
     * @sample {highcharts} highcharts/drilldown/drillupbutton/
     *         Drill up button
     * @sample {highmaps} highcharts/drilldown/drillupbutton/
     *         Drill up button
     *
     * @since   3.0.8
     * @product highcharts highmaps
     */
    drillUpButton: {
        /**
         * What box to align the button to. Can be either `plotBox` or
         * `spacingBox`.
         *
         * @type       {string}
         * @default    plotBox
         * @since      3.0.8
         * @product    highcharts highmaps
         * @validvalue ["plotBox", "spacingBox"]
         * @apioption  drilldown.drillUpButton.relativeTo
         */

        /**
         * A collection of attributes for the button. The object takes SVG
         * attributes like `fill`, `stroke`, `stroke-width` or `r`, the border
         * radius. The theme also supports `style`, a collection of CSS
         * properties for the text. Equivalent attributes for the hover state
         * are given in `theme.states.hover`.
         *
         * In styled mode, drill-up button styles can be applied with the
         * `.highcharts-drillup-button` class.
         *
         * @sample {highcharts} highcharts/drilldown/drillupbutton/
         *         Button theming
         * @sample {highmaps} highcharts/drilldown/drillupbutton/
         *         Button theming
         *
         * @type      {object}
         * @since     3.0.8
         * @product   highcharts highmaps
         * @apioption drilldown.drillUpButton.theme
         */

        /**
         * Positioning options for the button within the `relativeTo` box.
         * Available properties are `x`, `y`, `align` and `verticalAlign`.
         *
         * @since   3.0.8
         * @product highcharts highmaps
         */
        position: {

            /**
             * Vertical alignment of the button.
             *
             * @type       {string}
             * @default    top
             * @product    highcharts highmaps
             * @validvalue ["top", "middle", "bottom"]
             * @apioption  drilldown.drillUpButton.position.verticalAlign
             */

            /**
             * Horizontal alignment.
             *
             * @type       {string}
             * @validvalue ["left", "center", "right"]
             */
            align: 'right',

            /**
             * The X offset of the button.
             */
            x: -10,

            /**
             * The Y offset of the button.
             */
            y: 10
        }
    }
};



/**
 * Fires when a drilldown point is clicked, before the new series is added. This
 * event is also utilized for async drilldown, where the seriesOptions are not
 * added by option, but rather loaded async. Note that when clicking a category
 * label to trigger multiple series drilldown, one `drilldown` event is
 * triggered per point in the category.
 *
 * Event arguments:
 *
 * - `category`: If a category label was clicked, which index.</dd>
 *
 * - `originalEvent`: The original browser event (usually click) that triggered
 *   the drilldown.
 *
 * - `point`: The originating point.
 *
 * - `points`: If a category label was clicked, this array holds all points
 *   corresponing to the category.</dd>
 *
 * - `seriesOptions`: Options for the new series.
 *
 * @sample {highcharts} highcharts/drilldown/async/
 *         Async drilldown
 *
 * @type      {Highcharts.DrilldownCallbackFunction}
 * @since     3.0.8
 * @product   highcharts highmaps
 * @context   Highcharts.Chart
 * @apioption chart.events.drilldown
 */

 /**
 * Fires when drilling up from a drilldown series.
 *
 * @type      {Highcharts.DrillupCallbackFunction}
 * @since     3.0.8
 * @product   highcharts highmaps
 * @context   Highcharts.Chart
 * @apioption chart.events.drillup
 */

/**
 * In a chart with multiple drilldown series, this event fires after all the
 * series have been drilled up.
 *
 * @type      {Highcharts.DrillupAllCallbackFunction}
 * @since     4.2.4
 * @product   highcharts highmaps
 * @context   Highcharts.Chart
 * @apioption chart.events.drillupall
 */

/**
 * The `id` of a series in the [drilldown.series](#drilldown.series) array to
 * use for a drilldown for this point.
 *
 * @sample {highcharts} highcharts/drilldown/basic/
 *         Basic drilldown
 *
 * @type      {string}
 * @since     3.0.8
 * @product   highcharts
 * @apioption series.line.data.drilldown
 */

/**
 * A general fadeIn method.
 *
 * @requires module:modules/drilldown
 *
 * @function Highcharts.SVGElement#fadeIn
 *
 * @param {Highcharts.AnimationOptionsObject} [animation]
 */
H.SVGRenderer.prototype.Element.prototype.fadeIn = function (animation) {
    this
    .attr({
        opacity: 0.1,
        visibility: 'inherit'
    })
    .animate({
        opacity: pick(this.newOpacity, 1) // newOpacity used in maps
    }, animation || {
        duration: 250
    });
};

/**
 * Add a series to the chart as drilldown from a specific point in the parent
 * series. This method is used for async drilldown, when clicking a point in a
 * series should result in loading and displaying a more high-resolution series.
 * When not async, the setup is simpler using the
 * [drilldown.series](https://api.highcharts.com/highcharts/drilldown.series)
 * options structure.
 *
 * @sample highcharts/drilldown/async/
 *         Async drilldown
 *
 * @function Highcharts.Chart#addSeriesAsDrilldown
 *
 * @param {Highcharts.Point} point
 *        The point from which the drilldown will start.
 *
 * @param {Highcharts.SeriesOptionsType} options
 *        The series options for the new, detailed series.
 */
Chart.prototype.addSeriesAsDrilldown = function (point, options) {
    this.addSingleSeriesAsDrilldown(point, options);
    this.applyDrilldown();
};
Chart.prototype.addSingleSeriesAsDrilldown = function (point, ddOptions) {
    var oldSeries = point.series,
        xAxis = oldSeries.xAxis,
        yAxis = oldSeries.yAxis,
        newSeries,
        pointIndex,
        levelSeries = [],
        levelSeriesOptions = [],
        level,
        levelNumber,
        last,
        colorProp;


    colorProp = this.styledMode ?
        { colorIndex: pick(point.colorIndex, oldSeries.colorIndex) } :
        { color: point.color || oldSeries.color };

    if (!this.drilldownLevels) {
        this.drilldownLevels = [];
    }

    levelNumber = oldSeries.options._levelNumber || 0;

    // See if we can reuse the registered series from last run
    last = this.drilldownLevels[this.drilldownLevels.length - 1];
    if (last && last.levelNumber !== levelNumber) {
        last = undefined;
    }

    ddOptions = extend(extend({
        _ddSeriesId: ddSeriesId++
    }, colorProp), ddOptions);
    pointIndex = oldSeries.points.indexOf(point);

    // Record options for all current series
    oldSeries.chart.series.forEach(function (series) {
        if (series.xAxis === xAxis && !series.isDrilling) {
            series.options._ddSeriesId =
                series.options._ddSeriesId || ddSeriesId++;
            series.options._colorIndex = series.userOptions._colorIndex;
            series.options._levelNumber =
                series.options._levelNumber || levelNumber; // #3182

            if (last) {
                levelSeries = last.levelSeries;
                levelSeriesOptions = last.levelSeriesOptions;
            } else {
                levelSeries.push(series);
                levelSeriesOptions.push(series.options);
            }
        }
    });

    // Add a record of properties for each drilldown level
    level = extend({
        levelNumber: levelNumber,
        seriesOptions: oldSeries.options,
        levelSeriesOptions: levelSeriesOptions,
        levelSeries: levelSeries,
        shapeArgs: point.shapeArgs,
        // no graphic in line series with markers disabled
        bBox: point.graphic ? point.graphic.getBBox() : {},
        color: point.isNull ? new H.Color(color).setOpacity(0).get() : color,
        lowerSeriesOptions: ddOptions,
        pointOptions: oldSeries.options.data[pointIndex],
        pointIndex: pointIndex,
        oldExtremes: {
            xMin: xAxis && xAxis.userMin,
            xMax: xAxis && xAxis.userMax,
            yMin: yAxis && yAxis.userMin,
            yMax: yAxis && yAxis.userMax
        },
        resetZoomButton: this.resetZoomButton
    }, colorProp);

    // Push it to the lookup array
    this.drilldownLevels.push(level);

    // Reset names to prevent extending (#6704)
    if (xAxis && xAxis.names) {
        xAxis.names.length = 0;
    }

    newSeries = level.lowerSeries = this.addSeries(ddOptions, false);
    newSeries.options._levelNumber = levelNumber + 1;
    if (xAxis) {
        xAxis.oldPos = xAxis.pos;
        xAxis.userMin = xAxis.userMax = null;
        yAxis.userMin = yAxis.userMax = null;
    }

    // Run fancy cross-animation on supported and equal types
    if (oldSeries.type === newSeries.type) {
        newSeries.animate = newSeries.animateDrilldown || noop;
        newSeries.options.animation = true;
    }
};

Chart.prototype.applyDrilldown = function () {
    var drilldownLevels = this.drilldownLevels,
        levelToRemove;

    if (drilldownLevels && drilldownLevels.length > 0) { // #3352, async loading
        levelToRemove = drilldownLevels[drilldownLevels.length - 1].levelNumber;
        this.drilldownLevels.forEach(function (level) {
            if (level.levelNumber === levelToRemove) {
                level.levelSeries.forEach(function (series) {
                    // Not removed, not added as part of a multi-series
                    // drilldown
                    if (
                        series.options &&
                        series.options._levelNumber === levelToRemove
                    ) {
                        series.remove(false);
                    }
                });
            }
        });
    }

    // We have a reset zoom button. Hide it and detatch it from the chart. It
    // is preserved to the layer config above.
    if (this.resetZoomButton) {
        this.resetZoomButton.hide();
        delete this.resetZoomButton;
    }

    this.pointer.reset();
    this.redraw();
    this.showDrillUpButton();
};

Chart.prototype.getDrilldownBackText = function () {
    var drilldownLevels = this.drilldownLevels,
        lastLevel;
    if (drilldownLevels && drilldownLevels.length > 0) { // #3352, async loading
        lastLevel = drilldownLevels[drilldownLevels.length - 1];
        lastLevel.series = lastLevel.seriesOptions;
        return format(this.options.lang.drillUpText, lastLevel);
    }

};

Chart.prototype.showDrillUpButton = function () {
    var chart = this,
        backText = this.getDrilldownBackText(),
        buttonOptions = chart.options.drilldown.drillUpButton,
        attr,
        states;


    if (!this.drillUpButton) {
        attr = buttonOptions.theme;
        states = attr && attr.states;

        this.drillUpButton = this.renderer.button(
            backText,
            null,
            null,
            function () {
                chart.drillUp();
            },
            attr,
            states && states.hover,
            states && states.select
        )
        .addClass('highcharts-drillup-button')
        .attr({
            align: buttonOptions.position.align,
            zIndex: 7
        })
        .add()
        .align(
            buttonOptions.position,
            false,
            buttonOptions.relativeTo || 'plotBox'
        );
    } else {
        this.drillUpButton.attr({
            text: backText
        })
        .align();
    }
};

/**
 * When the chart is drilled down to a child series, calling `chart.drillUp()`
 * will drill up to the parent series. Requires the drilldown module.
 *
 * @function Highcharts.Chart#drillUp
 */
Chart.prototype.drillUp = function () {
    if (!this.drilldownLevels || this.drilldownLevels.length === 0) {
        return;
    }

    var chart = this,
        drilldownLevels = chart.drilldownLevels,
        levelNumber = drilldownLevels[drilldownLevels.length - 1].levelNumber,
        i = drilldownLevels.length,
        chartSeries = chart.series,
        seriesI,
        level,
        oldSeries,
        newSeries,
        oldExtremes,
        addSeries = function (seriesOptions) {
            var addedSeries;
            chartSeries.forEach(function (series) {
                if (series.options._ddSeriesId === seriesOptions._ddSeriesId) {
                    addedSeries = series;
                }
            });

            addedSeries = addedSeries || chart.addSeries(seriesOptions, false);
            if (
                addedSeries.type === oldSeries.type &&
                addedSeries.animateDrillupTo
            ) {
                addedSeries.animate = addedSeries.animateDrillupTo;
            }
            if (seriesOptions === level.seriesOptions) {
                newSeries = addedSeries;
            }
        };

    while (i--) {

        level = drilldownLevels[i];
        if (level.levelNumber === levelNumber) {
            drilldownLevels.pop();

            // Get the lower series by reference or id
            oldSeries = level.lowerSeries;
            if (!oldSeries.chart) {  // #2786
                seriesI = chartSeries.length; // #2919
                while (seriesI--) {
                    if (
                        chartSeries[seriesI].options.id ===
                            level.lowerSeriesOptions.id &&
                        chartSeries[seriesI].options._levelNumber ===
                            levelNumber + 1
                    ) { // #3867
                        oldSeries = chartSeries[seriesI];
                        break;
                    }
                }
            }
            oldSeries.xData = []; // Overcome problems with minRange (#2898)

            level.levelSeriesOptions.forEach(addSeries);

            fireEvent(chart, 'drillup', { seriesOptions: level.seriesOptions });

            if (newSeries.type === oldSeries.type) {
                newSeries.drilldownLevel = level;
                newSeries.options.animation = chart.options.drilldown.animation;

                if (oldSeries.animateDrillupFrom && oldSeries.chart) { // #2919
                    oldSeries.animateDrillupFrom(level);
                }
            }
            newSeries.options._levelNumber = levelNumber;

            oldSeries.remove(false);

            // Reset the zoom level of the upper series
            if (newSeries.xAxis) {
                oldExtremes = level.oldExtremes;
                newSeries.xAxis.setExtremes(
                    oldExtremes.xMin,
                    oldExtremes.xMax,
                    false
                );
                newSeries.yAxis.setExtremes(
                    oldExtremes.yMin,
                    oldExtremes.yMax,
                    false
                );
            }

            // We have a resetZoomButton tucked away for this level. Attatch
            // it to the chart and show it.
            if (level.resetZoomButton) {
                chart.resetZoomButton = level.resetZoomButton;
                chart.resetZoomButton.show();
            }
        }
    }

    // Fire a once-off event after all series have been drilled up (#5158)
    fireEvent(chart, 'drillupall');

    this.redraw();

    if (this.drilldownLevels.length === 0) {
        this.drillUpButton = this.drillUpButton.destroy();
    } else {
        this.drillUpButton.attr({
            text: this.getDrilldownBackText()
        })
        .align();
    }

    this.ddDupes.length = []; // #3315
};

// Add update function to be called internally from Chart.update (#7600)
Chart.prototype.callbacks.push(function () {
    var chart = this;
    chart.drilldown = {
        update: function (options, redraw) {
            H.merge(true, chart.options.drilldown, options);
            if (pick(redraw, true)) {
                chart.redraw();
            }
        }
    };
});

// Don't show the reset button if we already are displaying the drillUp button.
H.addEvent(Chart, 'beforeShowResetZoom', function () {
    if (this.drillUpButton) {
        return false;
    }
});
H.addEvent(Chart, 'render', function setDDPoints() {
    (this.xAxis || []).forEach(function (axis) {
        axis.ddPoints = {};
        axis.series.forEach(function (series) {
            var i,
                xData = series.xData || [],
                points = series.points,
                p;

            for (i = 0; i < xData.length; i++) {
                p = series.options.data[i];

                // The `drilldown` property can only be set on an array or an
                // object
                if (typeof p !== 'number') {

                    // Convert array to object (#8008)
                    p = series.pointClass.prototype.optionsToObject
                        .call({ series: series }, p);

                    if (p.drilldown) {
                        if (!axis.ddPoints[xData[i]]) {
                            axis.ddPoints[xData[i]] = [];
                        }
                        axis.ddPoints[xData[i]].push(points ? points[i] : true);
                    }
                }
            }
        });

        // Add drillability to ticks, and always keep it drillability updated
        // (#3951)
        objectEach(axis.ticks, Tick.prototype.drillable);
    });
});


/**
 * When drilling up, keep the upper series invisible until the lower series has
 * moved into place.
 *
 * @private
 * @function Highcharts.ColumnSeries#animateDrillupTo
 *
 * @param {boolean} [init=false]
 */
ColumnSeries.prototype.animateDrillupTo = function (init) {
    if (!init) {
        var newSeries = this,
            level = newSeries.drilldownLevel;

        // First hide all items before animating in again
        this.points.forEach(function (point) {
            var dataLabel = point.dataLabel;

            if (point.graphic) { // #3407
                point.graphic.hide();
            }

            if (dataLabel) {
                // The data label is initially hidden, make sure it is not faded
                // in (#6127)
                dataLabel.hidden = dataLabel.attr('visibility') === 'hidden';

                if (!dataLabel.hidden) {
                    dataLabel.hide();
                    if (point.connector) {
                        point.connector.hide();
                    }
                }
            }
        });


        // Do dummy animation on first point to get to complete
        H.syncTimeout(function () {
            if (newSeries.points) { // May be destroyed in the meantime, #3389
                newSeries.points.forEach(function (point, i) {
                    // Fade in other points
                    var verb =
                        i === (level && level.pointIndex) ? 'show' : 'fadeIn',
                        inherit = verb === 'show' ? true : undefined,
                        dataLabel = point.dataLabel;


                    if (point.graphic) { // #3407
                        point.graphic[verb](inherit);
                    }

                    if (dataLabel && !dataLabel.hidden) { // #6127
                        dataLabel.fadeIn(); // #7384
                        if (point.connector) {
                            point.connector.fadeIn();
                        }
                    }
                });
            }
        }, Math.max(this.chart.options.drilldown.animation.duration - 50, 0));

        // Reset
        this.animate = noop;
    }

};

ColumnSeries.prototype.animateDrilldown = function (init) {
    var series = this,
        chart = this.chart,
        drilldownLevels = chart.drilldownLevels,
        animateFrom,
        animationOptions = animObject(chart.options.drilldown.animation),
        xAxis = this.xAxis,
        styledMode = chart.styledMode;

    if (!init) {
        drilldownLevels.forEach(function (level) {
            if (
                series.options._ddSeriesId ===
                    level.lowerSeriesOptions._ddSeriesId
            ) {
                animateFrom = level.shapeArgs;
                if (!styledMode) {
                    // Add the point colors to animate from
                    animateFrom.fill = level.color;
                }
            }
        });

        animateFrom.x += (pick(xAxis.oldPos, xAxis.pos) - xAxis.pos);

        this.points.forEach(function (point) {
            var animateTo = point.shapeArgs;

            if (!styledMode) {
                // Add the point colors to animate to
                animateTo.fill = point.color;
            }

            if (point.graphic) {
                point.graphic
                    .attr(animateFrom)
                    .animate(
                        extend(
                            point.shapeArgs,
                            { fill: point.color || series.color }
                        ),
                        animationOptions
                    );
            }
            if (point.dataLabel) {
                point.dataLabel.fadeIn(animationOptions);
            }
        });
        this.animate = null;
    }

};

/**
 * When drilling up, pull out the individual point graphics from the lower
 * series and animate them into the origin point in the upper series.
 *
 * @private
 * @function Highcharts.ColumnSeries#animateDrillupFrom
 *
 * @param {object} level
 */
ColumnSeries.prototype.animateDrillupFrom = function (level) {
    var animationOptions = animObject(this.chart.options.drilldown.animation),
        group = this.group,
        // For 3d column series all columns are added to one group
        // so we should not delete the whole group. #5297
        removeGroup = group !== this.chart.columnGroup,
        series = this;

    // Cancel mouse events on the series group (#2787)
    series.trackerGroups.forEach(function (key) {
        if (series[key]) { // we don't always have dataLabelsGroup
            series[key].on('mouseover');
        }
    });

    if (removeGroup) {
        delete this.group;
    }

    this.points.forEach(function (point) {
        var graphic = point.graphic,
            animateTo = level.shapeArgs,
            complete = function () {
                graphic.destroy();
                if (group && removeGroup) {
                    group = group.destroy();
                }
            };

        if (graphic) {

            delete point.graphic;

            if (!series.chart.styledMode) {
                animateTo.fill = level.color;
            }

            if (animationOptions.duration) {
                graphic.animate(
                    animateTo,
                    H.merge(animationOptions, { complete: complete })
                );
            } else {
                graphic.attr(animateTo);
                complete();
            }
        }
    });
};

if (PieSeries) {
    extend(PieSeries.prototype, {
        animateDrillupTo: ColumnSeries.prototype.animateDrillupTo,
        animateDrillupFrom: ColumnSeries.prototype.animateDrillupFrom,

        animateDrilldown: function (init) {
            var level = this.chart.drilldownLevels[
                    this.chart.drilldownLevels.length - 1
                ],
                animationOptions = this.chart.options.drilldown.animation,
                animateFrom = level.shapeArgs,
                start = animateFrom.start,
                angle = animateFrom.end - start,
                startAngle = angle / this.points.length,
                styledMode = this.chart.styledMode;

            if (!init) {
                this.points.forEach(function (point, i) {
                    var animateTo = point.shapeArgs;

                    if (!styledMode) {
                        animateFrom.fill = level.color;
                        animateTo.fill = point.color;
                    }

                    if (point.graphic) {
                        point.graphic
                            .attr(H.merge(animateFrom, {
                                start: start + i * startAngle,
                                end: start + (i + 1) * startAngle
                            }))[animationOptions ? 'animate' : 'attr'](
                                animateTo,
                                animationOptions
                            );
                    }
                });
                this.animate = null;
            }
        }
    });
}

H.Point.prototype.doDrilldown = function (
    _holdRedraw,
    category,
    originalEvent
) {
    var series = this.series,
        chart = series.chart,
        drilldown = chart.options.drilldown,
        i = (drilldown.series || []).length,
        seriesOptions;

    if (!chart.ddDupes) {
        chart.ddDupes = [];
    }

    while (i-- && !seriesOptions) {
        if (
            drilldown.series[i].id === this.drilldown &&
            chart.ddDupes.indexOf(this.drilldown) === -1
        ) {
            seriesOptions = drilldown.series[i];
            chart.ddDupes.push(this.drilldown);
        }
    }

    // Fire the event. If seriesOptions is undefined, the implementer can check
    // for  seriesOptions, and call addSeriesAsDrilldown async if necessary.
    fireEvent(chart, 'drilldown', {
        point: this,
        seriesOptions: seriesOptions,
        category: category,
        originalEvent: originalEvent,
        points: (
            category !== undefined &&
            this.series.xAxis.getDDPoints(category).slice(0)
        )
    }, function (e) {
        var chart = e.point.series && e.point.series.chart,
            seriesOptions = e.seriesOptions;
        if (chart && seriesOptions) {
            if (_holdRedraw) {
                chart.addSingleSeriesAsDrilldown(e.point, seriesOptions);
            } else {
                chart.addSeriesAsDrilldown(e.point, seriesOptions);
            }
        }
    });


};

/**
 * Drill down to a given category. This is the same as clicking on an axis
 * label.
 *
 * @private
 * @function Highcharts.Axis#drilldownCategory
 */
H.Axis.prototype.drilldownCategory = function (x, e) {
    objectEach(this.getDDPoints(x), function (point) {
        if (
            point &&
            point.series &&
            point.series.visible &&
            point.doDrilldown
        ) { // #3197
            point.doDrilldown(true, x, e);
        }
    });
    this.chart.applyDrilldown();
};

/**
 * Return drillable points for this specific X value.
 *
 * @private
 * @function Highcharts.Axis#getDDPoints
 */
H.Axis.prototype.getDDPoints = function (x) {
    return this.ddPoints && this.ddPoints[x];
};


/**
 * Make a tick label drillable, or remove drilling on update.
 *
 * @private
 * @function Highcharts.Axis#drillable
 */
Tick.prototype.drillable = function () {
    var pos = this.pos,
        label = this.label,
        axis = this.axis,
        isDrillable = axis.coll === 'xAxis' && axis.getDDPoints,
        ddPointsX = isDrillable && axis.getDDPoints(pos),
        styledMode = axis.chart.styledMode;

    if (isDrillable) {
        if (label && ddPointsX && ddPointsX.length) {
            label.drillable = true;

            if (!label.basicStyles && !styledMode) {
                label.basicStyles = H.merge(label.styles);
            }

            label
                .addClass('highcharts-drilldown-axis-label')
                .on('click', function (e) {
                    axis.drilldownCategory(pos, e);
                });

            if (!styledMode) {
                label.css(axis.chart.options.drilldown.activeAxisLabelStyle);
            }

        } else if (label && label.drillable) {

            if (!styledMode) {
                label.styles = {}; // reset for full overwrite of styles
                label.css(label.basicStyles);
            }

            label.on('click', null); // #3806
            label.removeClass('highcharts-drilldown-axis-label');
        }
    }
};


// On initialization of each point, identify its label and make it clickable.
// Also, provide a list of points associated to that label.
H.addEvent(H.Point, 'afterInit', function () {
    var point = this,
        series = point.series;

    if (point.drilldown) {

        // Add the click event to the point
        H.addEvent(point, 'click', function (e) {
            if (
                series.xAxis &&
                series.chart.options.drilldown.allowPointDrilldown === false
            ) {
                series.xAxis.drilldownCategory(point.x, e); // #5822, x changed
            } else {
                point.doDrilldown(undefined, undefined, e);
            }
        });

    }

    return point;
});

H.addEvent(H.Series, 'afterDrawDataLabels', function () {
    var css = this.chart.options.drilldown.activeDataLabelStyle,
        renderer = this.chart.renderer,
        styledMode = this.chart.styledMode;

    this.points.forEach(function (point) {
        var dataLabelsOptions = point.options.dataLabels,
            pointCSS = pick(
                point.dlOptions,
                dataLabelsOptions && dataLabelsOptions.style,
                {}
            );

        if (point.drilldown && point.dataLabel) {

            if (css.color === 'contrast' && !styledMode) {
                pointCSS.color = renderer.getContrast(
                    point.color || this.color
                );
            }

            if (dataLabelsOptions && dataLabelsOptions.color) {
                pointCSS.color = dataLabelsOptions.color;
            }
            point.dataLabel
                .addClass('highcharts-drilldown-data-label');

            if (!styledMode) {
                point.dataLabel
                    .css(css)
                    .css(pointCSS);
            }
        }
    }, this);
});


var applyCursorCSS = function (element, cursor, addClass, styledMode) {
    element[addClass ? 'addClass' : 'removeClass'](
        'highcharts-drilldown-point'
    );

    if (!styledMode) {
        element.css({ cursor: cursor });
    }
};

// Mark the trackers with a pointer
H.addEvent(H.Series, 'afterDrawTracker', function () {
    var styledMode = this.chart.styledMode;
    this.points.forEach(function (point) {
        if (point.drilldown && point.graphic) {
            applyCursorCSS(point.graphic, 'pointer', true, styledMode);
        }
    });
});


H.addEvent(H.Point, 'afterSetState', function () {
    var styledMode = this.series.chart.styledMode;
    if (this.drilldown && this.series.halo && this.state === 'hover') {
        applyCursorCSS(this.series.halo, 'pointer', true, styledMode);
    } else if (this.series.halo) {
        applyCursorCSS(this.series.halo, 'auto', false, styledMode);
    }
});<|MERGE_RESOLUTION|>--- conflicted
+++ resolved
@@ -259,11 +259,6 @@
         fontWeight: 'bold',
         textDecoration: 'underline'
     },
-<<<<<<< HEAD
-=======
-
-    /*= } =*/
->>>>>>> e5584b31
 
     /**
      * Set the animation for all drilldown animations. Animation of a drilldown
