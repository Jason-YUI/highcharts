/**
<<<<<<< HEAD
 * @license Highmaps JS v4.2.3-modified (2016-04-11)
=======
 * @license Highmaps JS v4.2.4-modified (2016-04-15)
>>>>>>> 42751561
 * Highmaps as a plugin for Highcharts 4.1.x or Highstock 2.1.x (x being the patch version of this file)
 *
 * (c) 2011-2016 Torstein Honsi
 *
 * License: www.highcharts.com/license
 */
/* eslint indent: [2, 4] */
(function (factory) {
    if (typeof module === 'object' && module.exports) {
        module.exports = factory;
    } else {
        factory(Highcharts);
    }
}(function (Highcharts) {


    var UNDEFINED,
        animObject = Highcharts.animObject,
        Axis = Highcharts.Axis,
        Chart = Highcharts.Chart,
        Color = Highcharts.Color,
        Point = Highcharts.Point,
        Pointer = Highcharts.Pointer,
        Legend = Highcharts.Legend,
        LegendSymbolMixin = Highcharts.LegendSymbolMixin,
        Renderer = Highcharts.Renderer,
        Series = Highcharts.Series,
        SVGRenderer = Highcharts.SVGRenderer,
        VMLRenderer = Highcharts.VMLRenderer,
        win = Highcharts.win,

        doc = win.document,
        addEvent = Highcharts.addEvent,
        each = Highcharts.each,
        error = Highcharts.error,
        extend = Highcharts.extend,
        extendClass = Highcharts.extendClass,
        format = Highcharts.format,
        merge = Highcharts.merge,
        pick = Highcharts.pick,
        defaultOptions = Highcharts.getOptions(),
        seriesTypes = Highcharts.seriesTypes,
        defaultPlotOptions = defaultOptions.plotOptions,
        wrap = Highcharts.wrap,
        noop = function () {};
    /**
     * Override to use the extreme coordinates from the SVG shape, not the
     * data values
     */
    wrap(Axis.prototype, 'getSeriesExtremes', function (proceed) {
        var isXAxis = this.isXAxis,
            dataMin,
            dataMax,
            xData = [],
            useMapGeometry;

        // Remove the xData array and cache it locally so that the proceed method doesn't use it
        if (isXAxis) {
            each(this.series, function (series, i) {
                if (series.useMapGeometry) {
                    xData[i] = series.xData;
                    series.xData = [];
                }
            });
        }

        // Call base to reach normal cartesian series (like mappoint)
        proceed.call(this);

        // Run extremes logic for map and mapline
        if (isXAxis) {
            dataMin = pick(this.dataMin, Number.MAX_VALUE);
            dataMax = pick(this.dataMax, -Number.MAX_VALUE);
            each(this.series, function (series, i) {
                if (series.useMapGeometry) {
                    dataMin = Math.min(dataMin, pick(series.minX, dataMin));
                    dataMax = Math.max(dataMax, pick(series.maxX, dataMin));
                    series.xData = xData[i]; // Reset xData array
                    useMapGeometry = true;
                }
            });
            if (useMapGeometry) {
                this.dataMin = dataMin;
                this.dataMax = dataMax;
            }
        }
    });

    /**
     * Override axis translation to make sure the aspect ratio is always kept
     */
    wrap(Axis.prototype, 'setAxisTranslation', function (proceed) {
        var chart = this.chart,
            mapRatio,
            plotRatio = chart.plotWidth / chart.plotHeight,
            adjustedAxisLength,
            xAxis = chart.xAxis[0],
            padAxis,
            fixTo,
            fixDiff,
            preserveAspectRatio;


        // Run the parent method
        proceed.call(this);

        // Check for map-like series
        if (this.coll === 'yAxis' && xAxis.transA !== UNDEFINED) {
            each(this.series, function (series) {
                if (series.preserveAspectRatio) {
                    preserveAspectRatio = true;
                }
            });
        }

        // On Y axis, handle both
        if (preserveAspectRatio) {

            // Use the same translation for both axes
            this.transA = xAxis.transA = Math.min(this.transA, xAxis.transA);

            mapRatio = plotRatio / ((xAxis.max - xAxis.min) / (this.max - this.min));

            // What axis to pad to put the map in the middle
            padAxis = mapRatio < 1 ? this : xAxis;

            // Pad it
            adjustedAxisLength = (padAxis.max - padAxis.min) * padAxis.transA;
            padAxis.pixelPadding = padAxis.len - adjustedAxisLength;
            padAxis.minPixelPadding = padAxis.pixelPadding / 2;

            fixTo = padAxis.fixTo;
            if (fixTo) {
                fixDiff = fixTo[1] - padAxis.toValue(fixTo[0], true);
                fixDiff *= padAxis.transA;
                if (Math.abs(fixDiff) > padAxis.minPixelPadding || (padAxis.min === padAxis.dataMin && padAxis.max === padAxis.dataMax)) { // zooming out again, keep within restricted area
                    fixDiff = 0;
                }
                padAxis.minPixelPadding -= fixDiff;
            }
        }
    });

    /**
     * Override Axis.render in order to delete the fixTo prop
     */
    wrap(Axis.prototype, 'render', function (proceed) {
        proceed.call(this);
        this.fixTo = null;
    });


    /**
     * The ColorAxis object for inclusion in gradient legends
     */
    var ColorAxis = Highcharts.ColorAxis = function () {
        this.isColorAxis = true;
        this.init.apply(this, arguments);
    };
    extend(ColorAxis.prototype, Axis.prototype);
    extend(ColorAxis.prototype, {
        defaultColorAxisOptions: {
            lineWidth: 0,
            minPadding: 0,
            maxPadding: 0,
            gridLineWidth: 1,
            tickPixelInterval: 72,
            startOnTick: true,
            endOnTick: true,
            offset: 0,
            marker: {
                animation: {
                    duration: 50
                },
                color: 'gray',
                width: 0.01
            },
            labels: {
                overflow: 'justify'
            },
            minColor: '#EFEFFF',
            maxColor: '#003875',
            tickLength: 5
        },
        init: function (chart, userOptions) {
            var horiz = chart.options.legend.layout !== 'vertical',
                options;

            // Build the options
            options = merge(this.defaultColorAxisOptions, {
                side: horiz ? 2 : 1,
                reversed: !horiz
            }, userOptions, {
                opposite: !horiz,
                showEmpty: false,
                title: null,
                isColor: true
            });

            Axis.prototype.init.call(this, chart, options);

            // Base init() pushes it to the xAxis array, now pop it again
            //chart[this.isXAxis ? 'xAxis' : 'yAxis'].pop();

            // Prepare data classes
            if (userOptions.dataClasses) {
                this.initDataClasses(userOptions);
            }
            this.initStops(userOptions);

            // Override original axis properties
            this.horiz = horiz;
            this.zoomEnabled = false;
        },

        /*
         * Return an intermediate color between two colors, according to pos where 0
         * is the from color and 1 is the to color.
         * NOTE: Changes here should be copied
         * to the same function in drilldown.src.js and solid-gauge-src.js.
         */
        tweenColors: function (from, to, pos) {
            // Check for has alpha, because rgba colors perform worse due to lack of
            // support in WebKit.
            var hasAlpha,
                ret;

            // Unsupported color, return to-color (#3920)
            if (!to.rgba.length || !from.rgba.length) {
                ret = to.input || 'none';

            // Interpolate
            } else {
                from = from.rgba;
                to = to.rgba;
                hasAlpha = (to[3] !== 1 || from[3] !== 1);
                ret = (hasAlpha ? 'rgba(' : 'rgb(') +
                    Math.round(to[0] + (from[0] - to[0]) * (1 - pos)) + ',' +
                    Math.round(to[1] + (from[1] - to[1]) * (1 - pos)) + ',' +
                    Math.round(to[2] + (from[2] - to[2]) * (1 - pos)) +
                    (hasAlpha ? (',' + (to[3] + (from[3] - to[3]) * (1 - pos))) : '') + ')';
            }
            return ret;
        },

        initDataClasses: function (userOptions) {
            var axis = this,
                chart = this.chart,
                dataClasses,
                colorCounter = 0,
                options = this.options,
                len = userOptions.dataClasses.length;
            this.dataClasses = dataClasses = [];
            this.legendItems = [];

            each(userOptions.dataClasses, function (dataClass, i) {
                var colors;

                dataClass = merge(dataClass);
                dataClasses.push(dataClass);
                if (!dataClass.color) {
                    if (options.dataClassColor === 'category') {
                        colors = chart.options.colors;
                        dataClass.color = colors[colorCounter++];
                        // loop back to zero
                        if (colorCounter === colors.length) {
                            colorCounter = 0;
                        }
                    } else {
                        dataClass.color = axis.tweenColors(
                            Color(options.minColor),
                            Color(options.maxColor),
                            len < 2 ? 0.5 : i / (len - 1) // #3219
                        );
                    }
                }
            });
        },

        initStops: function (userOptions) {
            this.stops = userOptions.stops || [
                [0, this.options.minColor],
                [1, this.options.maxColor]
            ];
            each(this.stops, function (stop) {
                stop.color = Color(stop[1]);
            });
        },

        /**
         * Extend the setOptions method to process extreme colors and color
         * stops.
         */
        setOptions: function (userOptions) {
            Axis.prototype.setOptions.call(this, userOptions);

            this.options.crosshair = this.options.marker;
            this.coll = 'colorAxis';
        },

        setAxisSize: function () {
            var symbol = this.legendSymbol,
                chart = this.chart,
                x,
                y,
                width,
                height;

            if (symbol) {
                this.left = x = symbol.attr('x');
                this.top = y = symbol.attr('y');
                this.width = width = symbol.attr('width');
                this.height = height = symbol.attr('height');
                this.right = chart.chartWidth - x - width;
                this.bottom = chart.chartHeight - y - height;

                this.len = this.horiz ? width : height;
                this.pos = this.horiz ? x : y;
            }
        },

        /**
         * Translate from a value to a color
         */
        toColor: function (value, point) {
            var pos,
                stops = this.stops,
                from,
                to,
                color,
                dataClasses = this.dataClasses,
                dataClass,
                i;

            if (dataClasses) {
                i = dataClasses.length;
                while (i--) {
                    dataClass = dataClasses[i];
                    from = dataClass.from;
                    to = dataClass.to;
                    if ((from === UNDEFINED || value >= from) && (to === UNDEFINED || value <= to)) {
                        color = dataClass.color;
                        if (point) {
                            point.dataClass = i;
                        }
                        break;
                    }
                }

            } else {

                if (this.isLog) {
                    value = this.val2lin(value);
                }
                pos = 1 - ((this.max - value) / ((this.max - this.min) || 1));
                i = stops.length;
                while (i--) {
                    if (pos > stops[i][0]) {
                        break;
                    }
                }
                from = stops[i] || stops[i + 1];
                to = stops[i + 1] || from;

                // The position within the gradient
                pos = 1 - (to[0] - pos) / ((to[0] - from[0]) || 1);

                color = this.tweenColors(
                    from.color,
                    to.color,
                    pos
                );
            }
            return color;
        },

        /**
         * Override the getOffset method to add the whole axis groups inside the legend.
         */
        getOffset: function () {
            var group = this.legendGroup,
                sideOffset = this.chart.axisOffset[this.side];

            if (group) {

                // Hook for the getOffset method to add groups to this parent group
                this.axisParent = group;

                // Call the base
                Axis.prototype.getOffset.call(this);

                // First time only
                if (!this.added) {

                    this.added = true;

                    this.labelLeft = 0;
                    this.labelRight = this.width;
                }
                // Reset it to avoid color axis reserving space
                this.chart.axisOffset[this.side] = sideOffset;
            }
        },

        /**
         * Create the color gradient
         */
        setLegendColor: function () {
            var grad,
                horiz = this.horiz,
                options = this.options,
                reversed = this.reversed,
                one = reversed ? 1 : 0,
                zero = reversed ? 0 : 1;

            grad = horiz ? [one, 0, zero, 0] : [0, zero, 0, one]; // #3190
            this.legendColor = {
                linearGradient: { x1: grad[0], y1: grad[1], x2: grad[2], y2: grad[3] },
                stops: options.stops || [
                    [0, options.minColor],
                    [1, options.maxColor]
                ]
            };
        },

        /**
         * The color axis appears inside the legend and has its own legend symbol
         */
        drawLegendSymbol: function (legend, item) {
            var padding = legend.padding,
                legendOptions = legend.options,
                horiz = this.horiz,
                width = pick(legendOptions.symbolWidth, horiz ? 200 : 12),
                height = pick(legendOptions.symbolHeight, horiz ? 12 : 200),
                labelPadding = pick(legendOptions.labelPadding, horiz ? 16 : 30),
                itemDistance = pick(legendOptions.itemDistance, 10);

            this.setLegendColor();

            // Create the gradient
            item.legendSymbol = this.chart.renderer.rect(
                0,
                legend.baseline - 11,
                width,
                height
            ).attr({
                zIndex: 1
            }).add(item.legendGroup);

            // Set how much space this legend item takes up
            this.legendItemWidth = width + padding + (horiz ? itemDistance : labelPadding);
            this.legendItemHeight = height + padding + (horiz ? labelPadding : 0);
        },
        /**
         * Fool the legend
         */
        setState: noop,
        visible: true,
        setVisible: noop,
        getSeriesExtremes: function () {
            var series;
            if (this.series.length) {
                series = this.series[0];
                this.dataMin = series.valueMin;
                this.dataMax = series.valueMax;
            }
        },
        drawCrosshair: function (e, point) {
            var plotX = point && point.plotX,
                plotY = point && point.plotY,
                crossPos,
                axisPos = this.pos,
                axisLen = this.len;

            if (point) {
                crossPos = this.toPixels(point[point.series.colorKey]);
                if (crossPos < axisPos) {
                    crossPos = axisPos - 2;
                } else if (crossPos > axisPos + axisLen) {
                    crossPos = axisPos + axisLen + 2;
                }

                point.plotX = crossPos;
                point.plotY = this.len - crossPos;
                Axis.prototype.drawCrosshair.call(this, e, point);
                point.plotX = plotX;
                point.plotY = plotY;

                if (this.cross) {
                    this.cross
                        .attr({
                            fill: this.crosshair.color
                        })
                        .add(this.legendGroup);
                }
            }
        },
        getPlotLinePath: function (a, b, c, d, pos) {
            return typeof pos === 'number' ? // crosshairs only // #3969 pos can be 0 !!
                (this.horiz ?
                    ['M', pos - 4, this.top - 6, 'L', pos + 4, this.top - 6, pos, this.top, 'Z'] :
                    ['M', this.left, pos, 'L', this.left - 6, pos + 6, this.left - 6, pos - 6, 'Z']
                ) :
                Axis.prototype.getPlotLinePath.call(this, a, b, c, d);
        },

        update: function (newOptions, redraw) {
            var chart = this.chart,
                legend = chart.legend;

            each(this.series, function (series) {
                series.isDirtyData = true; // Needed for Axis.update when choropleth colors change
            });

            // When updating data classes, destroy old items and make sure new ones are created (#3207)
            if (newOptions.dataClasses && legend.allItems) {
                each(legend.allItems, function (item) {
                    if (item.isDataClass) {
                        item.legendGroup.destroy();
                    }
                });
                chart.isDirtyLegend = true;
            }

            // Keep the options structure updated for export. Unlike xAxis and yAxis, the colorAxis is
            // not an array. (#3207)
            chart.options[this.coll] = merge(this.userOptions, newOptions);

            Axis.prototype.update.call(this, newOptions, redraw);
            if (this.legendItem) {
                this.setLegendColor();
                legend.colorizeItem(this, true);
            }
        },

        /**
         * Get the legend item symbols for data classes
         */
        getDataClassLegendSymbols: function () {
            var axis = this,
                chart = this.chart,
                legendItems = this.legendItems,
                legendOptions = chart.options.legend,
                valueDecimals = legendOptions.valueDecimals,
                valueSuffix = legendOptions.valueSuffix || '',
                name;

            if (!legendItems.length) {
                each(this.dataClasses, function (dataClass, i) {
                    var vis = true,
                        from = dataClass.from,
                        to = dataClass.to;

                    // Assemble the default name. This can be overridden by legend.options.labelFormatter
                    name = '';
                    if (from === UNDEFINED) {
                        name = '< ';
                    } else if (to === UNDEFINED) {
                        name = '> ';
                    }
                    if (from !== UNDEFINED) {
                        name += Highcharts.numberFormat(from, valueDecimals) + valueSuffix;
                    }
                    if (from !== UNDEFINED && to !== UNDEFINED) {
                        name += ' - ';
                    }
                    if (to !== UNDEFINED) {
                        name += Highcharts.numberFormat(to, valueDecimals) + valueSuffix;
                    }

                    // Add a mock object to the legend items
                    legendItems.push(extend({
                        chart: chart,
                        name: name,
                        options: {},
                        drawLegendSymbol: LegendSymbolMixin.drawRectangle,
                        visible: true,
                        setState: noop,
                        isDataClass: true,
                        setVisible: function () {
                            vis = this.visible = !vis;
                            each(axis.series, function (series) {
                                each(series.points, function (point) {
                                    if (point.dataClass === i) {
                                        point.setVisible(vis);
                                    }
                                });
                            });

                            chart.legend.colorizeItem(this, vis);
                        }
                    }, dataClass));
                });
            }
            return legendItems;
        },
        name: '' // Prevents 'undefined' in legend in IE8
    });

    /**
     * Handle animation of the color attributes directly
     */
    each(['fill', 'stroke'], function (prop) {
        Highcharts.Fx.prototype[prop + 'Setter'] = function () {
            this.elem.attr(prop, ColorAxis.prototype.tweenColors(Color(this.start), Color(this.end), this.pos));
        };
    });

    /**
     * Extend the chart getAxes method to also get the color axis
     */
    wrap(Chart.prototype, 'getAxes', function (proceed) {

        var options = this.options,
            colorAxisOptions = options.colorAxis;

        proceed.call(this);

        this.colorAxis = [];
        if (colorAxisOptions) {
            new ColorAxis(this, colorAxisOptions); // eslint-disable-line no-new
        }
    });


    /**
     * Wrap the legend getAllItems method to add the color axis. This also removes the
     * axis' own series to prevent them from showing up individually.
     */
    wrap(Legend.prototype, 'getAllItems', function (proceed) {
        var allItems = [],
            colorAxis = this.chart.colorAxis[0];

        if (colorAxis) {

            // Data classes
            if (colorAxis.options.dataClasses) {
                allItems = allItems.concat(colorAxis.getDataClassLegendSymbols());
            // Gradient legend
            } else {
                // Add this axis on top
                allItems.push(colorAxis);
            }

            // Don't add the color axis' series
            each(colorAxis.series, function (series) {
                series.options.showInLegend = false;
            });
        }

        return allItems.concat(proceed.call(this));
    });
    /**
     * Mixin for maps and heatmaps
     */
    var colorPointMixin = {
        /**
         * Set the visibility of a single point
         */
        setVisible: function (vis) {
            var point = this,
                method = vis ? 'show' : 'hide';

            // Show and hide associated elements
            each(['graphic', 'dataLabel'], function (key) {
                if (point[key]) {
                    point[key][method]();
                }
            });
        }
    };
    var colorSeriesMixin = {

        pointAttrToOptions: { // mapping between SVG attributes and the corresponding options
            stroke: 'borderColor',
            'stroke-width': 'borderWidth',
            fill: 'color',
            dashstyle: 'dashStyle'
        },
        pointArrayMap: ['value'],
        axisTypes: ['xAxis', 'yAxis', 'colorAxis'],
        optionalAxis: 'colorAxis',
        trackerGroups: ['group', 'markerGroup', 'dataLabelsGroup'],
        getSymbol: noop,
        parallelArrays: ['x', 'y', 'value'],
        colorKey: 'value',

        /**
         * In choropleth maps, the color is a result of the value, so this needs translation too
         */
        translateColors: function () {
            var series = this,
                nullColor = this.options.nullColor,
                colorAxis = this.colorAxis,
                colorKey = this.colorKey;

            each(this.data, function (point) {
                var value = point[colorKey],
                    color;

                color = point.options.color ||
                    (value === null ? nullColor : (colorAxis && value !== undefined) ? colorAxis.toColor(value, point) : point.color || series.color);

                if (color) {
                    point.color = color;
                }
            });
        }
    };

    // Add events to the Chart object itself
    extend(Chart.prototype, {
        renderMapNavigation: function () {
            var chart = this,
                options = this.options.mapNavigation,
                buttons = options.buttons,
                n,
                button,
                buttonOptions,
                attr,
                states,
                stopEvent = function (e) {
                    if (e) {
                        if (e.preventDefault) {
                            e.preventDefault();
                        }
                        if (e.stopPropagation) {
                            e.stopPropagation();
                        }
                        e.cancelBubble = true;
                    }
                },
                outerHandler = function (e) {
                    this.handler.call(chart, e);
                    stopEvent(e); // Stop default click event (#4444)
                };

            if (pick(options.enableButtons, options.enabled) && !chart.renderer.forExport) {
                chart.mapNavButtons = [];
                for (n in buttons) {
                    if (buttons.hasOwnProperty(n)) {
                        buttonOptions = merge(options.buttonOptions, buttons[n]);
                        attr = buttonOptions.theme;
                        attr.style = merge(buttonOptions.theme.style, buttonOptions.style); // #3203
                        states = attr.states;
                        button = chart.renderer.button(
                                buttonOptions.text,
                                0,
                                0,
                                outerHandler,
                                attr,
                                states && states.hover,
                                states && states.select,
                                0,
                                n === 'zoomIn' ? 'topbutton' : 'bottombutton'
                            )
                            .attr({
                                width: buttonOptions.width,
                                height: buttonOptions.height,
                                title: chart.options.lang[n],
                                zIndex: 5
                            })
                            .add();
                        button.handler = buttonOptions.onclick;
                        button.align(extend(buttonOptions, { width: button.width, height: 2 * button.height }), null, buttonOptions.alignTo);
                        addEvent(button.element, 'dblclick', stopEvent); // Stop double click event (#4444)
                        chart.mapNavButtons.push(button);
                    }
                }
            }
        },

        /**
         * Fit an inner box to an outer. If the inner box overflows left or right, align it to the sides of the
         * outer. If it overflows both sides, fit it within the outer. This is a pattern that occurs more places
         * in Highcharts, perhaps it should be elevated to a common utility function.
         */
        fitToBox: function (inner, outer) {
            each([['x', 'width'], ['y', 'height']], function (dim) {
                var pos = dim[0],
                    size = dim[1];

                if (inner[pos] + inner[size] > outer[pos] + outer[size]) { // right overflow
                    if (inner[size] > outer[size]) { // the general size is greater, fit fully to outer
                        inner[size] = outer[size];
                        inner[pos] = outer[pos];
                    } else { // align right
                        inner[pos] = outer[pos] + outer[size] - inner[size];
                    }
                }
                if (inner[size] > outer[size]) {
                    inner[size] = outer[size];
                }
                if (inner[pos] < outer[pos]) {
                    inner[pos] = outer[pos];
                }
            });


            return inner;
        },

        /**
         * Zoom the map in or out by a certain amount. Less than 1 zooms in, greater than 1 zooms out.
         */
        mapZoom: function (howMuch, centerXArg, centerYArg, mouseX, mouseY) {
            /*if (this.isMapZooming) {
                this.mapZoomQueue = arguments;
                return;
            }*/

            var chart = this,
                xAxis = chart.xAxis[0],
                xRange = xAxis.max - xAxis.min,
                centerX = pick(centerXArg, xAxis.min + xRange / 2),
                newXRange = xRange * howMuch,
                yAxis = chart.yAxis[0],
                yRange = yAxis.max - yAxis.min,
                centerY = pick(centerYArg, yAxis.min + yRange / 2),
                newYRange = yRange * howMuch,
                fixToX = mouseX ? ((mouseX - xAxis.pos) / xAxis.len) : 0.5,
                fixToY = mouseY ? ((mouseY - yAxis.pos) / yAxis.len) : 0.5,
                newXMin = centerX - newXRange * fixToX,
                newYMin = centerY - newYRange * fixToY,
                newExt = chart.fitToBox({
                    x: newXMin,
                    y: newYMin,
                    width: newXRange,
                    height: newYRange
                }, {
                    x: xAxis.dataMin,
                    y: yAxis.dataMin,
                    width: xAxis.dataMax - xAxis.dataMin,
                    height: yAxis.dataMax - yAxis.dataMin
                });

            // When mousewheel zooming, fix the point under the mouse
            if (mouseX) {
                xAxis.fixTo = [mouseX - xAxis.pos, centerXArg];
            }
            if (mouseY) {
                yAxis.fixTo = [mouseY - yAxis.pos, centerYArg];
            }

            // Zoom
            if (howMuch !== undefined) {
                xAxis.setExtremes(newExt.x, newExt.x + newExt.width, false);
                yAxis.setExtremes(newExt.y, newExt.y + newExt.height, false);

            // Reset zoom
            } else {
                xAxis.setExtremes(undefined, undefined, false);
                yAxis.setExtremes(undefined, undefined, false);
            }

            // Prevent zooming until this one is finished animating
            /*chart.holdMapZoom = true;
            setTimeout(function () {
                chart.holdMapZoom = false;
            }, 200);*/
            /*delay = animation ? animation.duration || 500 : 0;
            if (delay) {
                chart.isMapZooming = true;
                setTimeout(function () {
                    chart.isMapZooming = false;
                    if (chart.mapZoomQueue) {
                        chart.mapZoom.apply(chart, chart.mapZoomQueue);
                    }
                    chart.mapZoomQueue = null;
                }, delay);
            }*/

            chart.redraw();
        }
    });

    /**
     * Extend the Chart.render method to add zooming and panning
     */
    wrap(Chart.prototype, 'render', function (proceed) {
        var chart = this,
            mapNavigation = chart.options.mapNavigation;

        // Render the plus and minus buttons. Doing this before the shapes makes getBBox much quicker, at least in Chrome.
        chart.renderMapNavigation();

        proceed.call(chart);
    
        // Add the double click event
        if (pick(mapNavigation.enableDoubleClickZoom, mapNavigation.enabled) || mapNavigation.enableDoubleClickZoomTo) {
            addEvent(chart.container, 'dblclick', function (e) {
                chart.pointer.onContainerDblClick(e);
            });
        }

        // Add the mousewheel event
        if (pick(mapNavigation.enableMouseWheelZoom, mapNavigation.enabled)) {
            addEvent(chart.container, doc.onmousewheel === undefined ? 'DOMMouseScroll' : 'mousewheel', function (e) {
                chart.pointer.onContainerMouseWheel(e);
                return false;
            });
        }
    });


    // Extend the Pointer
    extend(Pointer.prototype, {

        /**
         * The event handler for the doubleclick event
         */
        onContainerDblClick: function (e) {
            var chart = this.chart;

            e = this.normalize(e);

            if (chart.options.mapNavigation.enableDoubleClickZoomTo) {
                if (chart.pointer.inClass(e.target, 'highcharts-tracker')) {
                    chart.hoverPoint.zoomTo();
                }
            } else if (chart.isInsidePlot(e.chartX - chart.plotLeft, e.chartY - chart.plotTop)) {
                chart.mapZoom(
                    0.5,
                    chart.xAxis[0].toValue(e.chartX),
                    chart.yAxis[0].toValue(e.chartY),
                    e.chartX,
                    e.chartY
                );
            }
        },

        /**
         * The event handler for the mouse scroll event
         */
        onContainerMouseWheel: function (e) {
            var chart = this.chart,
                delta;

            e = this.normalize(e);

            // Firefox uses e.detail, WebKit and IE uses wheelDelta
            delta = e.detail || -(e.wheelDelta / 120);
            if (chart.isInsidePlot(e.chartX - chart.plotLeft, e.chartY - chart.plotTop)) {
                chart.mapZoom(
                    Math.pow(chart.options.mapNavigation.mouseWheelSensitivity, delta),
                    chart.xAxis[0].toValue(e.chartX),
                    chart.yAxis[0].toValue(e.chartY),
                    e.chartX,
                    e.chartY
                );
            }
        }
    });

    // Implement the pinchType option
    wrap(Pointer.prototype, 'init', function (proceed, chart, options) {

        proceed.call(this, chart, options);

        // Pinch status
        if (pick(options.mapNavigation.enableTouchZoom, options.mapNavigation.enabled)) {
            this.pinchX = this.pinchHor = this.pinchY = this.pinchVert = this.hasZoom = true;
        }
    });

    // Extend the pinchTranslate method to preserve fixed ratio when zooming
    wrap(Pointer.prototype, 'pinchTranslate', function (proceed, pinchDown, touches, transform, selectionMarker, clip, lastValidTouch) {
        var xBigger;
        proceed.call(this, pinchDown, touches, transform, selectionMarker, clip, lastValidTouch);

        // Keep ratio
        if (this.chart.options.chart.type === 'map' && this.hasZoom) {
            xBigger = transform.scaleX > transform.scaleY;
            this.pinchTranslateDirection(
                !xBigger,
                pinchDown,
                touches,
                transform,
                selectionMarker,
                clip,
                lastValidTouch,
                xBigger ? transform.scaleX : transform.scaleY
            );
        }
    });


    // The vector-effect attribute is not supported in IE <= 11 (at least), so we need
    // diffent logic (#3218)
    var supportsVectorEffect = doc.documentElement.style.vectorEffect !== undefined;

    /**
     * Extend the default options with map options
     */
    defaultPlotOptions.map = merge(defaultPlotOptions.scatter, {
        allAreas: true,

        animation: false, // makes the complex shapes slow
        nullColor: '#F8F8F8',
        borderColor: 'silver',
        borderWidth: 1,
        marker: null,
        stickyTracking: false,
        dataLabels: {
            formatter: function () { // #2945
                return this.point.value;
            },
            inside: true, // for the color
            verticalAlign: 'middle',
            crop: false,
            overflow: false,
            padding: 0
        },
        turboThreshold: 0,
        tooltip: {
            followPointer: true,
            pointFormat: '{point.name}: {point.value}<br/>'
        },
        states: {
            normal: {
                animation: true
            },
            hover: {
                brightness: 0.2,
                halo: null
            }
        }
    });

    /**
     * The MapAreaPoint object
     */
    var MapAreaPoint = extendClass(Point, extend({
        /**
         * Extend the Point object to split paths
         */
        applyOptions: function (options, x) {

            var point = Point.prototype.applyOptions.call(this, options, x),
                series = this.series,
                joinBy = series.joinBy,
                mapPoint;

            if (series.mapData) {
                mapPoint = point[joinBy[1]] !== undefined && series.mapMap[point[joinBy[1]]];
                if (mapPoint) {
                    // This applies only to bubbles
                    if (series.xyFromShape) {
                        point.x = mapPoint._midX;
                        point.y = mapPoint._midY;
                    }
                    extend(point, mapPoint); // copy over properties
                } else {
                    point.value = point.value || null;
                }
            }

            return point;
        },

        /**
         * Stop the fade-out
         */
        onMouseOver: function (e) {
            clearTimeout(this.colorInterval);
            if (this.value !== null) {
                Point.prototype.onMouseOver.call(this, e);
            } else { //#3401 Tooltip doesn't hide when hovering over null points
                this.series.onMouseOut(e);
            }
        },
        /**
         * Custom animation for tweening out the colors. Animation reduces blinking when hovering
         * over islands and coast lines. We run a custom implementation of animation becuase we
         * need to be able to run this independently from other animations like zoom redraw. Also,
         * adding color animation to the adapters would introduce almost the same amount of code.
         */
        onMouseOut: function () {
            var point = this,
                start = +new Date(),
                normalColor = Color(point.color),
                hoverColor = Color(point.pointAttr.hover.fill),
                animation = point.series.options.states.normal.animation,
                duration = animObject(animation).duration,
                fill;

            if (duration && normalColor.rgba.length === 4 && hoverColor.rgba.length === 4 && point.state !== 'select') {
                fill = point.pointAttr[''].fill;
                delete point.pointAttr[''].fill; // avoid resetting it in Point.setState

                clearTimeout(point.colorInterval);
                point.colorInterval = setInterval(function () {
                    var pos = (new Date() - start) / duration,
                        graphic = point.graphic;
                    if (pos > 1) {
                        pos = 1;
                    }
                    if (graphic) {
                        graphic.attr('fill', ColorAxis.prototype.tweenColors.call(0, hoverColor, normalColor, pos));
                    }
                    if (pos >= 1) {
                        clearTimeout(point.colorInterval);
                    }
                }, 13);
            }
            Point.prototype.onMouseOut.call(point);

            if (fill) {
                point.pointAttr[''].fill = fill;
            }
        },

        /**
         * Zoom the chart to view a specific area point
         */
        zoomTo: function () {
            var point = this,
                series = point.series;

            series.xAxis.setExtremes(
                point._minX,
                point._maxX,
                false
            );
            series.yAxis.setExtremes(
                point._minY,
                point._maxY,
                false
            );
            series.chart.redraw();
        }
    }, colorPointMixin)
    );

    /**
     * Add the series type
     */
    seriesTypes.map = extendClass(seriesTypes.scatter, merge(colorSeriesMixin, {
        type: 'map',
        pointClass: MapAreaPoint,
        supportsDrilldown: true,
        getExtremesFromAll: true,
        useMapGeometry: true, // get axis extremes from paths, not values
        forceDL: true,
        searchPoint: noop,
        directTouch: true, // When tooltip is not shared, this series (and derivatives) requires direct touch/hover. KD-tree does not apply.
        preserveAspectRatio: true, // X axis and Y axis must have same translation slope
        /**
         * Get the bounding box of all paths in the map combined.
         */
        getBox: function (paths) {
            var MAX_VALUE = Number.MAX_VALUE,
                maxX = -MAX_VALUE,
                minX =  MAX_VALUE,
                maxY = -MAX_VALUE,
                minY =  MAX_VALUE,
                minRange = MAX_VALUE,
                xAxis = this.xAxis,
                yAxis = this.yAxis,
                hasBox;

            // Find the bounding box
            each(paths || [], function (point) {

                if (point.path) {
                    if (typeof point.path === 'string') {
                        point.path = Highcharts.splitPath(point.path);
                    }

                    var path = point.path || [],
                        i = path.length,
                        even = false, // while loop reads from the end
                        pointMaxX = -MAX_VALUE,
                        pointMinX =  MAX_VALUE,
                        pointMaxY = -MAX_VALUE,
                        pointMinY =  MAX_VALUE,
                        properties = point.properties;

                    // The first time a map point is used, analyze its box
                    if (!point._foundBox) {
                        while (i--) {
                            if (typeof path[i] === 'number' && !isNaN(path[i])) {
                                if (even) { // even = x
                                    pointMaxX = Math.max(pointMaxX, path[i]);
                                    pointMinX = Math.min(pointMinX, path[i]);
                                } else { // odd = Y
                                    pointMaxY = Math.max(pointMaxY, path[i]);
                                    pointMinY = Math.min(pointMinY, path[i]);
                                }
                                even = !even;
                            }
                        }
                        // Cache point bounding box for use to position data labels, bubbles etc
                        point._midX = pointMinX + (pointMaxX - pointMinX) *
                            (point.middleX || (properties && properties['hc-middle-x']) || 0.5); // pick is slower and very marginally needed
                        point._midY = pointMinY + (pointMaxY - pointMinY) *
                            (point.middleY || (properties && properties['hc-middle-y']) || 0.5);
                        point._maxX = pointMaxX;
                        point._minX = pointMinX;
                        point._maxY = pointMaxY;
                        point._minY = pointMinY;
                        point.labelrank = pick(point.labelrank, (pointMaxX - pointMinX) * (pointMaxY - pointMinY));
                        point._foundBox = true;
                    }

                    maxX = Math.max(maxX, point._maxX);
                    minX = Math.min(minX, point._minX);
                    maxY = Math.max(maxY, point._maxY);
                    minY = Math.min(minY, point._minY);
                    minRange = Math.min(point._maxX - point._minX, point._maxY - point._minY, minRange);
                    hasBox = true;
                }
            });

            // Set the box for the whole series
            if (hasBox) {
                this.minY = Math.min(minY, pick(this.minY, MAX_VALUE));
                this.maxY = Math.max(maxY, pick(this.maxY, -MAX_VALUE));
                this.minX = Math.min(minX, pick(this.minX, MAX_VALUE));
                this.maxX = Math.max(maxX, pick(this.maxX, -MAX_VALUE));

                // If no minRange option is set, set the default minimum zooming range to 5 times the
                // size of the smallest element
                if (xAxis && xAxis.options.minRange === undefined) {
                    xAxis.minRange = Math.min(5 * minRange, (this.maxX - this.minX) / 5, xAxis.minRange || MAX_VALUE);
                }
                if (yAxis && yAxis.options.minRange === undefined) {
                    yAxis.minRange = Math.min(5 * minRange, (this.maxY - this.minY) / 5, yAxis.minRange || MAX_VALUE);
                }
            }
        },

        getExtremes: function () {
            // Get the actual value extremes for colors
            Series.prototype.getExtremes.call(this, this.valueData);

            // Recalculate box on updated data
            if (this.chart.hasRendered && this.isDirtyData) {
                this.getBox(this.options.data);
            }

            this.valueMin = this.dataMin;
            this.valueMax = this.dataMax;

            // Extremes for the mock Y axis
            this.dataMin = this.minY;
            this.dataMax = this.maxY;
        },

        /**
         * Translate the path so that it automatically fits into the plot area box
         * @param {Object} path
         */
        translatePath: function (path) {

            var series = this,
                even = false, // while loop reads from the end
                xAxis = series.xAxis,
                yAxis = series.yAxis,
                xMin = xAxis.min,
                xTransA = xAxis.transA,
                xMinPixelPadding = xAxis.minPixelPadding,
                yMin = yAxis.min,
                yTransA = yAxis.transA,
                yMinPixelPadding = yAxis.minPixelPadding,
                i,
                ret = []; // Preserve the original

            // Do the translation
            if (path) {
                i = path.length;
                while (i--) {
                    if (typeof path[i] === 'number') {
                        ret[i] = even ?
                            (path[i] - xMin) * xTransA + xMinPixelPadding :
                            (path[i] - yMin) * yTransA + yMinPixelPadding;
                        even = !even;
                    } else {
                        ret[i] = path[i];
                    }
                }
            }

            return ret;
        },

        /**
         * Extend setData to join in mapData. If the allAreas option is true, all areas
         * from the mapData are used, and those that don't correspond to a data value
         * are given null values.
         */
        setData: function (data, redraw) {
            var options = this.options,
                mapData = options.mapData,
                joinBy = options.joinBy,
                joinByNull = joinBy === null,
                dataUsed = [],
                mapMap = {},
                mapPoint,
                transform,
                mapTransforms,
                props,
                i;

            if (joinByNull) {
                joinBy = '_i';
            }
            joinBy = this.joinBy = Highcharts.splat(joinBy);
            if (!joinBy[1]) {
                joinBy[1] = joinBy[0];
            }

            // Pick up numeric values, add index
            if (data) {
                each(data, function (val, i) {
                    if (typeof val === 'number') {
                        data[i] = {
                            value: val
                        };
                    }
                    if (joinByNull) {
                        data[i]._i = i;
                    }
                });
            }

            this.getBox(data);
            if (mapData) {
                if (mapData.type === 'FeatureCollection') {
                    if (mapData['hc-transform']) {
                        this.chart.mapTransforms = mapTransforms = mapData['hc-transform'];
                        // Cache cos/sin of transform rotation angle
                        for (transform in mapTransforms) {
                            if (mapTransforms.hasOwnProperty(transform) && transform.rotation) {
                                transform.cosAngle = Math.cos(transform.rotation);
                                transform.sinAngle = Math.sin(transform.rotation);
                            }
                        }
                    }
                    mapData = Highcharts.geojson(mapData, this.type, this);
                }

                this.mapData = mapData;

                for (i = 0; i < mapData.length; i++) {
                    mapPoint = mapData[i];
                    props = mapPoint.properties;

                    mapPoint._i = i;
                    // Copy the property over to root for faster access
                    if (joinBy[0] && props && props[joinBy[0]]) {
                        mapPoint[joinBy[0]] = props[joinBy[0]];
                    }
                    mapMap[mapPoint[joinBy[0]]] = mapPoint;
                }
                this.mapMap = mapMap;

                // Registered the point codes that actually hold data
                if (data && joinBy[1]) {
                    each(data, function (point) {
                        if (mapMap[point[joinBy[1]]]) {
                            dataUsed.push(mapMap[point[joinBy[1]]]);
                        }
                    });
                }

                if (options.allAreas) {
                    this.getBox(mapData);
                    data = data || [];            

                    // Add those map points that don't correspond to data, which will be drawn as null points
                    dataUsed = '|' + dataUsed.map(function (point) { 
                        return point[joinBy[0]]; 
                    }).join('|') + '|'; // String search is faster than array.indexOf
                
                    each(mapData, function (mapPoint) {
                        if (!joinBy[0] || dataUsed.indexOf('|' + mapPoint[joinBy[0]] + '|') === -1) {
                            data.push(merge(mapPoint, { value: null }));
                        }
                    });
                } else {
                    this.getBox(dataUsed); // Issue #4784
                }
            }
            Series.prototype.setData.call(this, data, redraw);
        },


        /**
         * No graph for the map series
         */
        drawGraph: noop,

        /**
         * We need the points' bounding boxes in order to draw the data labels, so
         * we skip it now and call it from drawPoints instead.
         */
        drawDataLabels: noop,

        /**
         * Allow a quick redraw by just translating the area group. Used for zooming and panning
         * in capable browsers.
         */
        doFullTranslate: function () {
            return this.isDirtyData || this.chart.isResizing || this.chart.renderer.isVML || !this.baseTrans;
        },

        /**
         * Add the path option for data points. Find the max value for color calculation.
         */
        translate: function () {
            var series = this,
                xAxis = series.xAxis,
                yAxis = series.yAxis,
                doFullTranslate = series.doFullTranslate();

            series.generatePoints();

            each(series.data, function (point) {

                // Record the middle point (loosely based on centroid), determined
                // by the middleX and middleY options.
                point.plotX = xAxis.toPixels(point._midX, true);
                point.plotY = yAxis.toPixels(point._midY, true);

                if (doFullTranslate) {

                    point.shapeType = 'path';
                    point.shapeArgs = {
                        d: series.translatePath(point.path)
                    };
                    if (supportsVectorEffect) {
                        point.shapeArgs['vector-effect'] = 'non-scaling-stroke';
                    }
                }
            });

            series.translateColors();
        },

        /**
         * Use the drawPoints method of column, that is able to handle simple shapeArgs.
         * Extend it by assigning the tooltip position.
         */
        drawPoints: function () {
            var series = this,
                xAxis = series.xAxis,
                yAxis = series.yAxis,
                group = series.group,
                chart = series.chart,
                renderer = chart.renderer,
                scaleX,
                scaleY,
                translateX,
                translateY,
                baseTrans = this.baseTrans;

            // Set a group that handles transform during zooming and panning in order to preserve clipping
            // on series.group
            if (!series.transformGroup) {
                series.transformGroup = renderer.g()
                    .attr({
                        scaleX: 1,
                        scaleY: 1
                    })
                    .add(group);
                series.transformGroup.survive = true;
            }

            // Draw the shapes again
            if (series.doFullTranslate()) {

                // Individual point actions
                if (chart.hasRendered && series.pointAttrToOptions.fill === 'color') {
                    each(series.points, function (point) {

                        // Reset color on update/redraw
                        if (point.shapeArgs) {
                            point.shapeArgs.fill = point.pointAttr[pick(point.state, '')].fill; // #3529
                        }
                    });
                }

                // If vector-effect is not supported, we set the stroke-width on the group element
                // and let all point graphics inherit. That way we don't have to iterate over all
                // points to update the stroke-width on zooming.
                if (!supportsVectorEffect) {
                    each(series.points, function (point) {
                        var attr = point.pointAttr[''];
                        if (attr['stroke-width'] === series.pointAttr['']['stroke-width']) {
                            attr['stroke-width'] = 'inherit';
                        }
                    });
                }

                // Draw them in transformGroup
                series.group = series.transformGroup;
                seriesTypes.column.prototype.drawPoints.apply(series);
                series.group = group; // Reset

                // Add class names
                each(series.points, function (point) {
                    if (point.graphic) {
                        if (point.name) {
                            point.graphic.addClass('highcharts-name-' + point.name.replace(' ', '-').toLowerCase());
                        }
                        if (point.properties && point.properties['hc-key']) {
                            point.graphic.addClass('highcharts-key-' + point.properties['hc-key'].toLowerCase());
                        }

                        if (!supportsVectorEffect) {
                            point.graphic['stroke-widthSetter'] = noop;
                        }
                    }
                });

                // Set the base for later scale-zooming. The originX and originY properties are the
                // axis values in the plot area's upper left corner.
                this.baseTrans = {
                    originX: xAxis.min - xAxis.minPixelPadding / xAxis.transA,
                    originY: yAxis.min - yAxis.minPixelPadding / yAxis.transA + (yAxis.reversed ? 0 : yAxis.len / yAxis.transA),
                    transAX: xAxis.transA,
                    transAY: yAxis.transA
                };

                // Reset transformation in case we're doing a full translate (#3789)
                this.transformGroup.animate({
                    translateX: 0,
                    translateY: 0,
                    scaleX: 1,
                    scaleY: 1
                });

            // Just update the scale and transform for better performance
            } else {
                scaleX = xAxis.transA / baseTrans.transAX;
                scaleY = yAxis.transA / baseTrans.transAY;
                translateX = xAxis.toPixels(baseTrans.originX, true);
                translateY = yAxis.toPixels(baseTrans.originY, true);

                // Handle rounding errors in normal view (#3789)
                if (scaleX > 0.99 && scaleX < 1.01 && scaleY > 0.99 && scaleY < 1.01) {
                    scaleX = 1;
                    scaleY = 1;
                    translateX = Math.round(translateX);
                    translateY = Math.round(translateY);
                }

                this.transformGroup.animate({
                    translateX: translateX,
                    translateY: translateY,
                    scaleX: scaleX,
                    scaleY: scaleY
                });

            }

            // Set the stroke-width directly on the group element so the children inherit it. We need to use
            // setAttribute directly, because the stroke-widthSetter method expects a stroke color also to be
            // set.
            if (!supportsVectorEffect) {
                series.group.element.setAttribute('stroke-width', series.options.borderWidth / (scaleX || 1));
            }

            this.drawMapDataLabels();


        },

        /**
         * Draw the data labels. Special for maps is the time that the data labels are drawn (after points),
         * and the clipping of the dataLabelsGroup.
         */
        drawMapDataLabels: function () {

            Series.prototype.drawDataLabels.call(this);
            if (this.dataLabelsGroup) {
                this.dataLabelsGroup.clip(this.chart.clipRect);
            }
        },

        /**
         * Override render to throw in an async call in IE8. Otherwise it chokes on the US counties demo.
         */
        render: function () {
            var series = this,
                render = Series.prototype.render;

            // Give IE8 some time to breathe.
            if (series.chart.renderer.isVML && series.data.length > 3000) {
                setTimeout(function () {
                    render.call(series);
                });
            } else {
                render.call(series);
            }
        },

        /**
         * The initial animation for the map series. By default, animation is disabled.
         * Animation of map shapes is not at all supported in VML browsers.
         */
        animate: function (init) {
            var chart = this.chart,
                animation = this.options.animation,
                group = this.group,
                xAxis = this.xAxis,
                yAxis = this.yAxis,
                left = xAxis.pos,
                top = yAxis.pos;

            if (chart.renderer.isSVG) {

                if (animation === true) {
                    animation = {
                        duration: 1000
                    };
                }

                // Initialize the animation
                if (init) {

                    // Scale down the group and place it in the center
                    group.attr({
                        translateX: left + xAxis.len / 2,
                        translateY: top + yAxis.len / 2,
                        scaleX: 0.001, // #1499
                        scaleY: 0.001
                    });

                // Run the animation
                } else {
                    group.animate({
                        translateX: left,
                        translateY: top,
                        scaleX: 1,
                        scaleY: 1
                    }, animation);

                    // Delete this function to allow it only once
                    this.animate = null;
                }
            }
        },

        /**
         * Animate in the new series from the clicked point in the old series.
         * Depends on the drilldown.js module
         */
        animateDrilldown: function (init) {
            var toBox = this.chart.plotBox,
                level = this.chart.drilldownLevels[this.chart.drilldownLevels.length - 1],
                fromBox = level.bBox,
                animationOptions = this.chart.options.drilldown.animation,
                scale;

            if (!init) {

                scale = Math.min(fromBox.width / toBox.width, fromBox.height / toBox.height);
                level.shapeArgs = {
                    scaleX: scale,
                    scaleY: scale,
                    translateX: fromBox.x,
                    translateY: fromBox.y
                };

                each(this.points, function (point) {
                    if (point.graphic) {
                        point.graphic
                            .attr(level.shapeArgs)
                            .animate({
                                scaleX: 1,
                                scaleY: 1,
                                translateX: 0,
                                translateY: 0
                            }, animationOptions);
                    }
                });

                this.animate = null;
            }

        },

        drawLegendSymbol: LegendSymbolMixin.drawRectangle,

        /**
         * When drilling up, pull out the individual point graphics from the lower series
         * and animate them into the origin point in the upper series.
         */
        animateDrillupFrom: function (level) {
            seriesTypes.column.prototype.animateDrillupFrom.call(this, level);
        },


        /**
         * When drilling up, keep the upper series invisible until the lower series has
         * moved into place
         */
        animateDrillupTo: function (init) {
            seriesTypes.column.prototype.animateDrillupTo.call(this, init);
        }
    }));



    // The mapline series type
    defaultPlotOptions.mapline = merge(defaultPlotOptions.map, {
        lineWidth: 1,
        fillColor: 'none'
    });
    seriesTypes.mapline = extendClass(seriesTypes.map, {
        type: 'mapline',
        pointAttrToOptions: { // mapping between SVG attributes and the corresponding options
            stroke: 'color',
            'stroke-width': 'lineWidth',
            fill: 'fillColor',
            dashstyle: 'dashStyle'
        },
        drawLegendSymbol: seriesTypes.line.prototype.drawLegendSymbol
    });


    // The mappoint series type
    defaultPlotOptions.mappoint = merge(defaultPlotOptions.scatter, {
        dataLabels: {
            enabled: true,
            formatter: function () { // #2945
                return this.point.name;
            },
            crop: false,
            defer: false,
            overflow: false,
            style: {
                color: '#000000'
            }
        }
    });
    seriesTypes.mappoint = extendClass(seriesTypes.scatter, {
        type: 'mappoint',
        forceDL: true,
        pointClass: extendClass(Point, {
            applyOptions: function (options, x) {
                var point = Point.prototype.applyOptions.call(this, options, x);
                if (options.lat !== undefined && options.lon !== undefined) {
                    point = extend(point, this.series.chart.fromLatLonToPoint(point));
                }
                return point;
            }
        })
    });


    // The mapbubble series type
    if (seriesTypes.bubble) {

        defaultPlotOptions.mapbubble = merge(defaultPlotOptions.bubble, {
            animationLimit: 500,
            tooltip: {
                pointFormat: '{point.name}: {point.z}'
            }
        });
        seriesTypes.mapbubble = extendClass(seriesTypes.bubble, {
            pointClass: extendClass(Point, {
                applyOptions: function (options, x) {
                    var point;
                    if (options && options.lat !== undefined && options.lon !== undefined) {
                        point = Point.prototype.applyOptions.call(this, options, x);
                        point = extend(point, this.series.chart.fromLatLonToPoint(point));
                    } else {
                        point = MapAreaPoint.prototype.applyOptions.call(this, options, x);
                    }
                    return point;
                },
                ttBelow: false
            }),
            xyFromShape: true,
            type: 'mapbubble',
            pointArrayMap: ['z'], // If one single value is passed, it is interpreted as z
            /**
             * Return the map area identified by the dataJoinBy option
             */
            getMapData: seriesTypes.map.prototype.getMapData,
            getBox: seriesTypes.map.prototype.getBox,
            setData: seriesTypes.map.prototype.setData
        });
    }

    /**
     * Extend the default options with map options
     */
    defaultOptions.plotOptions.heatmap = merge(defaultOptions.plotOptions.scatter, {
        animation: false,
        borderWidth: 0,
        nullColor: '#F8F8F8',
        dataLabels: {
            formatter: function () { // #2945
                return this.point.value;
            },
            inside: true,
            verticalAlign: 'middle',
            crop: false,
            overflow: false,
            padding: 0 // #3837
        },
        marker: null,
        pointRange: null, // dynamically set to colsize by default
        tooltip: {
            pointFormat: '{point.x}, {point.y}: {point.value}<br/>'
        },
        states: {
            normal: {
                animation: true
            },
            hover: {
                halo: false,  // #3406, halo is not required on heatmaps
                brightness: 0.2
            }
        }
    });

    // The Heatmap series type
    seriesTypes.heatmap = extendClass(seriesTypes.scatter, merge(colorSeriesMixin, {
        type: 'heatmap',
        pointArrayMap: ['y', 'value'],
        hasPointSpecificOptions: true,
        pointClass: extendClass(Point, colorPointMixin),
        supportsDrilldown: true,
        getExtremesFromAll: true,
        directTouch: true,

        /**
         * Override the init method to add point ranges on both axes.
         */
        init: function () {
            var options;
            seriesTypes.scatter.prototype.init.apply(this, arguments);

            options = this.options;
            options.pointRange = pick(options.pointRange, options.colsize || 1); // #3758, prevent resetting in setData
            this.yAxis.axisPointRange = options.rowsize || 1; // general point range
        },
        translate: function () {
            var series = this,
                options = series.options,
                xAxis = series.xAxis,
                yAxis = series.yAxis,
                between = function (x, a, b) {
                    return Math.min(Math.max(a, x), b);
                };

            series.generatePoints();

            each(series.points, function (point) {
                var xPad = (options.colsize || 1) / 2,
                    yPad = (options.rowsize || 1) / 2,
                    x1 = between(Math.round(xAxis.len - xAxis.translate(point.x - xPad, 0, 1, 0, 1)), 0, xAxis.len),
                    x2 = between(Math.round(xAxis.len - xAxis.translate(point.x + xPad, 0, 1, 0, 1)), 0, xAxis.len),
                    y1 = between(Math.round(yAxis.translate(point.y - yPad, 0, 1, 0, 1)), 0, yAxis.len),
                    y2 = between(Math.round(yAxis.translate(point.y + yPad, 0, 1, 0, 1)), 0, yAxis.len);

                // Set plotX and plotY for use in K-D-Tree and more
                point.plotX = point.clientX = (x1 + x2) / 2;
                point.plotY = (y1 + y2) / 2;

                point.shapeType = 'rect';
                point.shapeArgs = {
                    x: Math.min(x1, x2),
                    y: Math.min(y1, y2),
                    width: Math.abs(x2 - x1),
                    height: Math.abs(y2 - y1)
                };
            });

            series.translateColors();

            // Make sure colors are updated on colorAxis update (#2893)
            if (this.chart.hasRendered) {
                each(series.points, function (point) {
                    point.shapeArgs.fill = point.options.color || point.color; // #3311
                });
            }
        },
        drawPoints: seriesTypes.column.prototype.drawPoints,
        animate: noop,
        getBox: noop,
        drawLegendSymbol: LegendSymbolMixin.drawRectangle,

        getExtremes: function () {
            // Get the extremes from the value data
            Series.prototype.getExtremes.call(this, this.valueData);
            this.valueMin = this.dataMin;
            this.valueMax = this.dataMax;

            // Get the extremes from the y data
            Series.prototype.getExtremes.call(this);
        }

    }));


    /**
     * Test for point in polygon. Polygon defined as array of [x,y] points.
     */
    function pointInPolygon(point, polygon) {
        var i,
            j,
            rel1,
            rel2,
            c = false,
            x = point.x,
            y = point.y;

        for (i = 0, j = polygon.length - 1; i < polygon.length; j = i++) {
            rel1 = polygon[i][1] > y;
            rel2 = polygon[j][1] > y;
            if (rel1 !== rel2 && (x < (polygon[j][0] - polygon[i][0]) * (y - polygon[i][1]) / (polygon[j][1] - polygon[i][1]) + polygon[i][0])) {
                c = !c;
            }
        }

        return c;
    }

    /**
     * Get point from latLon using specified transform definition
     */
    Chart.prototype.transformFromLatLon = function (latLon, transform) {
        if (win.proj4 === undefined) {
            error(21);
            return {
                x: 0,
                y: null
            };
        }

        var projected = win.proj4(transform.crs, [latLon.lon, latLon.lat]),
            cosAngle = transform.cosAngle || (transform.rotation && Math.cos(transform.rotation)),
            sinAngle = transform.sinAngle || (transform.rotation && Math.sin(transform.rotation)),
            rotated = transform.rotation ? [projected[0] * cosAngle + projected[1] * sinAngle, -projected[0] * sinAngle + projected[1] * cosAngle] : projected;

        return {
            x: ((rotated[0] - (transform.xoffset || 0)) * (transform.scale || 1) + (transform.xpan || 0)) * (transform.jsonres || 1) + (transform.jsonmarginX || 0),
            y: (((transform.yoffset || 0) - rotated[1]) * (transform.scale || 1) + (transform.ypan || 0)) * (transform.jsonres || 1) - (transform.jsonmarginY || 0)
        };
    };

    /**
     * Get latLon from point using specified transform definition
     */
    Chart.prototype.transformToLatLon = function (point, transform) {
        if (win.proj4 === undefined) {
            error(21);
            return;
        }

        var normalized = {
                x: ((point.x - (transform.jsonmarginX || 0)) / (transform.jsonres || 1) - (transform.xpan || 0)) / (transform.scale || 1) + (transform.xoffset || 0),
                y: ((-point.y - (transform.jsonmarginY || 0)) / (transform.jsonres || 1) + (transform.ypan || 0)) / (transform.scale || 1) + (transform.yoffset || 0)
            },
            cosAngle = transform.cosAngle || (transform.rotation && Math.cos(transform.rotation)),
            sinAngle = transform.sinAngle || (transform.rotation && Math.sin(transform.rotation)),
            // Note: Inverted sinAngle to reverse rotation direction
            projected = win.proj4(transform.crs, 'WGS84', transform.rotation ? {
                x: normalized.x * cosAngle + normalized.y * -sinAngle,
                y: normalized.x * sinAngle + normalized.y * cosAngle
            } : normalized);

        return { lat: projected.y, lon: projected.x };
    };

    Chart.prototype.fromPointToLatLon = function (point) {
        var transforms = this.mapTransforms,
            transform;

        if (!transforms) {
            error(22);
            return;
        }

        for (transform in transforms) {
            if (transforms.hasOwnProperty(transform) && transforms[transform].hitZone && 
                    pointInPolygon({ x: point.x, y: -point.y }, transforms[transform].hitZone.coordinates[0])) {
                return this.transformToLatLon(point, transforms[transform]);
            }
        }

        return this.transformToLatLon(point, transforms['default']); // eslint-disable-line dot-notation
    };

    Chart.prototype.fromLatLonToPoint = function (latLon) {
        var transforms = this.mapTransforms,
            transform,
            coords;

        if (!transforms) {
            error(22);
            return {
                x: 0,
                y: null
            };
        }

        for (transform in transforms) {
            if (transforms.hasOwnProperty(transform) && transforms[transform].hitZone) {
                coords = this.transformFromLatLon(latLon, transforms[transform]);
                if (pointInPolygon({ x: coords.x, y: -coords.y }, transforms[transform].hitZone.coordinates[0])) {
                    return coords;
                }
            }
        }

        return this.transformFromLatLon(latLon, transforms['default']); // eslint-disable-line dot-notation
    };

    /**
     * Convert a geojson object to map data of a given Highcharts type (map, mappoint or mapline).
     */
    Highcharts.geojson = function (geojson, hType, series) {
        var mapData = [],
            path = [],
            polygonToPath = function (polygon) {
                var i,
                    len = polygon.length;
                path.push('M');
                for (i = 0; i < len; i++) {
                    if (i === 1) {
                        path.push('L');
                    }
                    path.push(polygon[i][0], -polygon[i][1]);
                }
            };

        hType = hType || 'map';

        each(geojson.features, function (feature) {

            var geometry = feature.geometry,
                type = geometry.type,
                coordinates = geometry.coordinates,
                properties = feature.properties,
                point;

            path = [];

            if (hType === 'map' || hType === 'mapbubble') {
                if (type === 'Polygon') {
                    each(coordinates, polygonToPath);
                    path.push('Z');

                } else if (type === 'MultiPolygon') {
                    each(coordinates, function (items) {
                        each(items, polygonToPath);
                    });
                    path.push('Z');
                }

                if (path.length) {
                    point = { path: path };
                }

            } else if (hType === 'mapline') {
                if (type === 'LineString') {
                    polygonToPath(coordinates);
                } else if (type === 'MultiLineString') {
                    each(coordinates, polygonToPath);
                }

                if (path.length) {
                    point = { path: path };
                }

            } else if (hType === 'mappoint') {
                if (type === 'Point') {
                    point = {
                        x: coordinates[0],
                        y: -coordinates[1]
                    };
                }
            }
            if (point) {
                mapData.push(extend(point, {
                    name: properties.name || properties.NAME,
                    properties: properties
                }));
            }

        });

        // Create a credits text that includes map source, to be picked up in Chart.showCredits
        if (series && geojson.copyrightShort) {
            series.chart.mapCredits = format(series.chart.options.credits.mapText, { geojson: geojson });
            series.chart.mapCreditsFull = format(series.chart.options.credits.mapTextFull, { geojson: geojson });
        }

        return mapData;
    };

    /**
     * Override showCredits to include map source by default
     */
    wrap(Chart.prototype, 'showCredits', function (proceed, credits) {

        // Disable credits link if map credits enabled. This to allow for in-text anchors.
        if (this.mapCredits) {
            credits.href = null;
        }

        proceed.call(this, Highcharts.merge(credits, {
            text: credits.text + (this.mapCredits || '') // Add map credits to credits text
        }));

        // Add full map credits to hover
        if (this.credits && this.mapCreditsFull) {
            this.credits.attr({
                title: this.mapCreditsFull
            });
        }
    });


    // Add language
    extend(defaultOptions.lang, {
        zoomIn: 'Zoom in',
        zoomOut: 'Zoom out'
    });


    // Set the default map navigation options
    defaultOptions.mapNavigation = {
        buttonOptions: {
            alignTo: 'plotBox',
            align: 'left',
            verticalAlign: 'top',
            x: 0,
            width: 18,
            height: 18,
            style: {
                fontSize: '15px',
                fontWeight: 'bold',
                textAlign: 'center'
            },
            theme: {
                'stroke-width': 1
            }
        },
        buttons: {
            zoomIn: {
                onclick: function () {
                    this.mapZoom(0.5);
                },
                text: '+',
                y: 0
            },
            zoomOut: {
                onclick: function () {
                    this.mapZoom(2);
                },
                text: '-',
                y: 28
            }
        },
        mouseWheelSensitivity: 1.1
        // enabled: false,
        // enableButtons: null, // inherit from enabled
        // enableTouchZoom: null, // inherit from enabled
        // enableDoubleClickZoom: null, // inherit from enabled
        // enableDoubleClickZoomTo: false
        // enableMouseWheelZoom: null, // inherit from enabled
    };

    /**
     * Utility for reading SVG paths directly.
     */
    Highcharts.splitPath = function (path) {
        var i;

        // Move letters apart
        path = path.replace(/([A-Za-z])/g, ' $1 ');
        // Trim
        path = path.replace(/^\s*/, '').replace(/\s*$/, '');

        // Split on spaces and commas
        path = path.split(/[ ,]+/);

        // Parse numbers
        for (i = 0; i < path.length; i++) {
            if (!/[a-zA-Z]/.test(path[i])) {
                path[i] = parseFloat(path[i]);
            }
        }
        return path;
    };

    // A placeholder for map definitions
    Highcharts.maps = {};





    // Create symbols for the zoom buttons
    function selectiveRoundedRect(x, y, w, h, rTopLeft, rTopRight, rBottomRight, rBottomLeft) {
        return ['M', x + rTopLeft, y,
            // top side
            'L', x + w - rTopRight, y,
            // top right corner
            'C', x + w - rTopRight / 2, y, x + w, y + rTopRight / 2, x + w, y + rTopRight,
            // right side
            'L', x + w, y + h - rBottomRight,
            // bottom right corner
            'C', x + w, y + h - rBottomRight / 2, x + w - rBottomRight / 2, y + h, x + w - rBottomRight, y + h,
            // bottom side
            'L', x + rBottomLeft, y + h,
            // bottom left corner
            'C', x + rBottomLeft / 2, y + h, x, y + h - rBottomLeft / 2, x, y + h - rBottomLeft,
            // left side
            'L', x, y + rTopLeft,
            // top left corner
            'C', x, y + rTopLeft / 2, x + rTopLeft / 2, y, x + rTopLeft, y,
            'Z'
        ];
    }
    SVGRenderer.prototype.symbols.topbutton = function (x, y, w, h, attr) {
        return selectiveRoundedRect(x - 1, y - 1, w, h, attr.r, attr.r, 0, 0);
    };
    SVGRenderer.prototype.symbols.bottombutton = function (x, y, w, h, attr) {
        return selectiveRoundedRect(x - 1, y - 1, w, h, 0, 0, attr.r, attr.r);
    };
    // The symbol callbacks are generated on the SVGRenderer object in all browsers. Even
    // VML browsers need this in order to generate shapes in export. Now share
    // them with the VMLRenderer.
    if (Renderer === VMLRenderer) {
        each(['topbutton', 'bottombutton'], function (shape) {
            VMLRenderer.prototype.symbols[shape] = SVGRenderer.prototype.symbols[shape];
        });
    }


    /**
     * A wrapper for Chart with all the default values for a Map
     */
    Highcharts.Map = Highcharts.mapChart = function (a, b, c) {

        var hasRenderToArg = typeof a === 'string' || a.nodeName,
            options = arguments[hasRenderToArg ? 1 : 0],
            hiddenAxis = {
                endOnTick: false,
                gridLineWidth: 0,
                lineWidth: 0,
                minPadding: 0,
                maxPadding: 0,
                startOnTick: false,
                title: null,
                tickPositions: []
            },
            seriesOptions,
            defaultCreditsOptions = Highcharts.getOptions().credits;

        /* For visual testing
        hiddenAxis.gridLineWidth = 1;
        hiddenAxis.gridZIndex = 10;
        hiddenAxis.tickPositions = undefined;
        // */

        // Don't merge the data
        seriesOptions = options.series;
        options.series = null;

        options = merge(
            {
                chart: {
                    panning: 'xy',
                    type: 'map'
                },
                credits: {
                    mapText: pick(defaultCreditsOptions.mapText, ' \u00a9 <a href="{geojson.copyrightUrl}">{geojson.copyrightShort}</a>'),
                    mapTextFull: pick(defaultCreditsOptions.mapTextFull, '{geojson.copyright}')
                },
                xAxis: hiddenAxis,
                yAxis: merge(hiddenAxis, { reversed: true })
            },
            options, // user's options

            { // forced options
                chart: {
                    inverted: false,
                    alignTicks: false
                }
            }
        );

        options.series = seriesOptions;


        return hasRenderToArg ? 
            new Chart(a, options, c) :
            new Chart(options, b);
    };

}));<|MERGE_RESOLUTION|>--- conflicted
+++ resolved
@@ -1,9 +1,5 @@
 /**
-<<<<<<< HEAD
- * @license Highmaps JS v4.2.3-modified (2016-04-11)
-=======
  * @license Highmaps JS v4.2.4-modified (2016-04-15)
->>>>>>> 42751561
  * Highmaps as a plugin for Highcharts 4.1.x or Highstock 2.1.x (x being the patch version of this file)
  *
  * (c) 2011-2016 Torstein Honsi
