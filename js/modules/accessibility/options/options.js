/* *
 *
 *  (c) 2009-2020 Øystein Moseng
 *
 *  Default options for accessibility.
 *
 *  License: www.highcharts.com/license
 *
 *  !!!!!!! SOURCE GETS TRANSPILED BY TYPESCRIPT. EDIT TS FILE ONLY. !!!!!!!
 *
 * */
'use strict';
/**
 * Formatter callback for the accessibility announcement.
 *
 * @callback Highcharts.AccessibilityAnnouncementFormatter
 *
 * @param {Array<Highcharts.Series>} updatedSeries
 * Array of all series that received updates. If an announcement is already
 * queued, the series that received updates for that announcement are also
 * included in this array.
 *
 * @param {Highcharts.Series} [addedSeries]
 * This is provided if {@link Highcharts.Chart#addSeries} was called, and there
 * is a new series. In that case, this argument is a reference to the new
 * series.
 *
 * @param {Highcharts.Point} [addedPoint]
 * This is provided if {@link Highcharts.Series#addPoint} was called, and there
 * is a new point. In that case, this argument is a reference to the new point.
 *
 * @return {false|string}
 * The function should return a string with the text to announce to the user.
 * Return empty string to not announce anything. Return `false` to use the
 * default announcement format.
 */
/**
 * @interface Highcharts.PointAccessibilityOptionsObject
 */ /**
* Provide a description of the data point, announced to screen readers.
* @name Highcharts.PointAccessibilityOptionsObject#description
* @type {string|undefined}
* @requires modules/accessibility
* @since 7.1.0
*/
/* *
 * @interface Highcharts.PointOptionsObject in parts/Point.ts
 */ /**
* @name Highcharts.PointOptionsObject#accessibility
* @type {Highcharts.PointAccessibilityOptionsObject|undefined}
* @requires modules/accessibility
* @since 7.1.0
*/
/**
 * @callback Highcharts.ScreenReaderClickCallbackFunction
 *
 * @param {global.MouseEvent} evt
 *        Mouse click event
 *
 * @return {void}
 */
/**
 * Creates a formatted string for the screen reader module.
 *
 * @callback Highcharts.ScreenReaderFormatterCallbackFunction<T>
 *
 * @param {T} context
 *        Context to format
 *
 * @return {string}
 *         Formatted string for the screen reader module.
 */
var options = {
    /**
     * Options for configuring accessibility for the chart. Requires the
     * [accessibility module](https://code.highcharts.com/modules/accessibility.js)
     * to be loaded. For a description of the module and information
     * on its features, see
     * [Highcharts Accessibility](https://www.highcharts.com/docs/chart-concepts/accessibility).
     *
     * @since        5.0.0
     * @requires     modules/accessibility
     * @optionparent accessibility
     */
    accessibility: {
        /**
         * Enable accessibility functionality for the chart.
         *
         * @since 5.0.0
         */
        enabled: true,
        /**
         * Accessibility options for the screen reader information sections
         * added before and after the chart.
         *
         * @since 8.0.0
         */
        screenReaderSection: {
            /**
             * Function to run upon clicking the "View as Data Table" link in
             * the screen reader region.
             *
             * By default Highcharts will insert and set focus to a data table
             * representation of the chart.
             *
             * @type      {Highcharts.ScreenReaderClickCallbackFunction}
             * @since 8.0.0
             * @apioption accessibility.screenReaderSection.onViewDataTableClick
             */
            /**
             * Function to run upon clicking the "Play as sound" button in
             * the screen reader region.
             *
             * By default Highcharts will call the `chart.sonify` function.
             *
             * @type      {Highcharts.ScreenReaderClickCallbackFunction}
             * @since next
             * @apioption accessibility.screenReaderSection.onPlayAsSoundClick
             */
            /**
             * A formatter function to create the HTML contents of the hidden
             * screen reader information region before the chart. Receives one
             * argument, `chart`, referring to the chart object. Should return a
             * string with the HTML content of the region. By default this
             * returns an automatic description of the chart based on
             * [beforeChartFormat](#accessibility.screenReaderSection.beforeChartFormat).
             *
             * @type      {Highcharts.ScreenReaderFormatterCallbackFunction<Highcharts.Chart>}
             * @since 8.0.0
             * @apioption accessibility.screenReaderSection.beforeChartFormatter
             */
            /**
             * Format for the screen reader information region before the chart.
             * Supported HTML tags are `<h1-7>`, `<p>`, `<div>`, `<a>`, `<ul>`,
             * `<ol>`, `<li>`, and `<button>`. Attributes are not supported,
             * except for id on `<div>`, `<a>`, and `<button>`. Id is required
             * on `<a>` and `<button>` in the format `<tag id="abcd">`. Numbers,
             * lower- and uppercase letters, "-" and "#" are valid characters in
             * IDs.
             *
             * @since 8.0.0
             */
            beforeChartFormat: '<h5>{chartTitle}</h5>' +
                '<div>{typeDescription}</div>' +
                '<div>{chartSubtitle}</div>' +
                '<div>{chartLongdesc}</div>' +
<<<<<<< HEAD
                '<div>{filterDataButton}</div>' +
=======
                '<div>{playAsSoundButton}</div>' +
>>>>>>> a8d060e0
                '<div>{viewTableButton}</div>' +
                '<div>{xAxisDescription}</div>' +
                '<div>{yAxisDescription}</div>' +
                '<div>{annotationsTitle}{annotationsList}</div>',
            /**
             * A formatter function to create the HTML contents of the hidden
             * screen reader information region after the chart. Analogous to
             * [beforeChartFormatter](#accessibility.screenReaderSection.beforeChartFormatter).
             *
             * @type      {Highcharts.ScreenReaderFormatterCallbackFunction<Highcharts.Chart>}
             * @since 8.0.0
             * @apioption accessibility.screenReaderSection.afterChartFormatter
             */
            /**
             * Format for the screen reader information region after the chart.
             * Analogous to [beforeChartFormat](#accessibility.screenReaderSection.beforeChartFormat).
             *
             * @since 8.0.0
             */
            afterChartFormat: '{endOfChartMarker}',
            /**
             * Date format to use to describe range of datetime axes.
             *
             * For an overview of the replacement codes, see
             * [dateFormat](/class-reference/Highcharts#dateFormat).
             *
             * @see [point.dateFormat](#accessibility.point.dateFormat)
             *
             * @since 8.0.0
             */
            axisRangeDateFormat: '%Y-%m-%d %H:%M:%S'
        },
        /**
         * Accessibility options global to all data series. Individual series
         * can also have specific [accessibility options](#plotOptions.series.accessibility)
         * set.
         *
         * @since 8.0.0
         */
        series: {
            /**
             * Formatter function to use instead of the default for series
             * descriptions. Receives one argument, `series`, referring to the
             * series to describe. Should return a string with the description
             * of the series for a screen reader user. If `false` is returned,
             * the default formatter will be used for that series.
             *
             * @see [series.description](#plotOptions.series.description)
             *
             * @type      {Highcharts.ScreenReaderFormatterCallbackFunction<Highcharts.Series>}
             * @since 8.0.0
             * @apioption accessibility.series.descriptionFormatter
             */
            /**
             * Whether or not to add series descriptions to charts with a single
             * series.
             *
             * @since 8.0.0
             */
            describeSingleSeries: false,
            /**
             * When a series contains more points than this, we no longer expose
             * information about individual points to screen readers.
             *
             * Set to `false` to disable.
             *
             * @type  {boolean|number}
             * @since 8.0.0
             */
            pointDescriptionEnabledThreshold: 200
        },
        /**
         * Options for descriptions of individual data points.
         *
         * @since 8.0.0
         */
        point: {
            /**
             * Format to use for describing the values of data points
             * to assistive technology - including screen readers.
             * The point context is available as `{point}`.
             *
             * Additionally, the series name, annotation info, and
             * description added in `point.accessibility.description`
             * is added by default if relevant. To override this, use the
             * [accessibility.point.descriptionFormatter](#accessibility.point.descriptionFormatter)
             * option.
             *
             * @see [point.accessibility.description](#series.line.data.accessibility.description)
             * @see [accessibility.point.descriptionFormatter](#accessibility.point.descriptionFormatter)
             *
             * @type      {string}
             * @since next
             */
            valueDescriptionFormat: '{index}. {xDescription}{separator}{value}.'
            /**
             * Date format to use for points on datetime axes when describing
             * them to screen reader users.
             *
             * Defaults to the same format as in tooltip.
             *
             * For an overview of the replacement codes, see
             * [dateFormat](/class-reference/Highcharts#dateFormat).
             *
             * @see [dateFormatter](#accessibility.point.dateFormatter)
             *
             * @type      {string}
             * @since 8.0.0
             * @apioption accessibility.point.dateFormat
             */
            /**
             * Formatter function to determine the date/time format used with
             * points on datetime axes when describing them to screen reader
             * users. Receives one argument, `point`, referring to the point
             * to describe. Should return a date format string compatible with
             * [dateFormat](/class-reference/Highcharts#dateFormat).
             *
             * @see [dateFormat](#accessibility.point.dateFormat)
             *
             * @type      {Highcharts.ScreenReaderFormatterCallbackFunction<Highcharts.Point>}
             * @since 8.0.0
             * @apioption accessibility.point.dateFormatter
             */
            /**
             * Prefix to add to the values in the point descriptions. Uses
             * [tooltip.valuePrefix](#tooltip.valuePrefix) if not defined.
             *
             * @type        {string}
             * @since 8.0.0
             * @apioption   accessibility.point.valuePrefix
             */
            /**
             * Suffix to add to the values in the point descriptions. Uses
             * [tooltip.valueSuffix](#tooltip.valueSuffix) if not defined.
             *
             * @type        {string}
             * @since 8.0.0
             * @apioption   accessibility.point.valueSuffix
             */
            /**
             * Decimals to use for the values in the point descriptions. Uses
             * [tooltip.valueDecimals](#tooltip.valueDecimals) if not defined.
             *
             * @type        {number}
             * @since 8.0.0
             * @apioption   accessibility.point.valueDecimals
             */
            /**
             * Formatter function to use instead of the default for point
             * descriptions.
             *
             * Receives one argument, `point`, referring to the point to
             * describe. Should return a string with the description of the
             * point for a screen reader user. If `false` is returned, the
             * default formatter will be used for that point.
             *
             * Note: Prefer using [accessibility.point.valueDescriptionFormat](#accessibility.point.valueDescriptionFormat)
             * instead if possible, as default functionality such as describing
             * annotations will be preserved.
             *
             * @see [accessibility.point.valueDescriptionFormat](#accessibility.point.valueDescriptionFormat)
             * @see [point.accessibility.description](#series.line.data.accessibility.description)
             *
             * @type      {Highcharts.ScreenReaderFormatterCallbackFunction<Highcharts.Point>}
             * @since 8.0.0
             * @apioption accessibility.point.descriptionFormatter
             */
        },
        /**
         * Amount of landmarks/regions to create for screen reader users. More
         * landmarks can make navigation with screen readers easier, but can
         * be distracting if there are lots of charts on the page. Three modes
         * are available:
         *  - `all`: Adds regions for all series, legend, menu, information
         *      region.
         *  - `one`: Adds a single landmark per chart.
         *  - `disabled`: No landmarks are added.
         *
         * @since 7.1.0
         * @validvalue ["all", "one", "disabled"]
         */
        landmarkVerbosity: 'all',
        /**
         * Link the chart to an HTML element describing the contents of the
         * chart.
         *
         * It is always recommended to describe charts using visible text, to
         * improve SEO as well as accessibility for users with disabilities.
         * This option lets an HTML element with a description be linked to the
         * chart, so that screen reader users can connect the two.
         *
         * By setting this option to a string, Highcharts runs the string as an
         * HTML selector query on the entire document. If there is only a single
         * match, this element is linked to the chart. The content of the linked
         * element will be included in the chart description for screen reader
         * users.
         *
         * By default, the chart looks for an adjacent sibling element with the
         * `highcharts-description` class.
         *
         * The feature can be disabled by setting the option to an empty string,
         * or overridden by providing the
         * [accessibility.description](#accessibility.description) option.
         * Alternatively, the HTML element to link can be passed in directly as
         * an HTML node.
         *
         * If you need the description to be part of the exported image,
         * consider using the [caption](#caption) feature.
         *
         * If you need the description to be hidden visually, use the
         * [accessibility.description](#accessibility.description) option.
         *
         * @see [caption](#caption)
         * @see [description](#accessibility.description)
         * @see [typeDescription](#accessibility.typeDescription)
         *
         * @sample highcharts/accessibility/accessible-line
         *         Accessible line chart
         *
         * @type  {string|Highcharts.HTMLDOMElement}
         * @since 8.0.0
         */
        linkedDescription: '*[data-highcharts-chart="{index}"] + .highcharts-description',
        /**
         * A hook for adding custom components to the accessibility module.
         * Should be an object mapping component names to instances of classes
         * inheriting from the Highcharts.AccessibilityComponent base class.
         * Remember to add the component to the
         * [keyboardNavigation.order](#accessibility.keyboardNavigation.order)
         * for the keyboard navigation to be usable.
         *
         * @sample highcharts/accessibility/custom-component
         *         Custom accessibility component
         *
         * @type      {*}
         * @since     7.1.0
         * @apioption accessibility.customComponents
         */
        /**
         * Theme to apply to the chart when Windows High Contrast Mode is
         * detected. By default, a high contrast theme matching the high
         * contrast system system colors is used.
         *
         * @type      {*}
         * @since     7.1.3
         * @apioption accessibility.highContrastTheme
         */
        /**
         * A text description of the chart.
         *
         * **Note: Prefer using [linkedDescription](#accessibility.linkedDescription)
         * or [caption](#caption.text) instead.**
         *
         * If the Accessibility module is loaded, this option is included by
         * default as a long description of the chart in the hidden screen
         * reader information region.
         *
         * Note: Since Highcharts now supports captions and linked descriptions,
         * it is preferred to define the description using those methods, as a
         * visible caption/description benefits all users. If the
         * `accessibility.description` option is defined, the linked description
         * is ignored, and the caption is hidden from screen reader users.
         *
         * @see [linkedDescription](#accessibility.linkedDescription)
         * @see [caption](#caption)
         * @see [typeDescription](#accessibility.typeDescription)
         *
         * @type      {string}
         * @since     5.0.0
         * @apioption accessibility.description
         */
        /**
         * A text description of the chart type.
         *
         * If the Accessibility module is loaded, this will be included in the
         * description of the chart in the screen reader information region.
         *
         * Highcharts will by default attempt to guess the chart type, but for
         * more complex charts it is recommended to specify this property for
         * clarity.
         *
         * @type      {string}
         * @since     5.0.0
         * @apioption accessibility.typeDescription
         */
        /**
         * Options for keyboard navigation.
         *
         * @declare Highcharts.KeyboardNavigationOptionsObject
         * @since   5.0.0
         */
        keyboardNavigation: {
            /**
             * Enable keyboard navigation for the chart.
             *
             * @since 5.0.0
             */
            enabled: true,
            /**
             * Options for the focus border drawn around elements while
             * navigating through them.
             *
             * @sample highcharts/accessibility/custom-focus
             *         Custom focus ring
             *
             * @declare Highcharts.KeyboardNavigationFocusBorderOptionsObject
             * @since   6.0.3
             */
            focusBorder: {
                /**
                 * Enable/disable focus border for chart.
                 *
                 * @since 6.0.3
                 */
                enabled: true,
                /**
                 * Hide the browser's default focus indicator.
                 *
                 * @since 6.0.4
                 */
                hideBrowserFocusOutline: true,
                /**
                 * Style options for the focus border drawn around elements
                 * while navigating through them. Note that some browsers in
                 * addition draw their own borders for focused elements. These
                 * automatic borders can not be styled by Highcharts.
                 *
                 * In styled mode, the border is given the
                 * `.highcharts-focus-border` class.
                 *
                 * @type    {Highcharts.CSSObject}
                 * @since   6.0.3
                 */
                style: {
                    /** @internal */
                    color: '${palette.highlightColor80}',
                    /** @internal */
                    lineWidth: 2,
                    /** @internal */
                    borderRadius: 3
                },
                /**
                 * Focus border margin around the elements.
                 *
                 * @since 6.0.3
                 */
                margin: 2
            },
            /**
             * Order of tab navigation in the chart. Determines which elements
             * are tabbed to first. Available elements are: `series`, `zoom`,
             * `rangeSelector`, `chartMenu`, `legend`. In addition, any custom
             * components can be added here.
             *
             * @type  {Array<string>}
             * @since 7.1.0
             */
            order: ['series', 'zoom', 'rangeSelector', 'legend', 'chartMenu'],
            /**
             * Whether or not to wrap around when reaching the end of arrow-key
             * navigation for an element in the chart.
             * @since 7.1.0
             */
            wrapAround: true,
            /**
             * Options for the keyboard navigation of data points and series.
             *
             * @declare Highcharts.KeyboardNavigationSeriesNavigationOptionsObject
             * @since 8.0.0
             */
            seriesNavigation: {
                /**
                 * Set the keyboard navigation mode for the chart. Can be
                 * "normal" or "serialize". In normal mode, left/right arrow
                 * keys move between points in a series, while up/down arrow
                 * keys move between series. Up/down navigation acts
                 * intelligently to figure out which series makes sense to move
                 * to from any given point.
                 *
                 * In "serialize" mode, points are instead navigated as a single
                 * list. Left/right behaves as in "normal" mode. Up/down arrow
                 * keys will behave like left/right. This can be useful for
                 * unifying navigation behavior with/without screen readers
                 * enabled.
                 *
                 * @type       {string}
                 * @default    normal
                 * @since 8.0.0
                 * @validvalue ["normal", "serialize"]
                 * @apioption  accessibility.keyboardNavigation.seriesNavigation.mode
                 */
                /**
                 * Skip null points when navigating through points with the
                 * keyboard.
                 *
                 * @since 8.0.0
                 */
                skipNullPoints: true,
                /**
                 * When a series contains more points than this, we no longer
                 * allow keyboard navigation for it.
                 *
                 * Set to `false` to disable.
                 *
                 * @type  {boolean|number}
                 * @since 8.0.0
                 */
                pointNavigationEnabledThreshold: false
            }
        },
        /**
         * Options for announcing new data to screen reader users. Useful
         * for dynamic data applications and drilldown.
         *
         * Keep in mind that frequent announcements will not be useful to
         * users, as they won't have time to explore the new data. For these
         * applications, consider making snapshots of the data accessible, and
         * do the announcements in batches.
         *
         * @declare Highcharts.AccessibilityAnnounceNewDataOptionsObject
         * @since   7.1.0
         */
        announceNewData: {
            /**
             * Optional formatter callback for the announcement. Receives
             * up to three arguments. The first argument is always an array
             * of all series that received updates. If an announcement is
             * already queued, the series that received updates for that
             * announcement are also included in this array. The second
             * argument is provided if `chart.addSeries` was called, and
             * there is a new series. In that case, this argument is a
             * reference to the new series. The third argument, similarly,
             * is provided if `series.addPoint` was called, and there is a
             * new point. In that case, this argument is a reference to the
             * new point.
             *
             * The function should return a string with the text to announce
             * to the user. Return empty string to not announce anything.
             * Return `false` to use the default announcement format.
             *
             * @sample highcharts/accessibility/custom-dynamic
             *         High priority live alerts
             *
             * @type      {Highcharts.AccessibilityAnnouncementFormatter}
             * @apioption accessibility.announceNewData.announcementFormatter
             */
            /**
             * Enable announcing new data to screen reader users
             * @sample highcharts/accessibility/accessible-dynamic
             *         Dynamic data accessible
             */
            enabled: false,
            /**
             * Minimum interval between announcements in milliseconds. If
             * new data arrives before this amount of time has passed, it is
             * queued for announcement. If another new data event happens
             * while an announcement is queued, the queued announcement is
             * dropped, and the latest announcement is queued instead. Set
             * to 0 to allow all announcements, but be warned that frequent
             * announcements are disturbing to users.
             */
            minAnnounceInterval: 5000,
            /**
             * Choose whether or not the announcements should interrupt the
             * screen reader. If not enabled, the user will be notified once
             * idle. It is recommended not to enable this setting unless
             * there is a specific reason to do so.
             */
            interruptUser: false
        }
    },
    /**
     * Accessibility options for a data point.
     *
     * @declare   Highcharts.PointAccessibilityOptionsObject
     * @since     7.1.0
     * @apioption series.line.data.accessibility
     */
    /**
     * Provide a description of the data point, announced to screen readers.
     *
     * @type      {string}
     * @since     7.1.0
     * @apioption series.line.data.accessibility.description
     */
    /**
     * Accessibility options for a series.
     *
     * @declare    Highcharts.SeriesAccessibilityOptionsObject
     * @since      7.1.0
     * @requires   modules/accessibility
     * @apioption  plotOptions.series.accessibility
     */
    /**
     * Enable/disable accessibility functionality for a specific series.
     *
     * @type       {boolean}
     * @since      7.1.0
     * @apioption  plotOptions.series.accessibility.enabled
     */
    /**
     * Provide a description of the series, announced to screen readers.
     *
     * @type       {string}
     * @since      7.1.0
     * @apioption  plotOptions.series.accessibility.description
     */
    /**
     * Formatter function to use instead of the default for point
     * descriptions. Same as `accessibility.point.descriptionFormatter`, but for
     * a single series.
     *
     * @see [accessibility.point.descriptionFormatter](#accessibility.point.descriptionFormatter)
     *
     * @type      {Highcharts.ScreenReaderFormatterCallbackFunction<Highcharts.Point>}
     * @since     7.1.0
     * @apioption plotOptions.series.accessibility.pointDescriptionFormatter
     */
    /**
     * Expose only the series element to screen readers, not its points.
     *
     * @type       {boolean}
     * @since      7.1.0
     * @apioption  plotOptions.series.accessibility.exposeAsGroupOnly
     */
    /**
     * Keyboard navigation for a series
     *
     * @declare    Highcharts.SeriesAccessibilityKeyboardNavigationOptionsObject
     * @since      7.1.0
     * @apioption  plotOptions.series.accessibility.keyboardNavigation
     */
    /**
     * Enable/disable keyboard navigation support for a specific series.
     *
     * @type       {boolean}
     * @since      7.1.0
     * @apioption  plotOptions.series.accessibility.keyboardNavigation.enabled
     */
    /**
     * Accessibility options for an annotation label.
     *
     * @declare    Highcharts.AnnotationLabelAccessibilityOptionsObject
     * @since      next
     * @requires   modules/accessibility
     * @apioption  annotations.labelOptions.accessibility
     */
    /**
     * Description of an annotation label for screen readers and other assistive
     * technology.
     *
     * @type       {string}
     * @since      next
     * @apioption  annotations.labelOptions.accessibility.description
     */
    /**
     * Accessibility options for an axis. Requires the accessibility module.
     *
     * @declare    Highcharts.AxisAccessibilityOptionsObject
     * @since      7.1.0
     * @requires   modules/accessibility
     * @apioption  xAxis.accessibility
     */
    /**
     * Enable axis accessibility features, including axis information in the
     * screen reader information region. If this is disabled on the xAxis, the
     * x values are not exposed to screen readers for the individual data points
     * by default.
     *
     * @type       {boolean}
     * @since      7.1.0
     * @apioption  xAxis.accessibility.enabled
     */
    /**
     * Description for an axis to expose to screen reader users.
     *
     * @type       {string}
     * @since      7.1.0
     * @apioption  xAxis.accessibility.description
     */
    /**
     * Range description for an axis. Overrides the default range description.
     * Set to empty to disable range description for this axis.
     *
     * @type       {string}
     * @since      7.1.0
     * @apioption  xAxis.accessibility.rangeDescription
     */
    /**
     * @optionparent legend
     */
    legend: {
        /**
         * Accessibility options for the legend. Requires the Accessibility
         * module.
         *
         * @since     7.1.0
         * @requires  modules/accessibility
         */
        accessibility: {
            /**
             * Enable accessibility support for the legend.
             *
             * @since  7.1.0
             */
            enabled: true,
            /**
             * Options for keyboard navigation for the legend.
             *
             * @since     7.1.0
             * @requires  modules/accessibility
             */
            keyboardNavigation: {
                /**
                 * Enable keyboard navigation for the legend.
                 *
                 * @see [accessibility.keyboardNavigation](#accessibility.keyboardNavigation.enabled)
                 *
                 * @since  7.1.0
                 */
                enabled: true
            }
        }
    },
    /**
     * @optionparent exporting
     */
    exporting: {
        /**
         * Accessibility options for the exporting menu. Requires the
         * Accessibility module.
         *
         * @since    7.1.0
         * @requires modules/accessibility
         */
        accessibility: {
            /**
             * Enable accessibility support for the export menu.
             *
             * @since 7.1.0
             */
            enabled: true
        }
    }
};
export default options;<|MERGE_RESOLUTION|>--- conflicted
+++ resolved
@@ -144,11 +144,8 @@
                 '<div>{typeDescription}</div>' +
                 '<div>{chartSubtitle}</div>' +
                 '<div>{chartLongdesc}</div>' +
-<<<<<<< HEAD
                 '<div>{filterDataButton}</div>' +
-=======
                 '<div>{playAsSoundButton}</div>' +
->>>>>>> a8d060e0
                 '<div>{viewTableButton}</div>' +
                 '<div>{xAxisDescription}</div>' +
                 '<div>{yAxisDescription}</div>' +
