/**
 * License: www.highcharts.com/license
 * Author: Torstein Honsi
 * 
 * This is an experimental Highcharts module that draws long data series on a canvas
 * in order to increase performance of the initial load time and tooltip responsiveness.
 *
 * Compatible with WebGL compatible browsers (not IE < 11).
 *
 * Development plan
 * - Column range.
 * - Check how it works with Highstock and data grouping. Currently it only works when navigator.adaptToUpdatedData
 *   is false. It is also recommended to set scrollbar.liveRedraw to false.
 * - Check inverted charts.
 * - Check reversed axes.
 * - Chart callback should be async after last series is drawn. (But not necessarily, we don't do
	 that with initial series animation).
 * - Cache full-size image so we don't have to redraw on hide/show and zoom up. But k-d-tree still
 *   needs to be built.
 * - Stacking is perhaps not correct since it doesn't use the translation given in 
 *   the translate method. If this gets too complicated, a possible way out would be to 
 *   have a simplified renderCanvas method that simply draws the areaPath on a canvas.
 *
 * If this module is taken in as part of the core
 * - All the loading logic should be merged with core. Update styles in the core.
 * - Most of the method wraps should probably be added directly in parent methods.
 *
 * Notes for boost mode
 * - Area lines are not drawn
 * - Lines are not drawn on scatter charts
 * - Zones and negativeColor don't work
 * - Columns are always one pixel wide. Don't set the threshold too low.
 * - Disable animations
 * - Marker shapes are not supported: markers will always be circles
 *
 * Optimizing tips for users
 * - Set extremes (min, max) explicitly on the axes in order for Highcharts to avoid computing extremes.
 * - Set enableMouseTracking to false on the series to improve total rendering time.
 * - The default threshold is set based on one series. If you have multiple, dense series, the combined
 *   number of points drawn gets higher, and you may want to set the threshold lower in order to 
 *   use optimizations.
 * - If drawing large scatter charts, it's beneficial to set the marker radius to a value
 *   less than 1. This is to add additional spacing to make the chart more readable.
 * - If the value increments on both the X and Y axis aren't small, consider setting
 *	 useGPUTranslations to true on the boost settings object. If you do this and
 *	 the increments are small (e.g. datetime axis with small time increments)
 *	 it may cause rendering issues due to floating point rounding errors,
 *	 so your millage may vary.
 *
 * Settings
 *	There are two ways of setting the boost threshold:
 *    - Per. series: boost based on number of points in individual series
 *    - Per. chart: boost based on the number of series 
 *
 */

 /* global Float32Array, window, document, Image */

'use strict';
import H from '../parts/Globals.js';
import '../parts/Utilities.js';
import '../parts/Color.js';
import '../parts/Series.js';
import '../parts/Options.js';
import '../parts/Point.js';
import '../parts/Interaction.js';

var win = H.win,
	doc = win.document,
	noop = function () {},
	Color = H.Color,
	Series = H.Series,
	seriesTypes = H.seriesTypes,
	each = H.each,
	extend = H.extend,
	addEvent = H.addEvent,
	fireEvent = H.fireEvent,
	grep = H.grep,
	isNumber = H.isNumber,
	//merge = H.merge,
	pick = H.pick,
	wrap = H.wrap,
	plotOptions = H.getOptions().plotOptions,
	CHUNK_SIZE = 50000,
	//destroyLoadingDiv,
	index,
	colorMap = {
		aliceblue: [ 240, 248, 255, 1 ],
		antiquewhite: [ 250, 235, 215, 1 ],
		aqua: [ 0, 255, 255, 1 ],
		aquamarine: [ 127, 255, 212, 1 ],
		azure: [ 240, 255, 255, 1 ],
		beige: [ 245, 245, 220, 1 ],
		bisque: [ 255, 228, 196, 1 ],
		black: [ 0, 0, 0, 1 ],
		blanchedalmond: [ 255, 235, 205, 1 ],
		blue: [ 0, 0, 255, 1 ],
		blueviolet: [ 138, 43, 226, 1 ],
		brown: [ 165, 42, 42, 1 ],
		burlywood: [ 222, 184, 135, 1 ],
		cadetblue: [ 95, 158, 160, 1 ],
		chartreuse: [ 127, 255, 0, 1 ],
		chocolate: [ 210, 105, 30, 1 ],
		coral: [ 255, 127, 80, 1 ],
		cornflowerblue: [ 100, 149, 237, 1 ],
		cornsilk: [ 255, 248, 220, 1 ],
		crimson: [ 220, 20, 60, 1 ],
		cyan: [ 0, 255, 255, 1 ],
		darkblue: [ 0, 0, 139, 1 ],
		darkcyan: [ 0, 139, 139, 1 ],
		darkgoldenrod: [ 184, 134, 11, 1 ],
		darkgray: [ 169, 169, 169, 1 ],
		darkgrey: [ 169, 169, 169, 1 ],
		darkgreen: [ 0, 100, 0, 1 ],
		darkkhaki: [ 189, 183, 107, 1 ],
		darkmagenta: [ 139, 0, 139, 1 ],
		darkolivegreen: [ 85, 107, 47, 1 ],
		darkorange: [ 255, 140, 0, 1 ],
		darkorchid: [ 153, 50, 204, 1 ],
		darkred: [ 139, 0, 0, 1 ],
		darksalmon: [ 233, 150, 122, 1 ],
		darkseagreen: [ 143, 188, 143, 1 ],
		darkslateblue: [ 72, 61, 139, 1 ],
		darkslategray: [ 47, 79, 79, 1 ],
		darkslategrey: [ 47, 79, 79, 1 ],
		darkturquoise: [ 0, 206, 209, 1 ],
		darkviolet: [ 148, 0, 211, 1 ],
		deeppink: [ 255, 20, 147, 1 ],
		deepskyblue: [ 0, 191, 255, 1 ],
		dimgray: [ 105, 105, 105, 1 ],
		dimgrey: [ 105, 105, 105, 1 ],
		dodgerblue: [ 30, 144, 255, 1 ],
		firebrick: [ 178, 34, 34, 1 ],
		floralwhite: [ 255, 250, 240, 1 ],
		forestgreen: [ 34, 139, 34, 1 ],
		fuchsia: [ 255, 0, 255, 1 ],
		gainsboro: [ 220, 220, 220, 1 ],
		ghostwhite: [ 248, 248, 255, 1 ],
		gold: [ 255, 215, 0, 1 ],
		goldenrod: [ 218, 165, 32, 1 ],
		gray: [ 128, 128, 128, 1 ],
		grey: [ 128, 128, 128, 1 ],
		green: [ 0, 128, 0, 1 ],
		greenyellow: [ 173, 255, 47, 1 ],
		honeydew: [ 240, 255, 240, 1 ],
		hotpink: [ 255, 105, 180, 1 ],
		indianred: [ 205, 92, 92, 1 ],
		indigo: [ 75, 0, 130, 1 ],
		ivory: [ 255, 255, 240, 1 ],
		khaki: [ 240, 230, 140, 1 ],
		lavender: [ 230, 230, 250, 1 ],
		lavenderblush: [ 255, 240, 245, 1 ],
		lawngreen: [ 124, 252, 0, 1 ],
		lemonchiffon: [ 255, 250, 205, 1 ],
		lightblue: [ 173, 216, 230, 1 ],
		lightcoral: [ 240, 128, 128, 1 ],
		lightcyan: [ 224, 255, 255, 1 ],
		lightgoldenrodyellow: [ 250, 250, 210, 1 ],
		lightgray: [ 211, 211, 211, 1 ],
		lightgrey: [ 211, 211, 211, 1 ],
		lightgreen: [ 144, 238, 144, 1 ],
		lightpink: [ 255, 182, 193, 1 ],
		lightsalmon: [ 255, 160, 122, 1 ],
		lightseagreen: [ 32, 178, 170, 1 ],
		lightskyblue: [ 135, 206, 250, 1 ],
		lightslategray: [ 119, 136, 153, 1 ],
		lightslategrey: [ 119, 136, 153, 1 ],
		lightsteelblue: [ 176, 196, 222, 1 ],
		lightyellow: [ 255, 255, 224, 1 ],
		lime: [ 0, 255, 0, 1 ],
		limegreen: [ 50, 205, 50, 1 ],
		linen: [ 250, 240, 230, 1 ],
		magenta: [ 255, 0, 255, 1 ],
		maroon: [ 128, 0, 0, 1 ],
		mediumaquamarine: [ 102, 205, 170, 1 ],
		mediumblue: [ 0, 0, 205, 1 ],
		mediumorchid: [ 186, 85, 211, 1 ],
		mediumpurple: [ 147, 112, 216, 1 ],
		mediumseagreen: [ 60, 179, 113, 1 ],
		mediumslateblue: [ 123, 104, 238, 1 ],
		mediumspringgreen: [ 0, 250, 154, 1 ],
		mediumturquoise: [ 72, 209, 204, 1 ],
		mediumvioletred: [ 199, 21, 133, 1 ],
		midnightblue: [ 25, 25, 112, 1 ],
		mintcream: [ 245, 255, 250, 1 ],
		mistyrose: [ 255, 228, 225, 1 ],
		moccasin: [ 255, 228, 181, 1 ],
		navajowhite: [ 255, 222, 173, 1 ],
		navy: [ 0, 0, 128, 1 ],
		oldlace: [ 253, 245, 230, 1 ],
		olive: [ 128, 128, 0, 1 ],
		olivedrab: [ 107, 142, 35, 1 ],
		orange: [ 255, 165, 0, 1 ],
		orangered: [ 255, 69, 0, 1 ],
		orchid: [ 218, 112, 214, 1 ],
		palegoldenrod: [ 238, 232, 170, 1 ],
		palegreen: [ 152, 251, 152, 1 ],
		paleturquoise: [ 175, 238, 238, 1 ],
		palevioletred: [ 216, 112, 147, 1 ],
		papayawhip: [ 255, 239, 213, 1 ],
		peachpuff: [ 255, 218, 185, 1 ],
		peru: [ 205, 133, 63, 1 ],
		pink: [ 255, 192, 203, 1 ],
		plum: [ 221, 160, 221, 1 ],
		powderblue: [ 176, 224, 230, 1 ],
		purple: [ 128, 0, 128, 1 ],
		red: [ 255, 0, 0, 1 ],
		rosybrown: [ 188, 143, 143, 1 ],
		royalblue: [ 65, 105, 225, 1 ],
		saddlebrown: [ 139, 69, 19, 1 ],
		salmon: [ 250, 128, 114, 1 ],
		sandybrown: [ 244, 164, 96, 1 ],
		seagreen: [ 46, 139, 87, 1 ],
		seashell: [ 255, 245, 238, 1 ],
		sienna: [ 160, 82, 45, 1 ],
		silver: [ 192, 192, 192, 1 ],
		skyblue: [ 135, 206, 235, 1 ],
		slateblue: [ 106, 90, 205, 1 ],
		slategray: [ 112, 128, 144, 1 ],
		slategrey: [ 112, 128, 144, 1 ],
		snow: [ 255, 250, 250, 1 ],
		springgreen: [ 0, 255, 127, 1 ],
		steelblue: [ 70, 130, 180, 1 ],
		tan: [ 210, 180, 140, 1 ],
		teal: [ 0, 128, 128, 1 ],
		thistle: [ 216, 191, 216, 1 ],
		tomato: [ 255, 99, 71, 1 ],
		turquoise: [ 64, 224, 208, 1 ],
		violet: [ 238, 130, 238, 1 ],
		wheat: [ 245, 222, 179, 1 ],
		white: [ 255, 255, 255, 1 ],
		whitesmoke: [ 245, 245, 245, 1 ],
		yellow: [ 255, 255, 0, 1 ],
		yellowgreen: [ 154, 205, 50, 1 ]
	};

// Faster conversion to RGB for hex colors
function toRGBAFast(col) {

	// Parse as a hex color
	if (col && col.length === 7 && col[0] === '#') {
		col = parseInt(col.substr(1), 16);

		return [
			(col & 0xFF0000) >> 16,
			(col & 0x00FF00) >> 8,
			(col & 0x0000FF),
			1.0 
		];
	}
	
	// We may need to look it up
	col = col.toLowerCase();
	if (colorMap[col]) {
		col = colorMap[col];
		return [
			col[0],
			col[1],
			col[2],
			1
		];
	}

	// Fall back to highcharts regex
	return H.Color(col).rgba; //eslint-disable-line new-cap
}

/*
 * Returns true if the chart is in series boost mode
 * @param chart {Highchart.Chart} - the chart to check
 * @returns {Boolean} - true if the chart is in series boost mode
 */
function isChartSeriesBoosting(chart) {	
	var threshold = (chart.options.boost ? chart.options.boost.seriesThreshold : 0) || 
					chart.options.chart.seriesBoostThreshold ||
					10;

	return chart.series.length >= threshold;
}

/*
 * Returns true if the series is in boost mode
 * @param series {Highchart.Series} - the series to check
 * @returns {boolean} - true if the series is in boost mode
 */
function isSeriesBoosting(series) {
	function patientMax() {
		var args = Array.prototype.slice.call(arguments),
			r = -Number.MAX_VALUE;

		each(args, function (t) {
			if (typeof t !== 'undefined' && typeof t.length !== 'undefined') {
				//r = r < t.length ? t.length : r;
				if (t.length > 0) {
					r = t.length;
					return true;
				}
			}
		});

		return r;
	}		

	return  isChartSeriesBoosting(series.chart) ||
			patientMax(
				series.processedXData, 
				series.options.data,
				series.points
			) >= (series.options.boostThreshold || Number.MAX_VALUE);				
}

////////////////////////////////////////////////////////////////////////////////
// START OF WEBGL ABSTRACTIONS

/* 
 * A static shader mimicing axis translation functions found in parts/Axis
 * @param gl {WebGLContext} - the context in which the shader is active
 */
function GLShader(gl) {
	var vertShade = [
			/* eslint-disable */
			'#version 100',
			'precision highp float;',
			
			'attribute vec4 aVertexPosition;',
			'attribute vec4 aColor;',

			'varying highp vec2 position;',
			'varying highp vec4 vColor;',

			'uniform mat4 uPMatrix;',
			'uniform float pSize;',

			'uniform float translatedThreshold;',
			'uniform bool hasThreshold;',

			'uniform bool skipTranslation;',

			'uniform float xAxisTrans;',
			'uniform float xAxisMin;',
			'uniform float xAxisMinPad;',
			'uniform float xAxisPointRange;',
			'uniform float xAxisLen;',
			'uniform bool  xAxisPostTranslate;',
			'uniform float xAxisOrdinalSlope;',
			'uniform float xAxisOrdinalOffset;',			
			'uniform float xAxisPos;',	
			'uniform bool  xAxisCVSCoord;',		

			'uniform float yAxisTrans;',
			'uniform float yAxisMin;',
			'uniform float yAxisMinPad;',
			'uniform float yAxisPointRange;',
			'uniform float yAxisLen;',          
			'uniform bool  yAxisPostTranslate;', 
			'uniform float yAxisOrdinalSlope;',
			'uniform float yAxisOrdinalOffset;', 
			'uniform float yAxisPos;',
			'uniform bool  yAxisCVSCoord;',

			'uniform bool  isBubble;',
			'uniform bool  bubbleSizeByArea;',
			'uniform float bubbleZMin;',
			'uniform float bubbleZMax;',
			'uniform float bubbleZThreshold;',
			'uniform float bubbleMinSize;',
			'uniform float bubbleMaxSize;',
			'uniform bool  bubbleSizeAbs;',

			'float bubbleRadius(){',
				'float value = aVertexPosition.w;',
				'float zMax = bubbleZMax;',
				'float zMin = bubbleZMin;',
				'float radius = 0.0;',
				'float pos = 0.0;',
				'float zRange = zMax - zMin;',

				'if (bubbleSizeAbs){',
					'value = value - bubbleZThreshold;',
					'zMax = max(zMax - bubbleZThreshold, zMin - bubbleZThreshold);',
					'zMin = 0.0;',
				'}',

				'if (value < zMin){',
					'radius = bubbleZMin / 2.0 - 1.0;',
				'} else {',
					'pos = zRange > 0.0 ? (value - zMin) / zRange : 0.5;',
					'if (bubbleSizeByArea && pos > 0.0){',
						'pos = sqrt(pos);',
					'}',
					'radius = ceil(bubbleMinSize + pos * (bubbleMaxSize - bubbleMinSize)) / 2.0;',
				'}',

				'return radius * 2.0;',
			'}',		

			'float translate(float val,',
							'float pointPlacement,',
							'float localA,',
							'float localMin,',
							'float minPixelPadding,',
							'float pointRange,',
							'float len,',
							'bool  cvsCoord',
							'){',

				'float sign = 1.0;',
				'float cvsOffset = 0.0;',

				'if (cvsCoord) {',
					'sign *= -1.0;',
					'cvsOffset = len;',
				'}',

				'return sign * (val - localMin) * localA + cvsOffset + ',
					'(sign * minPixelPadding);',//' + localA * pointPlacement * pointRange;',
			'}',

			'float xToPixels(float value){',
				'if (skipTranslation){',
					'return value + xAxisPos;',
				'}',

				'return translate(value, 0.0, xAxisTrans, xAxisMin, xAxisMinPad, xAxisPointRange, xAxisLen, xAxisCVSCoord) + xAxisPos;',
			'}',

			'float yToPixels(float value, float checkTreshold){',
				'float v;',
				'if (skipTranslation){',
					'v = value + yAxisPos;',
				'} else {',
					'v = translate(value, 0.0, yAxisTrans, yAxisMin, yAxisMinPad, yAxisPointRange, yAxisLen, yAxisCVSCoord) + yAxisPos;',
				'}',
				'if (checkTreshold > 0.0 && hasThreshold) {',
					'v = min(v, translatedThreshold);',
				'}',
				'return v;',
			'}',

			'void main(void) {',
				'if (isBubble){',
					'gl_PointSize = bubbleRadius();',
				'} else {',
					'gl_PointSize = pSize;',
				'}',
				//'gl_PointSize = 10.0;',
				'vColor = aColor;',
				//'gl_Position = uPMatrix * vec4(aVertexPosition.x, aVertexPosition.y, 0.0, 1.0);',
				'gl_Position = uPMatrix * vec4(xToPixels(aVertexPosition.x), yToPixels(aVertexPosition.y, aVertexPosition.z), 0.0, 1.0);',
			'}'
			/* eslint-enable */
		].join('\n'),
		//Fragment shader source
		fragShade = [
			/* eslint-disable */
			'precision highp float;',
			'uniform vec4 fillColor;',
			'varying highp vec2 position;',  
			'varying highp vec4 vColor;',    
  			'uniform sampler2D uSampler;',
  			'uniform bool isCircle;',
  			'uniform bool hasColor;',

  			// 'vec4 toColor(float value, vec2 point) {',
  			// 	'return vec4(0.0, 0.0, 0.0, 0.0);',
  			// '}',

			'void main(void) {',				
				'vec4 col = fillColor;',

				'if (hasColor) {',
					'col = vColor;',
				'}',

				'if (isCircle) {',
					'gl_FragColor = col * texture2D(uSampler, gl_PointCoord.st);',
				'} else {',
					'gl_FragColor = col;',
				'}',
			'}'
			/* eslint-enable */
		].join('\n'),
		uLocations = {},
		//The shader program
		shaderProgram,
		//Uniform handle to the perspective matrix
		pUniform,
		//Uniform for point size
		psUniform,
		//Uniform for fill color
		fillColorUniform,
		//Uniform for isBubble
		isBubbleUniform,
		//Uniform for bubble abs sizing
		bubbleSizeAbsUniform,
		bubbleSizeAreaUniform,
		//Skip translation uniform
		skipTranslationUniform,
		//Set to 1 if circle
		isCircleUniform,
		//Texture uniform
		uSamplerUniform;

	/* String to shader program
	 * @param {string} str - the program source
	 * @param {string} type - the program type: either `vertex` or `fragment`
	 * @returns {bool|shader}
	 */
	function stringToProgram(str, type) {
		var t = type === 'vertex' ? gl.VERTEX_SHADER : gl.FRAGMENT_SHADER,
			shader = gl.createShader(t)
		;

		gl.shaderSource(shader, str);
		gl.compileShader(shader);

		if (!gl.getShaderParameter(shader, gl.COMPILE_STATUS)) {
			//console.error('shader error:', gl.getShaderInfoLog(shader));
			return false;
		}
		return shader;
	}

	/*
	 * Create the shader.
	 * Loads the shader program statically defined above
	 */
	function createShader() {
		var v = stringToProgram(vertShade, 'vertex'),
			f = stringToProgram(fragShade, 'fragment')
		;

		if (!v || !f) {
			shaderProgram = false;
			//console.error('error creating shader program');
			return false;
		}

		function uloc(n) {
			return gl.getUniformLocation(shaderProgram, n);
		}

		shaderProgram = gl.createProgram();
		gl.attachShader(shaderProgram, v);
		gl.attachShader(shaderProgram, f);
		gl.linkProgram(shaderProgram);

		gl.useProgram(shaderProgram);

		gl.bindAttribLocation(shaderProgram, 0, 'aVertexPosition');

		pUniform = uloc('uPMatrix');
		psUniform = uloc('pSize');
		fillColorUniform = uloc('fillColor');
		isBubbleUniform = uloc('isBubble');
		bubbleSizeAbsUniform = uloc('bubbleSizeAbs');
		bubbleSizeAreaUniform = uloc('bubbleSizeByArea');
		uSamplerUniform = uloc('uSampler');
		skipTranslationUniform = uloc('skipTranslation');
		isCircleUniform = uloc('isCircle');

		return true;
	}

	/*
	 * Destroy the shader
	 */
	function destroy() {
		if (gl && shaderProgram) {
			gl.deleteProgram(shaderProgram);
		}
	}

	/*
	 * Bind the shader.
	 * This makes the shader the active one until another one is bound,
	 * or until 0 is bound.
	 */
	function bind() {
		gl.useProgram(shaderProgram);
	}

	/*
	 * Set a uniform value.
	 * This uses a hash map to cache uniform locations.
	 * @param name {string} - the name of the uniform to set
	 * @param val {float} - the value to set
	 */
	function setUniform(name, val) {
		var u = uLocations[name] =	uLocations[name] ||
									gl.getUniformLocation(shaderProgram, name);
		gl.uniform1f(u, val);
	}

	/*
	 * Set the active texture
	 * @param texture - the texture
	 */
	function setTexture() {
		gl.uniform1i(uSamplerUniform, 0);
	}

	////////////////////////////////////////////////////////////////////////////

	/* 
	 * Enable/disable circle drawing
	 */
	function setDrawAsCircle(flag) {
		gl.uniform1i(isCircleUniform, flag ? 1 : 0);
	}

	/*
	 * Flush
	 */
	function reset() {
		gl.uniform1i(isBubbleUniform, 0);
		gl.uniform1i(isCircleUniform, 0);
	}

	/* 
	 * Set bubble uniforms
	 * @param series {Highcharts.Series} - the series to use
	 */
	function setBubbleUniforms(series, zCalcMin, zCalcMax) {
		var seriesOptions = series.options,
			zMin = Number.MAX_VALUE,
			zMax = -Number.MAX_VALUE;

		if (series.type === 'bubble') {
			zMin = pick(seriesOptions.zMin, Math.min(
				zMin,
				Math.max(
					zCalcMin, 
					seriesOptions.displayNegative === false ? 
					seriesOptions.zThreshold : -Number.MAX_VALUE
				)
			));

			zMax = pick(seriesOptions.zMax, Math.max(zMax, zCalcMax));

			gl.uniform1i(isBubbleUniform, 1);
			gl.uniform1i(isCircleUniform, 1);
			gl.uniform1i(bubbleSizeAreaUniform, series.options.sizeBy !== 'width');
			gl.uniform1i(bubbleSizeAbsUniform, series.options.sizeByAbsoluteValue);

			setUniform('bubbleZMin', zMin);
			setUniform('bubbleZMax', zMax);
			setUniform('bubbleZThreshold', series.options.zThreshold);
			setUniform('bubbleMinSize', series.minPxSize);
			setUniform('bubbleMaxSize', series.maxPxSize);
		}
	}

	/*
	 * Set the Color uniform.
	 * @param color {Array<float>} - an array with RGBA values
	 */
	function setColor(color) {
		gl.uniform4f(
			fillColorUniform, 
			color[0] / 255.0, 
			color[1] / 255.0, 
			color[2] / 255.0, 
			color[3]
		);
	}

	/*
	 * Set skip translation
	 */
	function setSkipTranslation(flag) {
		gl.uniform1i(skipTranslationUniform, flag === true ? 1 : 0);
	}

	/*
	 * Set the perspective matrix
	 * @param m {Matrix4x4} - the matrix 
	 */
	function setPMatrix(m) {		
		gl.uniformMatrix4fv(pUniform, false, m);
	}

	/*
	 * Set the point size.
	 * @param p {float} - point size
	 */
	function setPointSize(p) {
		gl.uniform1f(psUniform, p);
	}

	/*
	 * Get the shader program handle
	 * @returns {GLInt} - the handle for the program
	 */
	function getProgram() {
		return shaderProgram;
	}

	if (gl) {
		createShader();		
	}

	return {
		psUniform: function () {
			return psUniform;
		},
		pUniform: function () {
			return pUniform;
		},
		fillColorUniform: function () {
			return fillColorUniform;
		},
		setBubbleUniforms: setBubbleUniforms,
		bind: bind,
		program: getProgram,
		create: createShader,
		setUniform: setUniform,
		setPMatrix: setPMatrix,
		setColor: setColor,
		setPointSize: setPointSize,
		setSkipTranslation: setSkipTranslation,
		setTexture: setTexture,
		setDrawAsCircle: setDrawAsCircle,
		reset: reset,
		destroy: destroy
	};
}

/* 
 * Vertex Buffer abstraction 
 * A vertex buffer is a set of vertices which are passed to the GPU
 * in a single call.
 * @param gl {WebGLContext} - the context in which to create the buffer
 * @param shader {GLShader} - the shader to use
 */
function GLVertexBuffer(gl, shader, dataComponents /*, type */) {
	var buffer = false,
		vertAttribute = false,
		components = dataComponents || 2,
		preAllocated = false,
		iterator = 0,
		data;

	// type = type || 'float';

	function destroy() {
		if (buffer) {
			gl.deleteBuffer(buffer);
		}
	}

	/* 
	 * Build the buffer 
 	 * @param dataIn {Array<float>} - a 0 padded array of indices
 	 * @param attrib {String} - the name of the Attribute to bind the buffer to
 	 * @param dataComponents {Integer} - the number of components per. indice
	 */
	function build(dataIn, attrib, dataComponents) {

		data = dataIn || [];

		if ((!data || data.length === 0) && !preAllocated) {
			//console.error('trying to render empty vbuffer');
			buffer = false;
			return false;
		}

		components = dataComponents || components;		

		if (buffer) {
			gl.deleteBuffer(buffer);
		}

		buffer = gl.createBuffer();
		gl.bindBuffer(gl.ARRAY_BUFFER, buffer);
		gl.bufferData(
			gl.ARRAY_BUFFER, 
			preAllocated || new Float32Array(data), 
			gl.STATIC_DRAW
		);

		// gl.bindAttribLocation(shader.program(), 0, 'aVertexPosition');
		vertAttribute = gl.getAttribLocation(shader.program(), attrib);
		gl.enableVertexAttribArray(vertAttribute);

		return true;
	}

	/* 
	 * Bind the buffer
	 */
	function bind() {		
		if (!buffer) {
			return false;
		}

		// gl.bindAttribLocation(shader.program(), 0, 'aVertexPosition');
		//gl.enableVertexAttribArray(vertAttribute);
		//gl.bindBuffer(gl.ARRAY_BUFFER, buffer);
		gl.vertexAttribPointer(vertAttribute, components, gl.FLOAT, false, 0, 0);
		//gl.enableVertexAttribArray(vertAttribute);
	}

	/* 
	 * Render the buffer 
	 * @param from {Integer} - the start indice
	 * @param to {Integer} - the end indice
	 * @param drawMode {String} - the draw mode
	 */
	function render(from, to, drawMode) {
		var length = preAllocated ? preAllocated.length : data.length;

		if (!buffer) {
			return false;
		}

		if (!length) {
			return false;
		}
				
		if (!from || from > length || from < 0) {
			from = 0;
		}

		if (!to || to > length) {
			to = length;
		}

		drawMode = drawMode || 'points';

		gl.drawArrays(
			gl[drawMode.toUpperCase()], 
			from / components, 
			(to - from) / components
		); 

		return true;
	}

	function push(x, y, a, b) {
		if (preAllocated) { // && iterator <= preAllocated.length - 4) {			
			preAllocated[++iterator] = x;
			preAllocated[++iterator] = y;			
			preAllocated[++iterator] = a;
			preAllocated[++iterator] = b;			
		}
	}

	/*
	 * Note about pre-allocated buffers:
	 * 	- This is slower for charts with many series
	 */
	function allocate(size) {
		size *= 4;
		iterator = -1;

		//if (!preAllocated || (preAllocated && preAllocated.length !== size)) {			
		preAllocated = new Float32Array(size);
		//}
	}

	////////////////////////////////////////////////////////////////////////////
	return {
		destroy: destroy,
		bind: bind,
		data: data,
		build: build,
		render: render,
		allocate: allocate,
		push: push
	};    	
}

/* Main renderer. Used to render series.
 *	Notes to self:
 *		- May be able to build a point map by rendering to a separate canvas
 *		  and encoding values in the color data.
 *		- Need to figure out a way to transform the data quicker
 */
function GLRenderer(postRenderCallback) {
	var // Shader
		shader = false,
		// Vertex buffers - keyed on shader attribute name
		vbuffer = false,
		// Opengl context
		gl = false,
		// Width of our viewport in pixels
		width = 0,
		// Height of our viewport in pixels
		height = 0,
		// The data to render - array of coordinates
		data = false,		
		// The marker data
		markerData = false,
		// Exports
		exports = {},
		// Is it inited?
		isInited = false,
		// The series stack
		series = [],	
		// Texture for circles
		circleTexture = new Image(),
		// Handle for the circle texture
		circleTextureHandle,
		// Things to draw as "rectangles" (i.e lines)
		asBar = {
			'column': true,
			'area': true
		},
		asCircle = {
			'scatter': true,
			'bubble': true
		},
		//Render settings
		settings = {
			pointSize: 1,
			lineWidth: 3,
			fillColor: '#AA00AA',
			useAlpha: true,
			usePreallocated: false,
			useGPUTranslations: false,
			timeRendering: false,
			timeSeriesProcessing: false,
			timeSetup: false
		};

	////////////////////////////////////////////////////////////////////////////

	function setOptions(options) {
		options = options || {};
		settings.useAlpha = options.useAlpha || true;
		settings.useGPUTranslations = options.useGPUTranslations || false;
		settings.usePreallocated = options.usePreallocated || false;
		settings.timeRendering = options.timeRendering || false;
		settings.timeSeriesProcessing = options.timeSeriesProcessing || false;
		settings.timeSetup = options.timeSetup || false;
	}

	function seriesPointCount(series) {
		var isStacked,
			xData,
			s;
	
		if (isSeriesBoosting(series)) {
			isStacked = !!series.options.stacking;
			xData = series.xData || series.options.xData || series.processedXData;
			s = (isStacked ? series.data : (xData || series.options.data)).length;

			if (series.type === 'treemap') {
				s *= 12;
			} else if (series.type === 'heatmap') {
				s *= 6;				
			} else if (asBar[series.type]) {
				s *= 2;
			}

			return s;
		}

		return 0;
	}

	/* Allocate a float buffer to fit all series */
	function allocateBuffer(chart) {
		var s = 0;

		if (!settings.usePreallocated) {
			return;
		}

		each(chart.series, function (series) {
			if (isSeriesBoosting(series)) {				
				s += seriesPointCount(series);
			}
		});
		
		vbuffer.allocate(s);		
	}

	function allocateBufferForSingleSeries(series) {
		var s = 0;

		if (!settings.usePreallocated) {
			return;
		}

		if (isSeriesBoosting(series)) {
			s = seriesPointCount(series);			
		}

		vbuffer.allocate(s);
	}

	/*  
	 * Returns an orthographic perspective matrix
	 * @param {number} width - the width of the viewport in pixels
	 * @param {number} height - the height of the viewport in pixels
	 */
	function orthoMatrix(width, height) {     
		var near = 0, 
			far = 1;
		
		return [
			2 / width, 0, 0, 0,
			0, -(2 / height), 0, 0,
			0, 0, -2 / (far - near), 0,
			-1, 1, -(far + near) / (far - near), 1
		];
	}

	/*
	 * Clear the depth and color buffer
	 */
	function clear() {
		gl.clear(gl.COLOR_BUFFER_BIT | gl.DEPTH_BUFFER_BIT);
	}

	/*
	 * Get the WebGL context
	 * @returns {WebGLContext} - the context
	 */
	function getGL() {
		return gl;
	}

	/*
	 * Push data for a single series
	 * This calculates additional vertices and transforms the data to be 
	 * aligned correctly in memory
	 */
	function pushSeriesData(series, inst) {
		var isRange = series.pointArrayMap && 
						series.pointArrayMap.join(',') === 'low,high',
			chart = series.chart,
			options = series.options,
			isStacked = !!options.stacking,
			rawData = options.data,
			xExtremes = series.xAxis.getExtremes(),
			xMin = xExtremes.min,
			xMax = xExtremes.max,
			yExtremes = series.yAxis.getExtremes(),
			yMin = yExtremes.min,
			yMax = yExtremes.max,
			xData = series.xData || options.xData || series.processedXData,
			yData = series.yData || options.yData || series.processedYData,
			zData = series.zData || options.zData || series.processedZData,
			yAxis = series.yAxis,
			xAxis = series.xAxis,
			useRaw = !xData || xData.length === 0,			
			// threshold = options.threshold,
			// yBottom = chart.yAxis[0].getThreshold(threshold),
			// hasThreshold = isNumber(threshold),
			// colorByPoint = series.options.colorByPoint,
			// This is required for color by point, so make sure this is 
			// uncommented if enabling that
			// colorIndex = 0,
			// Required for color axis support
			// caxis,			
			// connectNulls = options.connectNulls,			
			// For some reason eslint doesn't pick up that this is actually used
			maxVal, //eslint-disable-line no-unused-vars
			points = series.points || false,
			lastX = false,
			minVal,
			color,
			scolor,
			sdata = isStacked ? series.data : (xData || rawData)
			;

		if (options.boostData && options.boostData.length > 0) {			
			return;
		}

		series.closestPointRangePx = Number.MAX_VALUE;

		// Push color to color buffer - need to do this per. vertex
		function pushColor(color) {
			if (color) {
				inst.colorData.push(color[0]);
				inst.colorData.push(color[1]);
				inst.colorData.push(color[2]);
				inst.colorData.push(color[3]);
			}				
		}

		//Push a vertice to the data buffer
		function vertice(x, y, checkTreshold, pointSize, color) {
			pushColor(color);	
			if (settings.usePreallocated) {
				vbuffer.push(x, y, checkTreshold ? 1 : 0, pointSize || 1);						
			} else {
				data.push(x);
				data.push(y);
				data.push(checkTreshold ? 1 : 0);
				data.push(pointSize || 1);				
			}
		}

		// Push a rectangle to the data buffer
		function pushRect(x, y, w, h, color) {
			pushColor(color);
			vertice(x + w, y);
			pushColor(color);
			vertice(x, y);
			pushColor(color);
			vertice(x, y + h);

			pushColor(color);
			vertice(x, y + h);
			pushColor(color);
			vertice(x + w, y + h);	
			pushColor(color);
			vertice(x + w, y);
		}

		// Special case for point shapes
		if (points && points.length > 0) {			
			
			// If we're doing points, we assume that the points are already
			// translated, so we skip the shader translation.
			inst.skipTranslation = true;
			// Force triangle draw mode
			inst.drawMode = 'triangles';

			// We don't have a z component in the shader, so we need to sort.
			if (points[0].node && points[0].node.levelDynamic) {				
				points.sort(function (a, b) {
					if (a.node) {
						if (a.node.levelDynamic > b.node.levelDynamic) {
							return 1;
						} else if (a.node.levelDynamic < b.node.levelDynamic) {
							return -1;
						}
					}
					return 0;
				});
			}
			
			each(points, function (point) {
				var plotY = point.plotY,
					shapeArgs,
					swidth,					
					pointAttr;

				if (plotY !== undefined && !isNaN(plotY) && point.y !== null) {
					shapeArgs = point.shapeArgs;
					pointAttr = (point.pointAttr && point.pointAttr['']) || 
								point.series.pointAttribs(point);
					swidth = pointAttr['stroke-width'];

					// Handle point colors
					color = toRGBAFast(pointAttr.fill);
					color[0] /= 255.0;
					color[1] /= 255.0;
					color[2] /= 255.0;
					
					// So there are two ways of doing this. Either we can
					// create a rectangle of two triangles, or we can do a 
					// point and use point size. Latter is faster, but 
					// only supports squares. So we're doing triangles.
					// We could also use one color per. vertice to get 
					// better color interpolation.
			
					// If there's stroking, we do an additional rect
					//if (pointAttr.stroke !== 'none' && swidth && swidth > 0) {
					if (series.type === 'treemap') {
						swidth = swidth || 1;
						scolor = toRGBAFast(pointAttr.stroke); 

						scolor[0] /= 255.0;
						scolor[1] /= 255.0;
						scolor[2] /= 255.0;

						pushRect(
							shapeArgs.x, 
							shapeArgs.y, 
							shapeArgs.width, 
							shapeArgs.height,
							scolor
						);
					
						swidth /= 2;
					}
					// } else {
					// 	swidth = 0;
					// }

					pushRect(
						shapeArgs.x + swidth, 
						shapeArgs.y + swidth, 
						shapeArgs.width - (swidth * 2), 
						shapeArgs.height - (swidth * 2),
						color
					);
				}
			});

			return;
		}

		// Extract color axis
		// each(chart.axes || [], function (a) {
		// 	if (H.ColorAxis && a instanceof H.ColorAxis) {
		// 		caxis = a;
		// 	}
		// });	

		each(sdata, function (d, i) {
			var x,
				y,
				z,
				px = false,
				nx = false,
				// This is in fact used.
				low, //eslint-disable-line no-unused-vars
				chartDestroyed = typeof chart.index === 'undefined',
				nextInside = false,
				prevInside = false,
				pcolor = false,
				drawAsBar = asBar[series.type],
				isXInside = false,
				isYInside = true;

			if (chartDestroyed) {
				return false;
			}

			// Uncomment this to enable color by point.
			// This currently left disabled as the charts look really ugly
			// when enabled and there's a lot of points.
			// Leaving in for the future (tm).
			// if (colorByPoint) {
			// 	colorIndex = ++colorIndex % series.chart.options.colors.length;
			// 	pcolor = toRGBAFast(series.chart.options.colors[colorIndex]);
			// 	pcolor[0] /= 255.0;
			// 	pcolor[1] /= 255.0;
			// 	pcolor[2] /= 255.0;
			// }

			if (useRaw) {
				x = d[0];
				y = d[1];

				if (sdata[i + 1]) {
					nx = sdata[i + 1][0];
				}

				if (sdata[i - 1]) {
					px = sdata[i - 1][0];
				}

				if (d.length >= 3) {
					z = d[2];

					if (d[2] > inst.zMax) {
						inst.zMax = d[2];
					}

					if (d[2] < inst.zMin) {
						inst.zMin = d[2];
					}
				}
			
			} else {
				x = d;
				y = yData[i];

				if (sdata[i + 1]) {
					nx = sdata[i + 1];
				}

				if (sdata[i - 1]) {
					px = sdata[i - 1];
				}

				if (zData && zData.length) {
					z = zData[i];
				
					if (zData[i] > inst.zMax) {
						inst.zMax = zData[i];
					} 

					if (zData[i] < inst.zMin) {
						inst.zMin = zData[i];
					}					
				}
			}

			if (nx && nx >= xMin && nx <= xMax) {
				nextInside = true;
			}

			if (px && px >= xMin && px <= xMax) {
				prevInside = true;
			}

			if (isRange) {
				if (useRaw) {
					y = d.slice(1, 3);
				}

				low = y[0];
				y = y[1];
			
			} else if (isStacked) {
				x = d.x;
				y = d.stackY;
				low = y - d.y;
			}				
			
			if (!series.requireSorting) {
				isYInside = y >= yMin && y <= yMax;
			}

			if ((!y || !isYInside)) {
				return;
			}

			if (x >= xMin && x <= xMax) {
				isXInside = true;
			}

			if (!isXInside && !nextInside && !prevInside) {
				return;
			}

			// Skip translations - temporary floating point fix
			if (!settings.useGPUTranslations) {
				inst.skipTranslation = true;
				x = xAxis.toPixels(x, true);
				y = yAxis.toPixels(y, true);
			}

			if (drawAsBar) {
				
				maxVal = y;
				minVal = 0;

				if (y < 0) {
					minVal = y;
					y = 0;
				}
			
				if (!settings.useGPUTranslations) {
					minVal = yAxis.toPixels(minVal, true);					
				}

				// Need to add an extra point here
				vertice(x, minVal, 0, 0, pcolor);
			}			

			// No markers on out of bounds things.
			// Out of bound things are shown if and only if the next
			// or previous point is inside the rect.
			if (inst.hasMarkers) { // && isXInside) {
				// x = H.correctFloat(
				// 	Math.min(Math.max(-1e5, xAxis.translate(
				// 		x,
				// 		0,
				// 		0,
				// 		0,
				// 		1,
				// 		0.5,
				// 		false
				// 	)), 1e5)
				// );

				if (lastX !== false) {
					series.closestPointRangePx = Math.min(
						series.closestPointRangePx,
						Math.abs(x - lastX)
					);					
				}
			//	console.log('prep', x, lastX, Math.abs(x - lastX));
			}
			
			vertice(
				x, 
				y, 
				0, 
				series.type === 'bubble' ? (z || 1) : 2, 
				pcolor
			);

			// Uncomment this to support color axis.
			// if (caxis) {				
			// 	color = H.color(caxis.toColor(y)).rgba;

			// 	inst.colorData.push(color[0] / 255.0);
			// 	inst.colorData.push(color[1] / 255.0);
			// 	inst.colorData.push(color[2] / 255.0);
			// 	inst.colorData.push(color[3]);
			// }

			lastX = x;

			//return true;
		});		
	}

	/*
	 * Push a series to the renderer
	 * If we render the series immediatly, we don't have to loop later
	 * @param s {Highchart.Series} - the series to push
	 */
	function pushSeries(s) {
		if (series.length > 0) {
			series[series.length - 1].to = data.length;
			if (series[series.length - 1].hasMarkers) {
				series[series.length - 1].markerTo = markerData.length;
			}
		}

		if (settings.timeSeriesProcessing) {			
			console.time('building ' + s.type + ' series'); //eslint-disable-line no-console		 	
		}		

		series.push({
			from: data.length,
			markerFrom: markerData.length,
			// Push RGBA values to this array to use per. point coloring.
			// It should be 0-padded, so each component should be pushed in
			// succession.
			colorData: [],
			series: s,
			zMin: Number.MAX_VALUE,
			zMax: -Number.MAX_VALUE,
			hasMarkers: s.options.marker ? s.options.marker.enabled !== false : false,
			showMarksers: true,
			drawMode: ({
				'area': 'lines',
				'arearange': 'lines',
				'areaspline': 'line_strip',
				'column': 'lines',
				'line': 'line_strip',
				'scatter': 'points',
				'heatmap': 'triangles',
				'treemap': 'triangles',
				'bubble': 'points'				
			})[s.type] || 'line_strip'
		});

		// Add the series data to our buffer(s)
		pushSeriesData(s, series[series.length - 1]);

		if (settings.timeSeriesProcessing) {			
			console.timeEnd('building ' + s.type + ' series'); //eslint-disable-line no-console		
		}
	}

	/*
	 * Flush the renderer.
	 * This removes pushed series and vertices.
	 * Should be called after clearing and before rendering
	 */
	function flush() {
		series = [];
		exports.data = data = [];
		markerData = [];
	}

	/*
	 * Pass x-axis to shader
	 * @param axis {Highcharts.Axis} - the x-axis
	 */
	function setXAxis(axis) {
		if (!shader) {
			return;
		}

		shader.setUniform('xAxisTrans', axis.transA);
		shader.setUniform('xAxisMin', axis.min);
		shader.setUniform('xAxisMinPad', axis.minPixelPadding);
		shader.setUniform('xAxisPointRange', axis.pointRange);
		shader.setUniform('xAxisLen', axis.len);
		shader.setUniform('xAxisPos', axis.pos);
		shader.setUniform('xAxisCVSCoord', !axis.horiz);
	}

	/*
	 * Pass y-axis to shader
	 * @param axis {Highcharts.Axis} - the y-axis
	 */
	function setYAxis(axis) {
		if (!shader) {
			return;
		}

		shader.setUniform('yAxisTrans', axis.transA);
		shader.setUniform('yAxisMin', axis.min);
		shader.setUniform('yAxisMinPad', axis.minPixelPadding);
		shader.setUniform('yAxisPointRange', axis.pointRange);
		shader.setUniform('yAxisLen', axis.len);
		shader.setUniform('yAxisPos', axis.pos);
		shader.setUniform('yAxisCVSCoord', !axis.horiz);
	}

	/* 
	 * Set the translation threshold
	 * @param has {boolean} - has threshold flag
	 * @param translation {Float} - the threshold
	 */
	function setThreshold(has, translation) {
		shader.setUniform('hasThreshold', has);
		shader.setUniform('translatedThreshold', translation);
	}

	/* 
	 * Render the data 
	 * This renders all pushed series.
	 */
	function render(chart) {
		if (chart) {
			width = chart.chartWidth;
			height = chart.chartHeight;
		}

		if (!gl || !width || !height) {
			return false;
		}

		if (settings.timeRendering) {			
			console.time('gl rendering'); //eslint-disable-line no-console
		}
	
		shader.bind();

		gl.viewport(0, 0, width, height);
		shader.setPMatrix(orthoMatrix(width, height));

		gl.lineWidth(settings.lineWidth);
		
		vbuffer.build(exports.data, 'aVertexPosition', 4);
		vbuffer.bind();

		gl.bindTexture(gl.TEXTURE_2D, circleTextureHandle);
		shader.setTexture(circleTextureHandle);

		// Render the series
		each(series, function (s, si) {
			var options = s.series.options,
				threshold = options.threshold,
				hasThreshold = isNumber(threshold),
				yBottom = s.series.yAxis.getThreshold(threshold),
				translatedThreshold = yBottom,
				cbuffer,
				showMarkers = pick(
					options.marker ? options.marker.enabled : null,
					s.series.xAxis.isRadial ? true : null,
					s.series.closestPointRangePx > 
						2 * ((
								options.marker ? 
								options.marker.radius : 
								10
							) || 10)
				),
				fillColor = s.series.fillOpacity ?
					new Color(s.series.color).setOpacity(
								pick(options.fillOpacity, 0.85)
							).get() :
					s.series.color,
				color;			

			vbuffer.bind();

			if (options.colorByPoint) {
				fillColor = s.series.chart.options.colors[si ];
			}

			color = toRGBAFast(fillColor);

			if (!settings.useAlpha) {
				color[3] = 1.0;
			}

			//Blending
			if (options.boostBlending === 'add') {
				gl.blendFunc(gl.SRC_ALPHA, gl.ONE);
				gl.blendEquation(gl.FUNC_ADD);

			} else if (options.boostBlending === 'mult') {
				gl.blendFunc(gl.DST_COLOR, gl.ZERO);
			
			} else if (options.boostBlending === 'darken') {
				gl.blendFunc(gl.ONE, gl.ONE);
				gl.blendEquation(gl.FUNC_MIN);
			
			} else {
				gl.blendFunc(gl.SRC_ALPHA, gl.ONE_MINUS_SRC_ALPHA);//, gl.ONE, gl.ZERO);
				gl.blendEquation(gl.FUNC_ADD);
			}

			shader.reset();		

			// If there are entries in the colorData buffer, build and bind it.
			if (s.colorData.length > 0) {
				shader.setUniform('hasColor', 1.0);
				cbuffer = GLVertexBuffer(gl, shader); //eslint-disable-line new-cap
				cbuffer.build(s.colorData, 'aColor', 4);
				cbuffer.bind();
			}

			// Set series specific uniforms
			shader.setColor(color);
			setXAxis(s.series.xAxis);
			setYAxis(s.series.yAxis);
			setThreshold(hasThreshold, translatedThreshold);

			if (s.drawMode === 'points') {
				if (options.marker && options.marker.radius) {
					shader.setPointSize(options.marker.radius * 2.0);
				} else {
					shader.setPointSize(1);
				}				
			}

			// If set to true, the toPixels translations in the shader
			// is skipped, i.e it's assumed that the value is a pixel coord.
			shader.setSkipTranslation(s.skipTranslation);		
			
			if (s.series.type === 'bubble') {
				shader.setBubbleUniforms(s.series, s.zMin, s.zMax);
			} 

			shader.setDrawAsCircle(asCircle[s.series.type] || false);

			// Do the actual rendering
			vbuffer.render(s.from, s.to, s.drawMode);

			if (s.hasMarkers && showMarkers) {
				if (options.marker && options.marker.radius) {
					shader.setPointSize(options.marker.radius * 2.0);
				} else {
					shader.setPointSize(10);
				}
				shader.setDrawAsCircle(true);
				vbuffer.render(s.from, s.to, 'POINTS');
			}
		});

		vbuffer.destroy();

		if (settings.timeRendering) {			
			console.timeEnd('gl rendering'); //eslint-disable-line no-console
		}

		flush();

		if (postRenderCallback) {
			postRenderCallback();
		}
	}

	/* 
	 * Render the data when ready
	 */
	function renderWhenReady(chart) {
		clear();
		
		if (isInited) {
			render(chart);
		} else {
			setTimeout(function () {
				renderWhenReady(chart);
			}, 1);
		}
	}
	
	/* 
	 * Set the viewport size in pixels
	 * Creates an orthographic perspective matrix and applies it.
	 * @param w {Integer} - the width of the viewport
	 * @param h {Integer} - the height of the viewport
	 */
	function setSize(w, h) {
		// Skip if there's no change
		if (width === w && h === h) {
			return;
		}

		width = w;
		height = h;

		shader.bind();
		shader.setPMatrix(orthoMatrix(width, height));
	}
	
	/* 
	 * Init OpenGL 
	 * @param canvas {HTMLCanvas} - the canvas to render to
	 */
	function init(canvas, noFlush, callback) {
		var i = 0,
			activeContext,
			contexts = [
				'webgl', 
				'experimental-webgl', 
				'moz-webgl', 
				'webkit-3d'
			];

		isInited = false;
		
		if (!canvas) {
			return false;
		}

		if (settings.timeSetup) {			
			console.time('gl setup'); //eslint-disable-line no-console	
		}

		for (; i < contexts.length; i++) {
			gl = canvas.getContext(contexts[i]);
			if (gl) {
				activeContext= contexts[i];
				break;
			}
		}

		if (gl) {   
			if (!noFlush) {
				flush();				
			}     	
		} else {
			return false;
		}

		gl.enable(gl.BLEND);
		// gl.blendFunc(gl.SRC_ALPHA, gl.ONE);
		gl.blendFunc(gl.SRC_ALPHA, gl.ONE_MINUS_SRC_ALPHA);
		gl.disable(gl.DEPTH_TEST);
		gl.depthMask(gl.FALSE);

		shader = GLShader(gl); //eslint-disable-line new-cap	
		vbuffer = GLVertexBuffer(gl, shader); //eslint-disable-line new-cap

		// Set up the circle texture used for bubbles
		circleTextureHandle = gl.createTexture();

		/* 
		 * In Firefox, the image isn't loaded immediatly when setting the source
		 * to a data URL, so we need to listen to onload.
		 *
		 * This has the fun side effect of the texture being blank when
		 * rendering for the first time in most cases, as the render is fired
		 * before the event.
		 *
		 * We therefore poll on isInited when rendering if it's not true.
		 */
		circleTexture.onload = function () {
			if (circleTextureHandle && typeof circleTexture !== 'undefined') {
				try {

					gl.bindTexture(gl.TEXTURE_2D, circleTextureHandle);

					gl.texImage2D(
						gl.TEXTURE_2D,
						0,
						gl.RGBA,
						gl.RGBA,
						gl.UNSIGNED_BYTE,
						circleTexture
					);
					
					gl.texParameteri(gl.TEXTURE_2D, gl.TEXTURE_WRAP_S, gl.CLAMP_TO_EDGE);
					gl.texParameteri(gl.TEXTURE_2D, gl.TEXTURE_WRAP_T, gl.CLAMP_TO_EDGE);
					gl.texParameteri(gl.TEXTURE_2D, gl.TEXTURE_MAG_FILTER, gl.LINEAR);
					gl.texParameteri(gl.TEXTURE_2D, gl.TEXTURE_MIN_FILTER, gl.LINEAR_MIPMAP_LINEAR);

					gl.generateMipmap(gl.TEXTURE_2D);

					gl.bindTexture(gl.TEXTURE_2D, null);
				} catch (e) {
					// return false;
				}

				isInited = true;
			}
		};

		//Create a white circle texture for use with bubbles
		circleTexture.setAttribute('src', 'data:image/svg+xml;utf8,' + encodeURIComponent([
			'<?xml version="1.0" standalone="no"?>',
			'<svg width="512" height="512" xmlns="http://www.w3.org/2000/svg" version="1.1" xmlns:xlink="http://www.w3.org/1999/xlink">',
			'<circle cx="256" cy="256" r="256" stroke="none" fill="#FFF"/>',
			'</svg>'
		].join('')));

		// IE11 will not call onload as it will cache the image.
		// It will however load sync, so we just call onload here.		
		if (activeContext === 'experimental-webgl') {
			circleTexture.onload();							
		}

		if (settings.timeSetup) {
			console.timeEnd('gl setup'); //eslint-disable-line no-console
		}		

		return true;
	}

	/* 
	 * Check if we have a valid OGL context 
	 * @returns {Boolean} - true if the context is valid
	 */
	function valid() {
		return gl !== false;
	}

	/*
	 * Check if the renderer has been initialized
	 * @returns {Boolean} - true if it has, false if not
	 */
	function inited() {
		return isInited;
	}

	function destroy() {
		vbuffer.destroy();
		shader.destroy();
		if (gl) {
			//gl.deleteTexture(circleTextureHandle);
		}
	}

	////////////////////////////////////////////////////////////////////////////
	exports = {
		allocateBufferForSingleSeries: allocateBufferForSingleSeries,
		pushSeries: pushSeries,
		setSize: setSize,
		inited: inited,
		setThreshold: setThreshold,
		init: init,
		render: renderWhenReady,
		settings: settings,
		valid: valid,
		clear: clear,
		flush: flush,
		setXAxis: setXAxis,
		setYAxis: setYAxis,
		data: data,
		gl: getGL,
		allocateBuffer: allocateBuffer,
		destroy: destroy,
		setOptions: setOptions
	};

	return exports;
}  

// END OF WEBGL ABSTRACTIONS
////////////////////////////////////////////////////////////////////////////////

/* 
 * Create a canvas + context and attach it to the target
 * @param target {Highcharts.Chart|Highcharts.Series} - the canvas target
 * @param chart {Highcharts.Chart} - the chart
 */
function createAndAttachRenderer(chart, series) {
	var width = chart.chartWidth,
		height = chart.chartHeight,
		target = chart,
		targetGroup = chart.seriesGroup || series.group,
		swapXY = function (proceed, x, y, a, b, c, d) {
			proceed.call(series, y, x, a, b, c, d);
		};

	if (isChartSeriesBoosting(chart)) {
		target = chart;		
	} else {
		target = series;		
	}

	if (target.ogl) {
		//target.ogl.destroy();
	}

	if (!target.image) {		
		target.canvas = doc.createElement('canvas');

		target.image = chart.renderer.image(
			'', 
			0, 
			0, 
			width, 
			height
		).add(targetGroup);

		target.boostClipRect = chart.renderer.clipRect(
			chart.plotLeft,
			chart.plotTop,
			chart.plotWidth,
			chart.chartHeight
		);

		target.image.clip(target.boostClipRect);

		if (target.inverted) {
			each(['moveTo', 'lineTo', 'rect', 'arc'], function (fn) {
				wrap(false, fn, swapXY);
			});
		}

		if (target instanceof H.Chart) {
			target.markerGroup = target.renderer.g().add(targetGroup);

			target.markerGroup.translateX = series.xAxis.pos;
			target.markerGroup.translateY = series.yAxis.pos;
			target.markerGroup.updateTransform();
		}
	}
	
	target.canvas.width = width;
	target.canvas.height = height;					
	
	target.image.attr({
		x: 0,
		y: 0,
		width: width,
		height: height,
		style: 'pointer-events: none'
	});
	
	target.boostClipRect.attr({
		x: chart.plotLeft,
		y: chart.plotTop,
		width: chart.plotWidth,
		height: chart.chartHeight
	});
	
	if (!target.ogl) {
		
		
		target.ogl = GLRenderer(function () {
			
			target.image.attr({ 
				href: target.canvas.toDataURL('image/png')
			});	
		}); //eslint-disable-line new-cap
		
		target.ogl.init(target.canvas);
		// target.ogl.clear();
		target.ogl.setOptions(chart.options.boost || {});

		if (target instanceof H.Chart) {
			target.ogl.allocateBuffer(chart);
		}
	}

	target.ogl.setSize(width, height);

	return target.ogl;
}

/*
 * Performs the actual render if the renderer is 
 * attached to the series.
 * @param renderer {OGLRenderer} - the renderer
 * @param series {Highcharts.Series} - the series
 */
function renderIfNotSeriesBoosting(renderer, series) {
	if (renderer && 
		series.image && 
		series.canvas && 
		!isChartSeriesBoosting(series.chart)
	) {		
		renderer.render(series.chart);
	}
}

function allocateIfNotSeriesBoosting(renderer, series) {
	if (renderer && 
		series.image && 
		series.canvas && 
		!isChartSeriesBoosting(series.chart)
	) {
		renderer.allocateBufferForSingleSeries(series);
	}
}

/*
 * An "async" foreach loop.
 * Uses a setTimeout to keep the loop from blocking the UI thread
 * @param arr {Array} - the array to loop through
 * @param fn {Function} - the callback to call for each item
 * @param finalFunc {Function} - the callback to call when done
 * @param chunkSize {Number} - the number of iterations per. timeout
 * @param i {Number} - the current index
 * @param noTimeout {Boolean} - set to true to skip timeouts 
 */
function eachAsync(arr, fn, finalFunc, chunkSize, i, noTimeout) {
	i = i || 0;
	chunkSize = chunkSize || CHUNK_SIZE;
	
	var threshold = i + chunkSize,
		proceed = true;

	while (proceed && i < threshold && i < arr.length) {
		proceed = fn(arr[i], i);
		++i;
	}
	if (proceed) {
		if (i < arr.length) {

			if (noTimeout) {
				eachAsync(arr, fn, finalFunc, chunkSize, i, noTimeout);
			} else if (win.requestAnimationFrame) {
				//If available, do requestAnimationFrame - shaves off a few ms 
				win.requestAnimationFrame(function () {
					eachAsync(arr, fn, finalFunc, chunkSize, i);
				});
			} else {
				setTimeout(function () {
					eachAsync(arr, fn, finalFunc, chunkSize, i);
				});
			}
			
		} else if (finalFunc) {
			finalFunc();
		}
	}
}

////////////////////////////////////////////////////////////////////////////////
// Following is the parts of the boost that's common between OGL/Legacy

/**
 * Return a full Point object based on the index. 
 * The boost module uses stripped point objects for performance reasons.
 * @param   {Number} boostPoint A stripped-down point object
 * @returns {Object} A Point object as per http://api.highcharts.com/highcharts#Point
 */
Series.prototype.getPoint = function (boostPoint) {
	var point = boostPoint,
		xData = this.xData || this.options.xData || this.processedXData || false
	;

	if (boostPoint && !(boostPoint instanceof this.pointClass)) {
		point = (new this.pointClass()).init( // eslint-disable-line new-cap
					this, 
					this.options.data[boostPoint.i], 
					xData ? xData[boostPoint.i] : undefined
				); 

		point.category = point.x;

		point.dist = boostPoint.dist;
		point.distX = boostPoint.distX;
		point.plotX = boostPoint.plotX;
		point.plotY = boostPoint.plotY;
		point.index = boostPoint.i;
	}	

	return point;
};

/**
 * Return a point instance from the k-d-tree
 */
wrap(Series.prototype, 'searchPoint', function (proceed) {
	return this.getPoint(
		proceed.apply(this, [].slice.call(arguments, 1))
	);
});

/**
 * Extend series.destroy to also remove the fake k-d-tree points (#5137). 
 * Normally this is handled by Series.destroy that calls Point.destroy, 
 * but the fake search points are not registered like that.
 */
wrap(Series.prototype, 'destroy', function (proceed) {
	var series = this,
		chart = series.chart;

	if (chart.hoverPoints) {
		chart.hoverPoints = grep(chart.hoverPoints, function (point) {
			return point.series === series;
		});
	}

	if (chart.hoverPoint && chart.hoverPoint.series === series) {
		chart.hoverPoint = null;
	}

	proceed.call(this);
});

/**
 * Do not compute extremes when min and max are set.
 * If we use this in the core, we can add the hook 
 * to hasExtremes to the methods directly.
 */
wrap(Series.prototype, 'getExtremes', function (proceed) {
	if (!isSeriesBoosting(this) || (!this.hasExtremes || !this.hasExtremes())) {
		return proceed.apply(this, Array.prototype.slice.call(arguments, 1));
	}
});

// Set default options
each([
	'area', 
	'arearange', 
	'column', 
	'line', 
	'scatter', 
	'heatmap', 
	'bubble',
	'treemap',
	'heatmap'
], 
	function (type) {
		if (plotOptions[type]) {
			plotOptions[type].boostThreshold = 5000;
			plotOptions[type].boostData = [];
		}
	}
);

/**
 * Override a bunch of methods the same way. If the number of points is 
 * below the threshold, run the original method. If not, check for a 
 * canvas version or do nothing.
 *
 * Note that we're not overriding any of these for heatmaps.
 */
each([	
	'translate',
	'generatePoints',
	'drawTracker',
	'drawPoints',
	'render'	
], function (method) {
	function branch(proceed) {
		var letItPass = this.options.stacking && 
						(method === 'translate' || method === 'generatePoints');
		
		if (!isSeriesBoosting(this) || 
			letItPass || 
			this.type === 'heatmap' ||
			this.type === 'treemap'
		) {

			// Clear image
			if (method === 'render' && this.image) {
			//	this.image.attr({ href: '' });
				this.animate = null; // We're zooming in, don't run animation
			}

			proceed.call(this);

		// If a canvas version of the method exists, like renderCanvas(), run
		} else if (this[method + 'Canvas']) {
			this[method + 'Canvas']();
		}
	}

	wrap(Series.prototype, method, branch);

	// A special case for some types - their translate method is already wrapped
	if (method === 'translate') {
		if (seriesTypes.column) {
			wrap(seriesTypes.column.prototype, method, branch);
		}

		if (seriesTypes.arearange) {
			wrap(seriesTypes.arearange.prototype, method, branch);
		}	

		if (seriesTypes.treemap) {
			wrap(seriesTypes.treemap.prototype, method, branch);
		}	
	}
});

/*
 * Returns true if the current browser supports webgl
 */
function hasWebGLSupport() {
	var i = 0,
		canvas,
		contexts = ['webgl', 'experimental-webgl', 'moz-webgl', 'webkit-3d'],
		context = false;

	if (typeof window.WebGLRenderingContext !== 'undefined') {
		canvas = document.createElement('canvas');

		for (; i < contexts.length; i++) {
			try {
				console.log('checking', contexts[i]);
				context = canvas.getContext(contexts[i]);
				if (typeof context !== 'undefined' && context !== null) {
					return true;
				}				
			} catch (e) {

			}
		}
	}

	return false;
}

////////////////////////////////////////////////////////////////////////////////
// We're wrapped in a closure, so just return if there's no webgl support

if (!hasWebGLSupport()) {	
	console.log('no ogl support');
	if (H.initCanvasBoost) {
		// Fallback to canvas boost
		console.log('fallback to canvas');
		H.initCanvasBoost();
	}
	//eslint-disable
	return; 
	//eslint-enable
}

////////////////////////////////////////////////////////////////////////////////
// GL-SPECIFIC WRAPPINGS FOLLOWS

/** If the series is a heatmap or treemap, or if the series is not boosting
 *  do the default behaviour. Otherwise, process if the series has no 
 *  extremes.
 */
wrap(Series.prototype, 'processData', function (proceed) {
	// If this is a heatmap, do default behaviour
	if (!isSeriesBoosting(this) || 
		this.type === 'heatmap' || 
		this.type === 'treemap') {
		proceed.apply(this, Array.prototype.slice.call(arguments, 1));		
	}

	if (!this.hasExtremes || !this.hasExtremes(true)) {
		proceed.apply(this, Array.prototype.slice.call(arguments, 1));
	}
});

H.extend(Series.prototype, {
	pointRange: 0,
	directTouch: false,
	allowDG: false, // No data grouping, let boost handle large data 
	hasExtremes: function (checkX) {
		var options = this.options,
			data = options.data,
			xAxis = this.xAxis && this.xAxis.options,
			yAxis = this.yAxis && this.yAxis.options;
		
		return 	data.length > (options.boostThreshold || Number.MAX_VALUE) && 
				isNumber(yAxis.min) && isNumber(yAxis.max) &&
				(!checkX || (isNumber(xAxis.min) && isNumber(xAxis.max)));
	},

	/**
	 * If implemented in the core, parts of this can probably be 
	 * shared with other similar methods in Highcharts.
	 */
	destroyGraphics: function () {
		var series = this,
			points = this.points,
			point,
			i;

		if (points) {
			for (i = 0; i < points.length; i = i + 1) {
				point = points[i];
				if (point && point.graphic) {
					point.graphic = point.graphic.destroy();
				}
			}
		}

		each(['graph', 'area', 'tracker'], function (prop) {
			if (series[prop]) {
				series[prop] = series[prop].destroy();
			}
		});
	},

	renderCanvas: function () {
		var series = this,
			options = series.options,
			renderer = false,
			chart = series.chart,
			xAxis = this.xAxis,
			yAxis = this.yAxis,
			//ctx,
			//c = 0,
			xData = options.xData || series.processedXData,
			yData = options.yData || series.processedYData,

			rawData = options.data,
			xExtremes = xAxis.getExtremes(),
			xMin = xExtremes.min,
			xMax = xExtremes.max,
			yExtremes = yAxis.getExtremes(),
			yMin = yExtremes.min,
			yMax = yExtremes.max,
			pointTaken = {},
			lastClientX,
			sampling = !!series.sampling,
			points,
			// r = options.marker && options.marker.radius,
			// cvsDrawPoint = this.cvsDrawPoint,
			// cvsLineTo = options.lineWidth ? this.cvsLineTo : false,
			// cvsMarker = r <= 1 ? this.cvsMarkerSquare : this.cvsMarkerCircle,
			enableMouseTracking = options.enableMouseTracking !== false,
			// lastPoint,
			threshold = options.threshold,
			yBottom = yAxis.getThreshold(threshold),
			hasThreshold = isNumber(threshold), //eslint-disable-line no-unused-vars
			// translatedThreshold = yBottom,
			// doFill = this.fill,
			isRange = series.pointArrayMap && 
					series.pointArrayMap.join(',') === 'low,high',
			isStacked = !!options.stacking,
			cropStart = series.cropStart || 0,
			// loadingOptions = chart.options.loading,
			requireSorting = series.requireSorting,
			wasNull, //eslint-disable-line no-unused-vars
			connectNulls = options.connectNulls,
			useRaw = !xData,
			minVal,
			maxVal,
			minI,
			maxI,			
			// fillColor = series.fillOpacity ?
			// 		new Color(series.color).setOpacity(
			// 				pick(options.fillOpacity, 0.75)
			// 			).get() : series.color,

			addKDPoint = function (clientX, plotY, i) {
				//Shaves off about 60ms compared to repeated concatination
				index = clientX + ',' + plotY;

				// The k-d tree requires series points. 
				// Reduce the amount of points, since the time to build the 
				// tree increases exponentially.
				if (enableMouseTracking && !pointTaken[index]) {
					pointTaken[index] = true;

					if (chart.inverted) {
						clientX = xAxis.len - clientX;
						plotY = yAxis.len - plotY;
					}

					points.push({
						clientX: clientX, 
						plotX: clientX,
						plotY: plotY,
						i: cropStart + i
					});
				}
			};			

		// Get or create the renderer
		renderer = createAndAttachRenderer(chart, series);

		if (!this.visible) {
			if (!isChartSeriesBoosting(chart) && renderer) {
				renderer.clear();
			}
			return;
		}

		// If we are zooming out from SVG mode, destroy the graphics
		if (this.points || this.graph) {
			this.destroyGraphics();
		}

		// If we're rendering per. series we should create the marker groups
		// as usual.
		if (!isChartSeriesBoosting(chart)) {
			this.markerGroup = series.plotGroup(
				'markerGroup',
				'markers',
				true,
				1,
				chart.seriesGroup
			);
		} else {
			//Use a single group for the markers
			this.markerGroup = chart.markerGroup;			
		}			

		points = this.points = [];			

		// Do not start building while drawing 
		series.buildKDTree = noop; 
		
		if (renderer) {
			allocateIfNotSeriesBoosting(renderer, this);
			renderer.pushSeries(series);				
			// Perform the actual renderer if we're on series level
			renderIfNotSeriesBoosting(renderer, this);			
		}

		/* This builds the KD-tree */
		function processPoint(d, i) {
			var x,
				y,
				clientX,
				plotY,
				isNull,
				low,
				chartDestroyed = typeof chart.index === 'undefined',
				isYInside = true;

			if (!chartDestroyed) {
				if (useRaw) {
					x = d[0];
					y = d[1];
				} else {
					x = d;
					y = yData[i];
				}

				// Resolve low and high for range series
				if (isRange) {
					if (useRaw) {
						y = d.slice(1, 3);
					}
					low = y[0];
					y = y[1];
				} else if (isStacked) {
					x = d.x;
					y = d.stackY;
					low = y - d.y;
				}

				isNull = y === null;

				// Optimize for scatter zooming
				if (!requireSorting) {
					isYInside = y >= yMin && y <= yMax;
				}

				if (!isNull && x >= xMin && x <= xMax && isYInside) {

					// We use ceil to allow the KD tree to work with sub pixels,
					// which can be used in boost to space pixels
					clientX = Math.ceil(xAxis.toPixels(x, true));

					if (sampling) {
						if (minI === undefined || clientX === lastClientX) {
							if (!isRange) {
								low = y;
							}
							if (maxI === undefined || y > maxVal) {
								maxVal = y;
								maxI = i;
							}
							if (minI === undefined || low < minVal) {
								minVal = low;
								minI = i;
							}

						}
						if (clientX !== lastClientX) { // Add points and reset
							if (minI !== undefined) { // then maxI is also a number
								plotY = yAxis.toPixels(maxVal, true);
								yBottom = yAxis.toPixels(minVal, true);

								addKDPoint(clientX, plotY, maxI);
								if (yBottom !== plotY) {
									addKDPoint(clientX, yBottom, minI);
								}
							}

							minI = maxI = undefined;
							lastClientX = clientX;
						}
					} else {
						plotY = Math.ceil(yAxis.toPixels(y, true));						
						addKDPoint(clientX, plotY, i);
					}
				}
				wasNull = isNull && !connectNulls;
			}

			return !chartDestroyed;
		}

		function doneProcessing() {
			fireEvent(series, 'renderedCanvas');
			// Pass tests in Pointer. 
			// Replace this with a single property, and replace when zooming in
			// below boostThreshold.
			series.directTouch = false;
			series.options.stickyTracking = true;

			delete series.buildKDTree; // Go back to prototype, ready to build
			series.buildKDTree();
		}

		// Loop over the points to build the k-d tree
		eachAsync(
			isStacked ? series.data : (xData || rawData), 
			processPoint, 
			doneProcessing, 
			chart.renderer.forExport ? Number.MAX_VALUE : undefined
		);
	}
});

/* Used for treemap|heatmap.drawPoints */
function pointDrawHandler(proceed) {
	if (!isSeriesBoosting(this)) {
		return proceed.call(this);
	}

	//Make sure we have a valid OGL context
	var renderer = createAndAttachRenderer(this.chart, this);
	
	if (renderer) {
		allocateIfNotSeriesBoosting(renderer, this);
		renderer.pushSeries(this);				
	}		
	
	renderIfNotSeriesBoosting(renderer, this);
}

/*
 * We need to handle heatmaps separatly, since we can't perform the size/color
 * calculations in the shader easily.
 *
 * This likely needs future optimization.
 *
 */
each(['heatmap', 'treemap'],
	function (t) {
		if (seriesTypes[t]) {	
			wrap(seriesTypes[t].prototype, 'drawPoints', pointDrawHandler);
			seriesTypes[t].prototype.directTouch = false; // Use k-d-tree
		}
	}
);

if (seriesTypes.bubble) {
	// By default, the bubble series does not use the KD-tree, so force it to.
	delete seriesTypes.bubble.prototype.buildKDTree;
	seriesTypes.bubble.prototype.directTouch = false;
	
	// Needed for markers to work correctly
	wrap(seriesTypes.bubble.prototype, 'markerAttribs', function (proceed) {
		if (isSeriesBoosting(this)) {
			return false;
		}
		return proceed.apply(this, [].slice.call(arguments, 1));
	});
}

seriesTypes.scatter.prototype.fill = true;

extend(seriesTypes.area.prototype, {	
	fill: true,
	fillOpacity: true,
	sampling: true
});

extend(seriesTypes.column.prototype, {
	fill: true,
	sampling: true
});

<<<<<<< HEAD
/**
 * Return a full Point object based on the index. 
 * The boost module uses stripped point objects for performance reasons.
 * @param   {Number} boostPoint A stripped-down point object
 * @returns {Object} A Point object as per http://api.highcharts.com/highcharts#Point
 */
Series.prototype.getPoint = function (boostPoint) {
	var point = boostPoint,
		xData = this.processedXData || false
	;

	if (boostPoint && !(boostPoint instanceof this.pointClass)) {
		point = (new this.pointClass()).init( // eslint-disable-line new-cap
					this, 
					this.options.data[boostPoint.i], 
					xData ? xData[boostPoint.i] : undefined
				); 

		point.category = point.x;

		point.dist = boostPoint.dist;
		point.distX = boostPoint.distX;
		point.plotX = boostPoint.plotX;
		point.plotY = boostPoint.plotY;
	}	

	console.log('point', this.options.data[boostPoint.i], this.processedXData);

	return point;
};

wrap(Series.prototype, 'setVisible', function (proceed, vis, redraw) {
	//if (isSeriesBoosting(this) || isChartSeriesBoosting(this.chart)) {
		
		proceed.call(this, vis, false);

		if (this.ogl) {
			this.ogl.clear();
			this.ogl.flush();

			this.image.attr({
				href: ''
			});
		} else if (this.chart.ogl) {
			this.chart.ogl.flush();
			this.chart.ogl.clear();

			this.chart.image.attr({
				href: ''
			});

		}
		
		this.chart.redraw();

	// } else {		
	// 	proceed.call(this, vis, redraw);
	// }
});

/**
 * Extend series.destroy to also remove the fake k-d-tree points (#5137). 
 * Normally this is handled by Series.destroy that calls Point.destroy, 
 * but the fake search points are not registered like that.
 */
wrap(Series.prototype, 'destroy', function (proceed) {
	var series = this,
		chart = series.chart;

	if (chart.hoverPoints) {
		chart.hoverPoints = grep(chart.hoverPoints, function (point) {
			return point.series === series;
		});
	}

	if (chart.hoverPoint && chart.hoverPoint.series === series) {
		chart.hoverPoint = null;
	}

	proceed.call(this);
});

/**
 * Return a point instance from the k-d-tree
 */
wrap(Series.prototype, 'searchPoint', function (proceed) {
	return this.getPoint(
		proceed.apply(this, [].slice.call(arguments, 1))
	);
=======
wrap(Series.prototype, 'setVisible', function (proceed, vis) {	
	proceed.call(this, vis, false);
	this.chart.redraw();
>>>>>>> b8ebb3e5
});

/**
 * Take care of the canvas blitting
 */
H.Chart.prototype.callbacks.push(function (chart) {

	/* Convert chart-level canvas to image */
	function canvasToSVG() {			
		if (chart.ogl && isChartSeriesBoosting(chart)) {
			chart.ogl.render(chart);
		}
	}

	/* Clear chart-level canvas */
	function preRender() {
		if (chart.canvas && chart.ogl && isChartSeriesBoosting(chart)) {
			// Allocate
			chart.ogl.allocateBuffer(chart);
		}
	}

	addEvent(chart, 'predraw', preRender);
	//Blit to image when done redrawing
	addEvent(chart, 'render', canvasToSVG);
	//addEvent(chart, 'load', canvasToSVG);

});<|MERGE_RESOLUTION|>--- conflicted
+++ resolved
@@ -2562,101 +2562,9 @@
 	sampling: true
 });
 
-<<<<<<< HEAD
-/**
- * Return a full Point object based on the index. 
- * The boost module uses stripped point objects for performance reasons.
- * @param   {Number} boostPoint A stripped-down point object
- * @returns {Object} A Point object as per http://api.highcharts.com/highcharts#Point
- */
-Series.prototype.getPoint = function (boostPoint) {
-	var point = boostPoint,
-		xData = this.processedXData || false
-	;
-
-	if (boostPoint && !(boostPoint instanceof this.pointClass)) {
-		point = (new this.pointClass()).init( // eslint-disable-line new-cap
-					this, 
-					this.options.data[boostPoint.i], 
-					xData ? xData[boostPoint.i] : undefined
-				); 
-
-		point.category = point.x;
-
-		point.dist = boostPoint.dist;
-		point.distX = boostPoint.distX;
-		point.plotX = boostPoint.plotX;
-		point.plotY = boostPoint.plotY;
-	}	
-
-	console.log('point', this.options.data[boostPoint.i], this.processedXData);
-
-	return point;
-};
-
-wrap(Series.prototype, 'setVisible', function (proceed, vis, redraw) {
-	//if (isSeriesBoosting(this) || isChartSeriesBoosting(this.chart)) {
-		
-		proceed.call(this, vis, false);
-
-		if (this.ogl) {
-			this.ogl.clear();
-			this.ogl.flush();
-
-			this.image.attr({
-				href: ''
-			});
-		} else if (this.chart.ogl) {
-			this.chart.ogl.flush();
-			this.chart.ogl.clear();
-
-			this.chart.image.attr({
-				href: ''
-			});
-
-		}
-		
-		this.chart.redraw();
-
-	// } else {		
-	// 	proceed.call(this, vis, redraw);
-	// }
-});
-
-/**
- * Extend series.destroy to also remove the fake k-d-tree points (#5137). 
- * Normally this is handled by Series.destroy that calls Point.destroy, 
- * but the fake search points are not registered like that.
- */
-wrap(Series.prototype, 'destroy', function (proceed) {
-	var series = this,
-		chart = series.chart;
-
-	if (chart.hoverPoints) {
-		chart.hoverPoints = grep(chart.hoverPoints, function (point) {
-			return point.series === series;
-		});
-	}
-
-	if (chart.hoverPoint && chart.hoverPoint.series === series) {
-		chart.hoverPoint = null;
-	}
-
-	proceed.call(this);
-});
-
-/**
- * Return a point instance from the k-d-tree
- */
-wrap(Series.prototype, 'searchPoint', function (proceed) {
-	return this.getPoint(
-		proceed.apply(this, [].slice.call(arguments, 1))
-	);
-=======
 wrap(Series.prototype, 'setVisible', function (proceed, vis) {	
 	proceed.call(this, vis, false);
 	this.chart.redraw();
->>>>>>> b8ebb3e5
 });
 
 /**
