/**
 * @product.name@ JS v@product.version@ (@product.date@)
 * Highcharts Broken Axis module
 * 
 * Author: Stephane Vanraes, Torstein Honsi
 * License: www.highcharts.com/license
 */

/*global HighchartsAdapter*/
(function (H) {	

	"use strict";

	var pick = H.pick,
		wrap = H.wrap,
		extend = H.extend,
		fireEvent = HighchartsAdapter.fireEvent,
		Axis = H.Axis,
		Series = H.Series;

	function stripArguments() {
		return Array.prototype.slice.call(arguments, 1);
	}

	extend(Axis.prototype, {
		isInBreak: function (brk, val) {
			var ret,
				repeat = brk.repeat || Infinity,
				from = brk.from,
				length = brk.to - brk.from,
				test = (val >= from ? (val - from) % repeat :  repeat - ((from - val) % repeat));

			if (!brk.inclusive) {
				ret = test < length && test !== 0;
			} else {
				ret = test <= length;
			}
			return ret;
		},

		isInAnyBreak: function (val, testKeep) {

			var breaks = this.options.breaks,
				i = breaks && breaks.length,
				inbrk,
				keep,
				ret;

			
			if (i) { 

				while (i--) {
					if (this.isInBreak(breaks[i], val)) {
						inbrk = true;
						if (!keep) {
							keep = pick(breaks[i].showPoints, this.isXAxis ? false : true);
						}
					}
				}

				if (inbrk && testKeep) {
					ret = inbrk && !keep;
				} else {
					ret = inbrk;
				}
			}
			return ret;
		}
	});

	wrap(Axis.prototype, 'setTickPositions', function (proceed) {
		proceed.apply(this, Array.prototype.slice.call(arguments, 1));
		
		if (this.options.breaks) {
			var axis = this,
				tickPositions = this.tickPositions,
				info = this.tickPositions.info,
				newPositions = [],
				i;

			for (i = 0; i < tickPositions.length; i++) {
				if (!axis.isInAnyBreak(tickPositions[i])) {
					newPositions.push(tickPositions[i]);
				}
			}

			this.tickPositions = newPositions;
			this.tickPositions.info = info;
		}
	});
	
	wrap(Axis.prototype, 'init', function (proceed, chart, userOptions) {
		// Force Axis to be not-ordinal when breaks are defined
		if (userOptions.breaks && userOptions.breaks.length) {
			userOptions.ordinal = false;
		}

		proceed.call(this, chart, userOptions);

		if (this.options.breaks) {

			var axis = this;
			
			axis.doPostTranslate = true;

			this.val2lin = function (val) {
				var nval = val,
					brk,
					i;

				for (i = 0; i < axis.breakArray.length; i++) {
					brk = axis.breakArray[i];
					if (brk.to <= val) {
						nval -= brk.len;
					} else if (brk.from >= val) {
						break;
					} else if (axis.isInBreak(brk, val)) {
						nval -= (val - brk.from);
						break;
					}
				}

				return nval;
			};
			
			this.lin2val = function (val) {
				var nval = val,
					brk,
					i;

				for (i = 0; i < axis.breakArray.length; i++) {
					brk = axis.breakArray[i];
					if (brk.from >= nval) {
						break;
					} else if (brk.to < nval) {
						nval += brk.len;
					} else if (axis.isInBreak(brk, nval)) {
						nval += brk.len;
					}
				}
				return nval;
			};

			this.setExtremes = function (newMin, newMax, redraw, animation, eventArguments) {
				// If trying to set extremes inside a break, extend it to before and after the break ( #3857 )
				while (this.isInAnyBreak(newMin)) {
					newMin -= this.closestPointRange;
				}				
				while (this.isInAnyBreak(newMax)) {
					newMax -= this.closestPointRange;
				}
				Axis.prototype.setExtremes.call(this, newMin, newMax, redraw, animation, eventArguments);
			};

			this.setAxisTranslation = function (saveOld) {
				Axis.prototype.setAxisTranslation.call(this, saveOld);

				var breaks = axis.options.breaks,
					breakArrayT = [],	// Temporary one
					breakArray = [],
					length = 0, 
					inBrk,
					repeat,
					brk,
					min = axis.userMin || axis.min,
					max = axis.userMax || axis.max,
					start,
					i,
					j;

				// Min & max check (#4247)
				for (i in breaks) {
					brk = breaks[i];
					repeat = brk.repeat || Infinity;
					if (axis.isInBreak(brk, min)) {
						min += (brk.to % repeat) - (min % repeat);
					}
					if (axis.isInBreak(brk, max)) {
						max -= (max % repeat) - (brk.from % repeat);
					}
				}

				// Construct an array holding all breaks in the axis
				for (i in breaks) {
					brk = breaks[i];
					start = brk.from;
					repeat = brk.repeat || Infinity;

					while (start - repeat > min) {
						start -= repeat;
					}
					while (start < min) {
						start += repeat;
					}

					for (j = start; j < max; j += repeat) {
						breakArrayT.push({
							value: j,
							move: 'in'
						});
						breakArrayT.push({
							value: j + (brk.to - brk.from),
							move: 'out',
							size: brk.breakSize
						});
					}
				}

				breakArrayT.sort(function (a, b) {
					if (a.value === b.value) {
						return (a.move === 'in' ? 0 : 1) - (b.move === 'in' ? 0 : 1);
					} else {
						return a.value - b.value;
					}
				});
				
				// Simplify the breaks
				inBrk = 0;
				start = min;

				for (i in breakArrayT) {
					brk = breakArrayT[i];
					inBrk += (brk.move === 'in' ? 1 : -1);

					if (inBrk === 1 && brk.move === 'in') {
						start = brk.value;
					}
					if (inBrk === 0) {
						breakArray.push({
							from: start,
							to: brk.value,
							len: brk.value - start - (brk.size || 0)
						});
						length += brk.value - start - (brk.size || 0);
					}
				}

				axis.breakArray = breakArray;

				fireEvent(axis, 'afterBreaks');
				
				axis.transA *= ((max - axis.min) / (max - min - length));

				axis.min = min;
				axis.max = max;
			};
		}
	});

	wrap(Series.prototype, 'generatePoints', function (proceed) {

		proceed.apply(this, stripArguments(arguments));

		var series = this,
			xAxis = series.xAxis,
			yAxis = series.yAxis,
			points = series.points,
			point,
			i = points.length,
			connectNulls = series.options.connectNulls,
<<<<<<< HEAD
=======
			rebuildStacks = false,
>>>>>>> edb05534
			nullGap;


		if (xAxis && yAxis && (xAxis.options.breaks || yAxis.options.breaks)) {
			while (i--) {
				point = points[i];

				nullGap = point.y === null && connectNulls === false; // respect nulls inside the break (#4275)
				if (!nullGap && (xAxis.isInAnyBreak(point.x, true) || yAxis.isInAnyBreak(point.y, true))) {
<<<<<<< HEAD
=======
					rebuildStacks = true;
>>>>>>> edb05534
					points.splice(i, 1);
					series.updateParallelArrays(point, 'splice', i, 1);
					if (this.data[i]) {
						this.data[i].destroyElements(); // removes the graphics for this point if they exist
					}
				}
			}
			// Rebuild stacks
			if (rebuildStacks) {
				series.yAxis.cleanStacks();
				series.yAxis.buildStacks();
			}
		}

	});

	wrap(H.seriesTypes.column.prototype, 'drawPoints', function (proceed) {
		proceed.apply(this);

		var series = this,
			points = series.points,
			yAxis = series.yAxis,
			breaks = yAxis.breakArray || [],
			threshold = pick(this.options.threshold, yAxis.min),
			eventName,
			point,
			brk,
			i,
			j,
			y;

		for (i = 0; i < points.length; i++) {
			point = points[i];
			y = point.stackY || point.y;
			for (j = 0; j < breaks.length; j++) {
				brk = breaks[j];
				eventName = false;

				if ((threshold < brk.from && y > brk.to) || (threshold > brk.from && y < brk.from)) { 
						eventName = 'pointBreak';
				} else if ((threshold < brk.from && y > brk.from && y < brk.to) || (threshold > brk.from && y > brk.to && y < brk.from)) { // point falls inside the break
						eventName = 'pointInBreak'; // docs
				} 
				if (eventName) {
					fireEvent(yAxis, eventName, {point: point, brk: brk});
				}
			}
		}

	});
}(Highcharts));<|MERGE_RESOLUTION|>--- conflicted
+++ resolved
@@ -258,10 +258,7 @@
 			point,
 			i = points.length,
 			connectNulls = series.options.connectNulls,
-<<<<<<< HEAD
-=======
 			rebuildStacks = false,
->>>>>>> edb05534
 			nullGap;
 
 
@@ -271,10 +268,7 @@
 
 				nullGap = point.y === null && connectNulls === false; // respect nulls inside the break (#4275)
 				if (!nullGap && (xAxis.isInAnyBreak(point.x, true) || yAxis.isInAnyBreak(point.y, true))) {
-<<<<<<< HEAD
-=======
 					rebuildStacks = true;
->>>>>>> edb05534
 					points.splice(i, 1);
 					series.updateParallelArrays(point, 'splice', i, 1);
 					if (this.data[i]) {
