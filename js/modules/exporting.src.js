--- conflicted
+++ resolved
@@ -280,12 +280,8 @@
 		extend(options.chart, {
 			animation: false,
 			renderTo: sandbox,
-<<<<<<< HEAD
-			forExport: !allowHTML,
-=======
 			forExport: true,
 			renderer: 'SVGRenderer',
->>>>>>> edb05534
 			width: sourceWidth,
 			height: sourceHeight
 		});
