--- conflicted
+++ resolved
@@ -42,105 +42,102 @@
  *         stacking,threshold,zoneAxis,zones
  * @optionparent plotOptions.pareto
  */
-<<<<<<< HEAD
-	{
-=======
+
 seriesType('pareto', 'line', {
->>>>>>> 6618eee9
 	/**
 	 * Higher zIndex than column series to draw line above shapes.
 	 */
-		zIndex: 3
-	}, {
+	zIndex: 3
+}, {
 	/**
 	 * Init series
 	 * 
 	 * @param  {Object} chart
 	 * @return {Object} Returns pareto series
 	 */
-		init: function (chart) {
-			var pareto = this;
+	init: function (chart) {
+		var pareto = this;
 
-			Series.prototype.init.apply(pareto, arguments);
+		Series.prototype.init.apply(pareto, arguments);
 
-			// Make sure we find series which is a base for an pareto
-			chart.linkSeries();
+		// Make sure we find series which is a base for an pareto
+		chart.linkSeries();
 
-			function recalculateValues() {
-				var values = pareto.getValues(pareto.linkedParent);
-				pareto.setData(values, false);
+		function recalculateValues() {
+			var values = pareto.getValues(pareto.linkedParent);
+			pareto.setData(values, false);
+		}
+
+		if (!pareto.linkedParent) {
+			return error(
+				'Series ' +
+				pareto.options.linkedTo +
+				' not found! Check `linkedTo`.'
+			);
+		}
+
+		// event which should be unbinded in destroy()
+		pareto.dataEventsToUnbind = addEvent(
+			pareto.linkedParent,
+			'updatedData',
+			recalculateValues
+		);
+
+		// calculate values
+		recalculateValues();
+
+		return pareto;
+	},
+	/**
+	 * calculate sum and return percent points
+	 * 
+	 * @param  {Object} series
+	 * @return {Array} Returns array of points [x,y]
+	 */
+	getValues: function (series) {
+		var yValues = series.yData,
+			xValues = series.xData,
+			sum = this.sumPointsPercents(yValues, xValues, null, true);
+
+		return this.sumPointsPercents(yValues, xValues, sum, false);
+	},
+	/**
+	 * calculate y sum and each percent point
+	 *
+	 * @param  {Array} yValues y values
+	 * @param  {Array} xValues x values
+	 * @param  {Number} sum of all y values 
+	 * @param  {Boolean} isSum declares if calculate sum of all points
+	 * @return {Array} Returns sum of points or array of points [x,y]
+	 */
+	sumPointsPercents: function (yValues, xValues, sum, isSum) {
+		var sumY = 0,
+			sumPercent = 0,
+			percentPoints = [],
+			percentPoint;
+
+		each(yValues, function (point, i) {
+			if (point !== null) {
+				if (isSum) {
+					sumY += point;
+				} else {
+					percentPoint = (point / sum) * 100;
+					percentPoints.push([xValues[i], correctFloat(sumPercent + percentPoint)]);
+					sumPercent += percentPoint;
+				}
 			}
+		});
 
-			if (!pareto.linkedParent) {
-				return error(
-					'Series ' +
-					pareto.options.linkedTo +
-					' not found! Check `linkedTo`.'
-				);
-			}
-
-			// event which should be unbinded in destroy()
-			pareto.dataEventsToUnbind = addEvent(
-				pareto.linkedParent,
-				'updatedData',
-				recalculateValues
-			);
-
-			// calculate values
-			recalculateValues();
-
-			return pareto;
-		},
-		/**
-		 * calculate sum and return percent points
-		 * 
-		 * @param  {Object} series
-		 * @return {Array} Returns array of points [x,y]
-		 */
-		getValues: function (series) {
-			var yValues = series.yData,
-				xValues = series.xData,
-				sum = this.sumPointsPercents(yValues, xValues, null, true);
-
-			return this.sumPointsPercents(yValues, xValues, sum, false);
-		},
-		/**
-		 * calculate y sum and each percent point
-		 *
-		 * @param  {Array} yValues y values
-		 * @param  {Array} xValues x values
-		 * @param  {Number} sum of all y values 
-		 * @param  {Boolean} isSum declares if calculate sum of all points
-		 * @return {Array} Returns sum of points or array of points [x,y]
-		 */
-		sumPointsPercents: function (yValues, xValues, sum, isSum) {
-			var sumY = 0,
-				sumPercent = 0,
-				percentPoints = [],
-				percentPoint;
-
-			each(yValues, function (point, i) {
-				if (point !== null) {
-					if (isSum) {
-						sumY += point;
-					} else {
-						percentPoint = (point / sum) * 100;
-						percentPoints.push([xValues[i], correctFloat(sumPercent + percentPoint)]);
-						sumPercent += percentPoint;
-					}
-				}
-			});
-
-			return isSum ? sumY : percentPoints;
-		},
-		/**
-		 * Unbind events and destroy series
-		 */
-		destroy: function () {
-			this.dataEventsToUnbind();
-			Series.prototype.destroy.call(this);
-		}
-	});
+		return isSum ? sumY : percentPoints;
+	},
+	/**
+	 * Unbind events and destroy series
+	 */
+	destroy: function () {
+		this.dataEventsToUnbind();
+		Series.prototype.destroy.call(this);
+	}
+});
 
 /**
  * A `pareto` series. If the [type](#series.pareto.type) option is not
