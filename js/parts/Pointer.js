--- conflicted
+++ resolved
@@ -428,9 +428,6 @@
 			hoverPoint &&
 			(hoverPoint !== chart.hoverPoint || (tooltip && tooltip.isHidden))
 		) {
-<<<<<<< HEAD
-			pointer.updateHoverData(chart, hoverSeries, hoverPoint, points);
-=======
 			each(chart.hoverPoints || [], function (p) {
 				if (H.inArray(p, points) === -1) {
 					p.setState();
@@ -453,7 +450,6 @@
 			hoverPoint.firePointEvent('mouseOver');
 			chart.hoverPoints = points;
 			chart.hoverPoint = hoverPoint;
->>>>>>> c5cd0d87
 			// Draw tooltip if necessary
 			if (tooltip) {
 				tooltip.refresh(useSharedTooltip ? points : hoverPoint, e);
