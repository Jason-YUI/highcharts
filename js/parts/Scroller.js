--- conflicted
+++ resolved
@@ -72,13 +72,8 @@
 				enabled: false,
 				zIndex: 2 // #1839
 			},
-<<<<<<< HEAD
 			id: 'highcharts-navigator-series',
-			lineColor: '#4572A7',
-=======
-			id: PREFIX + 'navigator-series',
 			lineColor: null, // Allow color setting while disallowing default candlestick setting (#4602)
->>>>>>> 0764808a
 			lineWidth: 1,
 			marker: {
 				enabled: false
