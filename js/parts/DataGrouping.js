/**
 * (c) 2010-2017 Torstein Honsi
 *
 * License: www.highcharts.com/license
 */
'use strict';
import H from './Globals.js';
import './Utilities.js';
import './Axis.js';
import './Series.js';
import './Tooltip.js';
var arrayMax = H.arrayMax,
	arrayMin = H.arrayMin,
	Axis = H.Axis,
	defaultPlotOptions = H.defaultPlotOptions,
	defined = H.defined,
	each = H.each,
	extend = H.extend,
	format = H.format,
	isNumber = H.isNumber,
	merge = H.merge,
	pick = H.pick,
	Point = H.Point,
	Series = H.Series,
	Tooltip = H.Tooltip,
	wrap = H.wrap;
	
/* ****************************************************************************
 * Start data grouping module												 *
 ******************************************************************************/

var seriesProto = Series.prototype,
	baseProcessData = seriesProto.processData,
	baseGeneratePoints = seriesProto.generatePoints,
	baseDestroy = seriesProto.destroy,

	commonOptions = {
		approximation: 'average', // average, open, high, low, close, sum
		//enabled: null, // (true for stock charts, false for basic),
		//forced: undefined,
		groupPixelWidth: 2,
		// the first one is the point or start value, the second is the start value if we're dealing with range,
		// the third one is the end value if dealing with a range
		dateTimeLabelFormats: {
			millisecond: ['%A, %b %e, %H:%M:%S.%L', '%A, %b %e, %H:%M:%S.%L', '-%H:%M:%S.%L'],
			second: ['%A, %b %e, %H:%M:%S', '%A, %b %e, %H:%M:%S', '-%H:%M:%S'],
			minute: ['%A, %b %e, %H:%M', '%A, %b %e, %H:%M', '-%H:%M'],
			hour: ['%A, %b %e, %H:%M', '%A, %b %e, %H:%M', '-%H:%M'],
			day: ['%A, %b %e, %Y', '%A, %b %e', '-%A, %b %e, %Y'],
			week: ['Week from %A, %b %e, %Y', '%A, %b %e', '-%A, %b %e, %Y'],
			month: ['%B %Y', '%B', '-%B %Y'],
			year: ['%Y', '%Y', '-%Y']
		}
		// smoothed = false, // enable this for navigator series only
	},

	specificOptions = { // extends common options
		line: {},
		spline: {},
		area: {},
		areaspline: {},
		column: {
			approximation: 'sum',
			groupPixelWidth: 10
		},
		arearange: {
			approximation: 'range'
		},
		areasplinerange: {
			approximation: 'range'
		},
		columnrange: {
			approximation: 'range',
			groupPixelWidth: 10
		},
		candlestick: {
			approximation: 'ohlc',
			groupPixelWidth: 10
		},
		ohlc: {
			approximation: 'ohlc',
			groupPixelWidth: 5
		}
	},

	// units are defined in a separate array to allow complete overriding in case of a user option
	defaultDataGroupingUnits = H.defaultDataGroupingUnits = [
		[
			'millisecond', // unit name
			[1, 2, 5, 10, 20, 25, 50, 100, 200, 500] // allowed multiples
		], [
			'second',
			[1, 2, 5, 10, 15, 30]
		], [
			'minute',
			[1, 2, 5, 10, 15, 30]
		], [
			'hour',
			[1, 2, 3, 4, 6, 8, 12]
		], [
			'day',
			[1]
		], [
			'week',
			[1]
		], [
			'month',
			[1, 3, 6]
		], [
			'year',
			null
		]
	],


	/**
	 * Define the available approximation types. The data grouping
	 * approximations takes an array or numbers as the first parameter. In case
	 * of ohlc, four arrays are sent in as four parameters. Each array consists
	 * only of numbers. In case null values belong to the group, the property
	 * .hasNulls will be set to true on the array.
	 */
	approximations = {
		sum: function (arr) {
			var len = arr.length,
				ret;

			// 1. it consists of nulls exclusively
			if (!len && arr.hasNulls) {
				ret = null;
			// 2. it has a length and real values
			} else if (len) {
				ret = 0;
				while (len--) {
					ret += arr[len];
				}
			}
			// 3. it has zero length, so just return undefined
			// => doNothing()

			return ret;
		},
		average: function (arr) {
			var len = arr.length,
				ret = approximations.sum(arr);

			// If we have a number, return it divided by the length. If not,
			// return null or undefined based on what the sum method finds.
			if (isNumber(ret) && len) {
				ret = ret / len;
			}

			return ret;
		},
<<<<<<< HEAD
=======
		// docs, add to http://api.highcharts.com/highstock/plotOptions.series.dataGrouping.approximation
		// The same as average, but for series with multiple values, like area
		// ranges.
>>>>>>> 191ac372
		averages: function () { // #5479
			var ret = [];

			each(arguments, function (arr) {
				ret.push(approximations.average(arr));
			});

			return ret;
		},
		open: function (arr) {
			return arr.length ? arr[0] : (arr.hasNulls ? null : undefined);
		},
		high: function (arr) {
			return arr.length ? arrayMax(arr) : (arr.hasNulls ? null : undefined);
		},
		low: function (arr) {
			return arr.length ? arrayMin(arr) : (arr.hasNulls ? null : undefined);
		},
		close: function (arr) {
			return arr.length ? arr[arr.length - 1] : (arr.hasNulls ? null : undefined);
		},
		// ohlc and range are special cases where a multidimensional array is input and an array is output
		ohlc: function (open, high, low, close) {
			open = approximations.open(open);
			high = approximations.high(high);
			low = approximations.low(low);
			close = approximations.close(close);

			if (isNumber(open) || isNumber(high) || isNumber(low) || isNumber(close)) {
				return [open, high, low, close];
			}
			// else, return is undefined
		},
		range: function (low, high) {
			low = approximations.low(low);
			high = approximations.high(high);

			if (isNumber(low) || isNumber(high)) {
				return [low, high];
			}
			// else, return is undefined
		}
	};


/**
 * Takes parallel arrays of x and y data and groups the data into intervals 
 * defined by groupPositions, a collection of starting x values for each group.
 */
seriesProto.groupData = function (xData, yData, groupPositions, approximation) {
	var series = this,
		data = series.data,
		dataOptions = series.options.data,
		groupedXData = [],
		groupedYData = [],
		groupMap = [],
		dataLength = xData.length,
		pointX,
		pointY,
		groupedY,
		// when grouping the fake extended axis for panning,
		// we don't need to consider y
		handleYData = !!yData,
		values = [],
		approximationFn = typeof approximation === 'function' ?
			approximation :
			approximations[approximation],
		pointArrayMap = series.pointArrayMap,
		pointArrayMapLength = pointArrayMap && pointArrayMap.length,
		pos = 0,
		start = 0,
		valuesLen,
		i, j;

	// Calculate values array size from pointArrayMap length
	if (pointArrayMapLength) {
		each(pointArrayMap, function () {
			values.push([]);
		});
	} else {
		values.push([]);
	}
	valuesLen = pointArrayMapLength || 1;

	// Start with the first point within the X axis range (#2696)
	for (i = 0; i <= dataLength; i++) {
		if (xData[i] >= groupPositions[0]) {
			break;
		}
	}

	for (i; i <= dataLength; i++) {

		// when a new group is entered, summarize and initiate 
		// the previous group
		while ((
					groupPositions[pos + 1] !== undefined &&
					xData[i] >= groupPositions[pos + 1]
				) || i === dataLength) { // get the last group

			// get group x and y
			pointX = groupPositions[pos];
			series.dataGroupInfo = { start: start, length: values[0].length };
			groupedY = approximationFn.apply(series, values);

			// push the grouped data
			if (groupedY !== undefined) {
				groupedXData.push(pointX);
				groupedYData.push(groupedY);
				groupMap.push(series.dataGroupInfo);
			}

			// reset the aggregate arrays
			start = i;
			for (j = 0; j < valuesLen; j++) {
				values[j].length = 0; // faster than values[j] = []
				values[j].hasNulls = false;
			}

			// Advance on the group positions
			pos += 1;

			// don't loop beyond the last group
			if (i === dataLength) {
				break;
			}
		}

		// break out
		if (i === dataLength) {
			break;
		}

		// for each raw data point, push it to an array that contains all values
		// for this specific group
		if (pointArrayMap) {

			var index = series.cropStart + i,
				point = (data && data[index]) ||
					series.pointClass.prototype.applyOptions.apply({
						series: series
					}, [dataOptions[index]]),
				val;

			for (j = 0; j < pointArrayMapLength; j++) {
				val = point[pointArrayMap[j]];
				if (isNumber(val)) {
					values[j].push(val);
				} else if (val === null) {
					values[j].hasNulls = true;
				}
			}

		} else {
			pointY = handleYData ? yData[i] : null;

			if (isNumber(pointY)) {
				values[0].push(pointY);
			} else if (pointY === null) {
				values[0].hasNulls = true;
			}
		}
	}

	return [groupedXData, groupedYData, groupMap];
};

/**
 * Extend the basic processData method, that crops the data to the current zoom
 * range, with data grouping logic.
 */
seriesProto.processData = function () {
	var series = this,
		chart = series.chart,
		options = series.options,
		dataGroupingOptions = options.dataGrouping,
		groupingEnabled = series.allowDG !== false && dataGroupingOptions &&
			pick(dataGroupingOptions.enabled, chart.options.isStock),
		visible = series.visible || !chart.options.chart.ignoreHiddenSeries,
		hasGroupedData,
		skip;

	// run base method
	series.forceCrop = groupingEnabled; // #334
	series.groupPixelWidth = null; // #2110
	series.hasProcessed = true; // #2692

	// skip if processData returns false or if grouping is disabled (in that order)
	skip = baseProcessData.apply(series, arguments) === false || !groupingEnabled;
	if (!skip) {
		series.destroyGroupedData();

		var i,
			processedXData = series.processedXData,
			processedYData = series.processedYData,
			plotSizeX = chart.plotSizeX,
			xAxis = series.xAxis,
			ordinal = xAxis.options.ordinal,
			groupPixelWidth = series.groupPixelWidth = xAxis.getGroupPixelWidth && xAxis.getGroupPixelWidth();

		// Execute grouping if the amount of points is greater than the limit defined in groupPixelWidth
		if (groupPixelWidth) {
			hasGroupedData = true;

			series.isDirty = true; // force recreation of point instances in series.translate, #5699

			var extremes = xAxis.getExtremes(),
				xMin = extremes.min,
				xMax = extremes.max,
				groupIntervalFactor = (ordinal && xAxis.getGroupIntervalFactor(xMin, xMax, series)) || 1,
				interval = (groupPixelWidth * (xMax - xMin) / plotSizeX) * groupIntervalFactor,
				groupPositions = xAxis.getTimeTicks(
					xAxis.normalizeTimeTickInterval(interval, dataGroupingOptions.units || defaultDataGroupingUnits),
					Math.min(xMin, processedXData[0]), // Processed data may extend beyond axis (#4907)
					Math.max(xMax, processedXData[processedXData.length - 1]),
					xAxis.options.startOfWeek,
					processedXData,
					series.closestPointRange
				),
				groupedData = seriesProto.groupData.apply(series, [processedXData, processedYData, groupPositions, dataGroupingOptions.approximation]),
				groupedXData = groupedData[0],
				groupedYData = groupedData[1];

			// prevent the smoothed data to spill out left and right, and make
			// sure data is not shifted to the left
			if (dataGroupingOptions.smoothed) {
				i = groupedXData.length - 1;
				groupedXData[i] = Math.min(groupedXData[i], xMax);
				while (i-- && i > 0) {
					groupedXData[i] += interval / 2;
				}
				groupedXData[0] = Math.max(groupedXData[0], xMin);
			}

			// record what data grouping values were used
			series.currentDataGrouping = groupPositions.info;
			series.closestPointRange = groupPositions.info.totalRange;
			series.groupMap = groupedData[2];

			// Make sure the X axis extends to show the first group (#2533)
			// But only for visible series (#5493, #6393)
			if (defined(groupedXData[0]) && groupedXData[0] < xAxis.dataMin && visible) {
				if (xAxis.min === xAxis.dataMin) {
					xAxis.min = groupedXData[0];
				}
				xAxis.dataMin = groupedXData[0];
			}

			// set series props
			series.processedXData = groupedXData;
			series.processedYData = groupedYData;
		} else {
			series.currentDataGrouping = series.groupMap = null;
		}
		series.hasGroupedData = hasGroupedData;
	}
};

/**
 * Destroy the grouped data points. #622, #740
 */
seriesProto.destroyGroupedData = function () {

	var groupedData = this.groupedData;

	// clear previous groups
	each(groupedData || [], function (point, i) {
		if (point) {
			groupedData[i] = point.destroy ? point.destroy() : null;
		}
	});
	this.groupedData = null;
};

/**
 * Override the generatePoints method by adding a reference to grouped data
 */
seriesProto.generatePoints = function () {

	baseGeneratePoints.apply(this);

	// record grouped data in order to let it be destroyed the next time processData runs
	this.destroyGroupedData(); // #622
	this.groupedData = this.hasGroupedData ? this.points : null;
};

/**
 * Override point prototype to throw a warning when trying to update grouped points
 */
wrap(Point.prototype, 'update', function (proceed) {
	if (this.dataGroup) {
		H.error(24);
	} else {
		proceed.apply(this, [].slice.call(arguments, 1));
	}
});

/**
 * Extend the original method, make the tooltip's header reflect the grouped range
 */
wrap(Tooltip.prototype, 'tooltipFooterHeaderFormatter', function (proceed, labelConfig, isFooter) {
	var tooltip = this,
		series = labelConfig.series,
		options = series.options,
		tooltipOptions = series.tooltipOptions,
		dataGroupingOptions = options.dataGrouping,
		xDateFormat = tooltipOptions.xDateFormat,
		xDateFormatEnd,
		xAxis = series.xAxis,
		dateFormat = H.dateFormat,
		currentDataGrouping,
		dateTimeLabelFormats,
		labelFormats,
		formattedKey;

	// apply only to grouped series
	if (xAxis && xAxis.options.type === 'datetime' && dataGroupingOptions && isNumber(labelConfig.key)) {

		// set variables
		currentDataGrouping = series.currentDataGrouping;
		dateTimeLabelFormats = dataGroupingOptions.dateTimeLabelFormats;

		// if we have grouped data, use the grouping information to get the right format
		if (currentDataGrouping) {
			labelFormats = dateTimeLabelFormats[currentDataGrouping.unitName];
			if (currentDataGrouping.count === 1) {
				xDateFormat = labelFormats[0];
			} else {
				xDateFormat = labelFormats[1];
				xDateFormatEnd = labelFormats[2];
			}
		// if not grouped, and we don't have set the xDateFormat option, get the best fit,
		// so if the least distance between points is one minute, show it, but if the
		// least distance is one day, skip hours and minutes etc.
		} else if (!xDateFormat && dateTimeLabelFormats) {
			xDateFormat = tooltip.getXDateFormat(labelConfig, tooltipOptions, xAxis);
		}

		// now format the key
		formattedKey = dateFormat(xDateFormat, labelConfig.key);
		if (xDateFormatEnd) {
			formattedKey += dateFormat(xDateFormatEnd, labelConfig.key + currentDataGrouping.totalRange - 1);
		}

		// return the replaced format
		return format(tooltipOptions[(isFooter ? 'footer' : 'header') + 'Format'], {
			point: extend(labelConfig.point, { key: formattedKey }),
			series: series
		});
	
	}

	// else, fall back to the regular formatter
	return proceed.call(tooltip, labelConfig, isFooter);
});

/**
 * Extend the series destroyer
 */
seriesProto.destroy = function () {
	var series = this,
		groupedData = series.groupedData || [],
		i = groupedData.length;

	while (i--) {
		if (groupedData[i]) {
			groupedData[i].destroy();
		}
	}
	baseDestroy.apply(series);
};


// Handle default options for data grouping. This must be set at runtime because some series types are
// defined after this.
wrap(seriesProto, 'setOptions', function (proceed, itemOptions) {

	var options = proceed.call(this, itemOptions),
		type = this.type,
		plotOptions = this.chart.options.plotOptions,
		defaultOptions = defaultPlotOptions[type].dataGrouping;

	if (specificOptions[type]) { // #1284
		if (!defaultOptions) {
			defaultOptions = merge(commonOptions, specificOptions[type]);
		}

		options.dataGrouping = merge(
			defaultOptions,
			plotOptions.series && plotOptions.series.dataGrouping, // #1228
			plotOptions[type].dataGrouping, // Set by the StockChart constructor
			itemOptions.dataGrouping
		);
	}

	if (this.chart.options.isStock) {
		this.requireSorting = true;
	}

	return options;
});


/**
 * When resetting the scale reset the hasProccessed flag to avoid taking previous data grouping
 * of neighbour series into accound when determining group pixel width (#2692).
 */
wrap(Axis.prototype, 'setScale', function (proceed) {
	proceed.call(this);
	each(this.series, function (series) {
		series.hasProcessed = false;
	});
});

/**
 * Get the data grouping pixel width based on the greatest defined individual width
 * of the axis' series, and if whether one of the axes need grouping.
 */
Axis.prototype.getGroupPixelWidth = function () {

	var series = this.series,
		len = series.length,
		i,
		groupPixelWidth = 0,
		doGrouping = false,
		dataLength,
		dgOptions;

	// If multiple series are compared on the same x axis, give them the same
	// group pixel width (#334)
	i = len;
	while (i--) {
		dgOptions = series[i].options.dataGrouping;
		if (dgOptions) {
			groupPixelWidth = Math.max(groupPixelWidth, dgOptions.groupPixelWidth);

		}
	}

	// If one of the series needs grouping, apply it to all (#1634)
	i = len;
	while (i--) {
		dgOptions = series[i].options.dataGrouping;

		if (dgOptions && series[i].hasProcessed) { // #2692

			dataLength = (series[i].processedXData || series[i].data).length;

			// Execute grouping if the amount of points is greater than the limit defined in groupPixelWidth
			if (series[i].groupPixelWidth || dataLength > (this.chart.plotSizeX / groupPixelWidth) || (dataLength && dgOptions.forced)) {
				doGrouping = true;
			}
		}
	}

	return doGrouping ? groupPixelWidth : 0;
};

/**
 * Force data grouping on all the axis' series.
 */
Axis.prototype.setDataGrouping = function (dataGrouping, redraw) {
	var i;

	redraw = pick(redraw, true);

	if (!dataGrouping) {
		dataGrouping = {
			forced: false,
			units: null
		};
	}

	// Axis is instantiated, update all series
	if (this instanceof Axis) {
		i = this.series.length;
		while (i--) {
			this.series[i].update({
				dataGrouping: dataGrouping
			}, false);
		}

	// Axis not yet instanciated, alter series options
	} else {
		each(this.chart.options.series, function (seriesOptions) {
			seriesOptions.dataGrouping = dataGrouping;
		}, false);
	}

	if (redraw) {
		this.chart.redraw();
	}
};



/* ****************************************************************************
 * End data grouping module												   *
 ******************************************************************************/<|MERGE_RESOLUTION|>--- conflicted
+++ resolved
@@ -152,12 +152,9 @@
 
 			return ret;
 		},
-<<<<<<< HEAD
-=======
 		// docs, add to http://api.highcharts.com/highstock/plotOptions.series.dataGrouping.approximation
 		// The same as average, but for series with multiple values, like area
 		// ranges.
->>>>>>> 191ac372
 		averages: function () { // #5479
 			var ret = [];
 
