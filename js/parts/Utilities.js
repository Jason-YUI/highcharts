
/**
 * Extend an object with the members of another
 * @param {Object} a The object to be extended
 * @param {Object} b The object to add to the first one
 */
function extend(a, b) {
	var n;
	if (!a) {
		a = {};
	}
	for (n in b) {
		a[n] = b[n];
	}
	return a;
}

/**
 * Take an array and turn into a hash with even number arguments as keys and odd numbers as
 * values. Allows creating constants for commonly used style properties, attributes etc.
 * Avoid it in performance critical situations like looping
 */
function hash() {
	var i = 0,
		args = arguments,
		length = args.length,
		obj = {};
	for (; i < length; i++) {
		obj[args[i++]] = args[i];
	}
	return obj;
}

/**
 * Shortcut for parseInt
 * @param {Object} s
 * @param {Number} mag Magnitude
 */
function pInt(s, mag) {
	return parseInt(s, mag || 10);
}

/**
 * Check for string
 * @param {Object} s
 */
function isString(s) {
	return typeof s === 'string';
}

/**
 * Check for object
 * @param {Object} obj
 */
function isObject(obj) {
	return typeof obj === 'object';
}

/**
 * Check for number
 * @param {Object} n
 */
function isNumber(n) {
	return typeof n === 'number';
}

function log2lin(num) {
	return math.log(num) / math.LN10;
}
function lin2log(num) {
	return math.pow(10, num);
}

/**
 * Remove last occurence of an item from an array
 * @param {Array} arr
 * @param {Mixed} item
 */
function erase(arr, item) {
	var i = arr.length;
	while (i--) {
		if (arr[i] === item) {
			arr.splice(i, 1);
			break;
		}
	}
	//return arr;
}

/**
 * Returns true if the object is not null or undefined. Like MooTools' $.defined.
 * @param {Object} obj
 */
function defined(obj) {
	return obj !== UNDEFINED && obj !== null;
}

/**
 * Set or get an attribute or an object of attributes. Can't use jQuery attr because
 * it attempts to set expando properties on the SVG element, which is not allowed.
 *
 * @param {Object} elem The DOM element to receive the attribute(s)
 * @param {String|Object} prop The property or an abject of key-value pairs
 * @param {String} value The value if a single property is set
 */
function attr(elem, prop, value) {
	var key,
		setAttribute = 'setAttribute',
		ret;

	// if the prop is a string
	if (isString(prop)) {
		// set the value
		if (defined(value)) {

			elem[setAttribute](prop, value);

		// get the value
		} else if (elem && elem.getAttribute) { // elem not defined when printing pie demo...
			ret = elem.getAttribute(prop);
		}

	// else if prop is defined, it is a hash of key/value pairs
	} else if (defined(prop) && isObject(prop)) {
		for (key in prop) {
			elem[setAttribute](key, prop[key]);
		}
	}
	return ret;
}
/**
 * Check if an element is an array, and if not, make it into an array. Like
 * MooTools' $.splat.
 */
function splat(obj) {
	if (!obj || obj.constructor !== Array) {
		obj = [obj];
	}
	return obj;
}



/**
 * Return the first value that is defined. Like MooTools' $.pick.
 */
function pick() {
	var args = arguments,
		i,
		arg,
		length = args.length;
	for (i = 0; i < length; i++) {
		arg = args[i];
		if (typeof arg !== 'undefined' && arg !== null) {
			return arg;
		}
	}
}

/**
 * Set CSS on a given element
 * @param {Object} el
 * @param {Object} styles Style object with camel case property names
 */
function css(el, styles) {
	if (isIE) {
		if (styles && styles.opacity !== UNDEFINED) {
			styles.filter = 'alpha(opacity=' + (styles.opacity * 100) + ')';
		}
	}
	extend(el.style, styles);
}

/* *
 * Get CSS value on a given element
 * @param {Object} el DOM object
 * @param {String} styleProp Camel cased CSS propery
 * /
function getStyle (el, styleProp) {
	var ret,
		CURRENT_STYLE = 'currentStyle',
		GET_COMPUTED_STYLE = 'getComputedStyle';
	if (el[CURRENT_STYLE]) {
		ret = el[CURRENT_STYLE][styleProp];
	} else if (win[GET_COMPUTED_STYLE]) {
		ret = win[GET_COMPUTED_STYLE](el, null).getPropertyValue(hyphenate(styleProp));
	}
	return ret;
}*/

/**
 * Utility function to create element with attributes and styles
 * @param {Object} tag
 * @param {Object} attribs
 * @param {Object} styles
 * @param {Object} parent
 * @param {Object} nopad
 */
function createElement(tag, attribs, styles, parent, nopad) {
	var el = doc.createElement(tag);
	if (attribs) {
		extend(el, attribs);
	}
	if (nopad) {
		css(el, {padding: 0, border: NONE, margin: 0});
	}
	if (styles) {
		css(el, styles);
	}
	if (parent) {
		parent.appendChild(el);
	}
	return el;
}

/**
 * Extend a prototyped class by new members
 * @param {Object} parent
 * @param {Object} members
 */
function extendClass(parent, members) {
	var object = function () {};
	object.prototype = new parent();
	extend(object.prototype, members);
	return object;
}

/**
 * Format a number and return a string based on input settings
 * @param {Number} number The input number to format
 * @param {Number} decimals The amount of decimals
 * @param {String} decPoint The decimal point, defaults to the one given in the lang options
 * @param {String} thousandsSep The thousands separator, defaults to the one given in the lang options
 */
function numberFormat(number, decimals, decPoint, thousandsSep) {
	var lang = defaultOptions.lang,
		// http://kevin.vanzonneveld.net/techblog/article/javascript_equivalent_for_phps_number_format/
		n = number,
		c = isNaN(decimals = mathAbs(decimals)) ? 2 : decimals,
		d = decPoint === undefined ? lang.decimalPoint : decPoint,
		t = thousandsSep === undefined ? lang.thousandsSep : thousandsSep,
		s = n < 0 ? "-" : "",
		i = String(pInt(n = mathAbs(+n || 0).toFixed(c))),
		j = i.length > 3 ? i.length % 3 : 0;

	return s + (j ? i.substr(0, j) + t : "") + i.substr(j).replace(/(\d{3})(?=\d)/g, "$1" + t) +
		(c ? d + mathAbs(n - i).toFixed(c).slice(2) : "");
}

/**
 * Based on http://www.php.net/manual/en/function.strftime.php
 * @param {String} format
 * @param {Number} timestamp
 * @param {Boolean} capitalize
 */
dateFormat = function (format, timestamp, capitalize) {
	function pad(number, length) {
		// two digits
		number = number.toString().replace(/^([0-9])$/, '0$1');
		// three digits
		if (length === 3) {
			number = number.toString().replace(/^([0-9]{2})$/, '0$1');
		}
		return number;
	}

	if (!defined(timestamp) || isNaN(timestamp)) {
		return 'Invalid date';
	}
	format = pick(format, '%Y-%m-%d %H:%M:%S');

	var date = new Date(timestamp * timeFactor),
		key, // used in for constuct below
		// get the basic time values
		hours = date[getHours](),
		day = date[getDay](),
		dayOfMonth = date[getDate](),
		month = date[getMonth](),
		fullYear = date[getFullYear](),
		lang = defaultOptions.lang,
		langWeekdays = lang.weekdays,
		langMonths = lang.months,
		/* // uncomment this and the 'W' format key below to enable week numbers
<<<<<<< HEAD
		weekNumber = function () {
=======
		weekNumber = function() {
>>>>>>> 7ea816bc
			var clone = new Date(date.valueOf()),
				day = clone[getDay]() == 0 ? 7 : clone[getDay](),
				dayNumber;
			clone.setDate(clone[getDate]() + 4 - day);
			dayNumber = mathFloor((clone.getTime() - new Date(clone[getFullYear](), 0, 1, -6)) / 86400000);
			return 1 + mathFloor(dayNumber / 7);
		},
		*/

		// list all format keys
		replacements = {

			// Day
			'a': langWeekdays[day].substr(0, 3), // Short weekday, like 'Mon'
			'A': langWeekdays[day], // Long weekday, like 'Monday'
			'd': pad(dayOfMonth), // Two digit day of the month, 01 to 31
			'e': dayOfMonth, // Day of the month, 1 through 31

			// Week (none implemented)
			//'W': weekNumber(),

			// Month
			'b': langMonths[month].substr(0, 3), // Short month, like 'Jan'
			'B': langMonths[month], // Long month, like 'January'
			'm': pad(month + 1), // Two digit month number, 01 through 12

			// Year
			'y': fullYear.toString().substr(2, 2), // Two digits year, like 09 for 2009
			'Y': fullYear, // Four digits year, like 2009

			// Time
			'H': pad(hours), // Two digits hours in 24h format, 00 through 23
			'I': pad((hours % 12) || 12), // Two digits hours in 12h format, 00 through 11
			'l': (hours % 12) || 12, // Hours in 12h format, 1 through 12
			'M': pad(date[getMinutes]()), // Two digits minutes, 00 through 59
			'p': hours < 12 ? 'AM' : 'PM', // Upper case AM or PM
			'P': hours < 12 ? 'am' : 'pm', // Lower case AM or PM
<<<<<<< HEAD
			'S': pad(date.getSeconds()), // Two digits seconds, 00 through  59
			'L': pad(timestamp % 1000, 3) // Milliseconds (naming from Ruby)
=======
			'S': pad(date.getSeconds()) // Two digits seconds, 00 through  59

>>>>>>> 7ea816bc
		};


	// do the replaces
	for (key in replacements) {
		format = format.replace('%' + key, replacements[key]);
	}

	// Optionally capitalize the string and return
	return capitalize ? format.substr(0, 1).toUpperCase() + format.substr(1) : format;
};

/**
 * Loop up the node tree and add offsetWidth and offsetHeight to get the
 * total page offset for a given element. Used by Opera and iOS on hover and
 * all browsers on point click.
 *
 * @param {Object} el
 *
 */
function getPosition(el) {
	var p = { left: el.offsetLeft, top: el.offsetTop };
	el = el.offsetParent;
	while (el) {
		p.left += el.offsetLeft;
		p.top += el.offsetTop;
		if (el !== doc.body && el !== doc.documentElement) {
			p.left -= el.scrollLeft;
			p.top -= el.scrollTop;
		}
		el = el.offsetParent;
	}
	return p;
}

/**
 * Take an interval and normalize it to multiples of 1, 2, 2.5 and 5
 * @param {Number} interval
 * @param {Array} multiples
 * @param {Number} magnitude
 * @param {Object} options
 */
function normalizeTickInterval(interval, multiples, magnitude, options) {
	var normalized, i;

	// round to a tenfold of 1, 2, 2.5 or 5
	//magnitude = multiples ? 1 : math.pow(10, mathFloor(math.log(interval) / math.LN10));
	magnitude = pick(magnitude, 1);
	normalized = interval / magnitude;

	// multiples for a linear scale
	if (!multiples) {
		multiples = [1, 2, 2.5, 5, 10];
		//multiples = [1, 2, 2.5, 4, 5, 7.5, 10];

		// the allowDecimals option
		if (options && options.allowDecimals === false) {
			if (magnitude === 1) {
				multiples = [1, 2, 5, 10];
			} else if (magnitude <= 0.1) {
				multiples = [1 / magnitude];
			}
		}
	}

	// normalize the interval to the nearest multiple
	for (i = 0; i < multiples.length; i++) {
		interval = multiples[i];
		if (normalized <= (multiples[i] + (multiples[i + 1] || multiples[i])) / 2) {
			break;
		}
	}

	// multiply back to the correct magnitude
	interval *= magnitude;

	return interval;
}

/**
 * Set the tick positions to a time unit that makes sense, for example
 * on the first of each month or on every Monday. Return an array
 * with the time positions. Used in datetime axes as well as for grouping
 * data on a datetime axis.
 *
 * @param {Number} tickInterval The approximate interval in axis values (ms)
 * @param {Number} min The minimum in axis values
 * @param {Number} max The maximum in axis values
 * @param {Number} startOfWeek
 * @param {Array} unitsOption
 */
function getTimeTicks(tickInterval, min, max, startOfWeek, unitsOption) {
	/*jslint white: true*/
	var tickPositions = [],
		i,
		useUTC = defaultOptions.global.useUTC,
		oneSecond = 1000 / timeFactor,
		oneMinute = 60000 / timeFactor,
		oneHour = 3600000 / timeFactor,
		oneDay = 24 * 3600000 / timeFactor,
		oneWeek = 7 * 24 * 3600000 / timeFactor,
		oneMonth = 30 * 24 * 3600000 / timeFactor,
		oneYear = 31556952000 / timeFactor,

		ranges = hash(
			MILLISECOND, 1,
			SECOND, oneSecond,
			MINUTE, oneMinute,
			HOUR, oneHour,
			DAY, oneDay,
			WEEK, oneWeek,
			MONTH, oneMonth,
			YEAR, oneYear
		),
		units = unitsOption || [[
			MILLISECOND,					// unit name
			[1, 2, 5, 10, 20, 25, 50, 100, 200, 500]
		], [
			SECOND,							// unit name
			[1, 2, 5, 10, 15, 30]			// allowed multiples
		], [
			MINUTE,							// unit name
			[1, 2, 5, 10, 15, 30]			// allowed multiples
		], [
			HOUR,							// unit name
			[1, 2, 3, 4, 6, 8, 12]			// allowed multiples
		], [
			DAY,							// unit name
			[1, 2]							// allowed multiples
		], [
			WEEK,							// unit name
			[1, 2]							// allowed multiples
		], [
			MONTH,
			[1, 2, 3, 4, 6]
		], [
			YEAR,
			null
		]],

		unit = units[units.length - 1], // default unit is years
		interval = ranges[unit[0]],
		multiples = unit[1];
	/*jslint white: false*/

	// loop through the units to find the one that best fits the tickInterval
	for (i = 0; i < units.length; i++) {
		unit = units[i];
		interval = ranges[unit[0]];
		multiples = unit[1];


		if (units[i + 1]) {
			// lessThan is in the middle between the highest multiple and the next unit.
			var lessThan = (interval * multiples[multiples.length - 1] +
						ranges[units[i + 1][0]]) / 2;

			// break and keep the current unit
			if (tickInterval <= lessThan) {
				break;
			}
		}
	}

	// prevent 2.5 years intervals, though 25, 250 etc. are allowed
	if (interval === oneYear && tickInterval < 5 * interval) {
		multiples = [1, 2, 5];
	}

	// get the minimum value by flooring the date
	var multitude = normalizeTickInterval(tickInterval / interval, multiples),
		minYear, // used in months and years as a basis for Date.UTC()
		minDate = new Date(min * timeFactor);

	minDate.setMilliseconds(0);

	if (interval >= oneSecond) { // second
		minDate.setSeconds(interval >= oneMinute ? 0 :
			multitude * mathFloor(minDate.getSeconds() / multitude));
	}

	if (interval >= oneMinute) { // minute
		minDate[setMinutes](interval >= oneHour ? 0 :
			multitude * mathFloor(minDate[getMinutes]() / multitude));
	}

	if (interval >= oneHour) { // hour
		minDate[setHours](interval >= oneDay ? 0 :
			multitude * mathFloor(minDate[getHours]() / multitude));
	}

	if (interval >= oneDay) { // day
		minDate[setDate](interval >= oneMonth ? 1 :
			multitude * mathFloor(minDate[getDate]() / multitude));
	}

	if (interval >= oneMonth) { // month
		minDate[setMonth](interval >= oneYear ? 0 :
			multitude * mathFloor(minDate[getMonth]() / multitude));
		minYear = minDate[getFullYear]();
	}

	if (interval >= oneYear) { // year
		minYear -= minYear % multitude;
		minDate[setFullYear](minYear);
	}

	// week is a special case that runs outside the hierarchy
	if (interval === oneWeek) {
		// get start of current week, independent of multitude
		minDate[setDate](minDate[getDate]() - minDate[getDay]() +
			pick(startOfWeek, 1));
	}


	// get tick positions
	i = 1;
	minYear = minDate[getFullYear]();
	var time = minDate.getTime() / timeFactor,
		minMonth = minDate[getMonth](),
		minDateDate = minDate[getDate]();

	// iterate and add tick positions at appropriate values
	while (time < max) {
		tickPositions.push(time);

		// if the interval is years, use Date.UTC to increase years
		if (interval === oneYear) {
			time = makeTime(minYear + i * multitude, 0) / timeFactor;

		// if the interval is months, use Date.UTC to increase months
		} else if (interval === oneMonth) {
			time = makeTime(minYear, minMonth + i * multitude) / timeFactor;

		// if we're using global time, the interval is not fixed as it jumps
		// one hour at the DST crossover
		} else if (!useUTC && (interval === oneDay || interval === oneWeek)) {
			time = makeTime(minYear, minMonth, minDateDate +
				i * multitude * (interval === oneDay ? 1 : 7));

		// else, the interval is fixed and we use simple addition
		} else {
			time += interval * multitude;
		}

		i++;
	}
	// push the last time
	tickPositions.push(time);


	// record information on the chosen unit - for dynamic label formatter
	tickPositions.unit = unit;

	return tickPositions;
}

/**
 * Helper class that contains variuos counters that are local to the chart.
 */
function ChartCounters() {
	this.color = 0;
	this.symbol = 0;
}

ChartCounters.prototype =  {
	/**
	 * Wraps the color counter if it reaches the specified length.
	 */
	wrapColor: function (length) {
		if (this.color >= length) {
			this.color = 0;
		}
	},

	/**
	 * Wraps the symbol counter if it reaches the specified length.
	 */
	wrapSymbol: function (length) {
		if (this.symbol >= length) {
			this.symbol = 0;
		}
	}
};

/**
 * Utility method extracted from Tooltip code that places a tooltip in a chart without spilling over
 * and not covering the point it self.
 */
function placeBox(boxWidth, boxHeight, outerLeft, outerTop, outerWidth, outerHeight, point) {
	// keep the box within the chart area
	var x = point.x - boxWidth + outerLeft - 25,
		y = point.y - boxHeight + outerTop + 10;

	// it is too far to the left, adjust it
	if (x < 7) {
		x = outerLeft + point.x + 15;
	}

	// Test to see if the tooltip is to far to the right,
	// if it is, move it back to be inside and then up to not cover the point.
	if ((x + boxWidth) > (outerLeft + outerWidth)) {
		x -= (x + boxWidth) - (outerLeft + outerWidth);
		y -= boxHeight;
	}

	if (y < 5) {
		y = 5; // above

		// If the tooltip is still covering the point, move it below instead
		if (point.y >= y && point.y <= (y + boxHeight)) {
			y = point.y + boxHeight - 5; // below
		}
	} else if (y + boxHeight > outerHeight) {
		y = outerHeight - boxHeight - 5; // below
	}

	return {x: x, y: y};
}

/**
 * Utility method that sorts an object array and keeping the order of equal items.
 * ECMA script standard does not specify the behaviour when items are equal.
 */
function stableSort(arr, sortFunction) {
	var length = arr.length,
		i;

	// Add index to each item
	for (i = 0; i < length; i++) {
		arr[i].ss_i = i; // stable sort index
	}

	arr.sort(function (a, b) {
		var sortValue = sortFunction(a, b);
		return sortValue === 0 ? a.ss_i - b.ss_i : sortValue;
	});

	// Remove index from items
	for (i = 0; i < length; i++) {
		delete arr[i].ss_i; // stable sort index
	}
}<|MERGE_RESOLUTION|>--- conflicted
+++ resolved
@@ -281,11 +281,7 @@
 		langWeekdays = lang.weekdays,
 		langMonths = lang.months,
 		/* // uncomment this and the 'W' format key below to enable week numbers
-<<<<<<< HEAD
 		weekNumber = function () {
-=======
-		weekNumber = function() {
->>>>>>> 7ea816bc
 			var clone = new Date(date.valueOf()),
 				day = clone[getDay]() == 0 ? 7 : clone[getDay](),
 				dayNumber;
@@ -323,13 +319,8 @@
 			'M': pad(date[getMinutes]()), // Two digits minutes, 00 through 59
 			'p': hours < 12 ? 'AM' : 'PM', // Upper case AM or PM
 			'P': hours < 12 ? 'am' : 'pm', // Lower case AM or PM
-<<<<<<< HEAD
 			'S': pad(date.getSeconds()), // Two digits seconds, 00 through  59
 			'L': pad(timestamp % 1000, 3) // Milliseconds (naming from Ruby)
-=======
-			'S': pad(date.getSeconds()) // Two digits seconds, 00 through  59
-
->>>>>>> 7ea816bc
 		};
 
 
