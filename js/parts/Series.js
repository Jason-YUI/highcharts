--- conflicted
+++ resolved
@@ -548,20 +548,13 @@
 
 
 		// Find the closest distance between processed points
-<<<<<<< HEAD
-		for (i = processedXData.length - 1; i >= 0; i--) {
-			distance = processedXData[i] - processedXData[i - 1];
-			
-			if (distance > 0 && (closestPointRange === undefined || distance < closestPointRange)) {
-=======
 		i = processedXData.length || 1;
 		while (--i) {
 			distance = isLog ?
 				val2lin(processedXData[i]) - val2lin(processedXData[i - 1]) :
 				processedXData[i] - processedXData[i - 1];
 
-			if (distance > 0 && (closestPointRange === UNDEFINED || distance < closestPointRange)) {
->>>>>>> e6238c3f
+			if (distance > 0 && (closestPointRange === undefined || distance < closestPointRange)) {
 				closestPointRange = distance;
 
 			// Unsorted data is not supported by the line tooltip, as well as data grouping and
@@ -1191,70 +1184,45 @@
 
 			} else {
 
-<<<<<<< HEAD
-				// moveTo or lineTo
-				segmentPath.push(i ? 'L' : 'M');
-=======
 				if (i === 0 || gap) {
-					pathToPoint = [M, point.plotX, point.plotY];
+					pathToPoint = ['M', point.plotX, point.plotY];
 				
 				} else if (series.getPointSpline) { // generate the spline as defined in the SplineSeries object
 					
 					pathToPoint = series.getPointSpline(points, point, i);
 
 				} else if (step) {
->>>>>>> e6238c3f
 
 					if (step === 'right') {
 						pathToPoint = [
-							L,
+							'L',
 							lastPoint.plotX,
-<<<<<<< HEAD
-							plotY,
-							'L'
-						);
-
-=======
 							plotY
 						];
 						
->>>>>>> e6238c3f
 					} else if (step === 'center') {
 						pathToPoint = [
-							L,
+							'L',
 							(lastPoint.plotX + plotX) / 2,
 							lastPoint.plotY,
 							'L',
 							(lastPoint.plotX + plotX) / 2,
-<<<<<<< HEAD
-							plotY,
-							'L'
-						);
-
-=======
 							plotY
 						];
 						
->>>>>>> e6238c3f
 					} else {
 						pathToPoint = [
-							L,
+							'L',
 							plotX,
-<<<<<<< HEAD
-							lastPoint.plotY,
-							'L'
-						);
-=======
 							lastPoint.plotY
 						];
->>>>>>> e6238c3f
 					}
-					pathToPoint.push(L, plotX, plotY);
+					pathToPoint.push('L', plotX, plotY);
 
 				} else {
 					// normal line to next point
 					pathToPoint = [
-						L,
+						'L',
 						plotX,
 						plotY
 					];
@@ -1278,38 +1246,15 @@
 	drawGraph: function () {
 		var series = this,
 			options = this.options,
-<<<<<<< HEAD
-			graphPath = this.getGraphPath(),
-			props = [[
-				'graph', 
-				'highcharts-graph', 
-				/*= if (build.classic) { =*/
-				options.lineColor || this.color, 
-				options.dashStyle
-				/*= } =*/
-			]];
-
-		// Add the zone properties if any
-		each(this.zones, function (zone, i) {
-			props.push([
-				'zone-graph-' + i,
-				'highcharts-graph highcharts-zone-graph-' + i + ' ' + (zone.className || ''),
-				/*= if (build.classic) { =*/
-				zone.color || series.color, 
-				zone.dashStyle || options.dashStyle
-				/*= } =*/
-			]);
-=======
 			props = [['graph', options.lineColor || this.color, options.dashStyle]],
 			lineWidth = options.lineWidth,
 			roundCap = options.linecap !== 'square',
 			graphPath = (this.gappedPath || this.getGraphPath).call(this),
-			fillColor = (this.fillGraph && this.color) || NONE, // polygon series use filled graph
+			fillColor = (this.fillGraph && this.color) || 'none', // polygon series use filled graph
 			zones = this.zones;
 
 		each(zones, function (threshold, i) {
 			props.push(['zoneGraph' + i, threshold.color || series.color, threshold.dashStyle || options.dashStyle]);
->>>>>>> e6238c3f
 		});
 
 		// Draw the graph
