--- conflicted
+++ resolved
@@ -5054,13 +5054,8 @@
                 series.animate(true);
             }
 
-<<<<<<< HEAD
-            // SVGRenderer needs to know this before drawing elements
-            // (#1089, #1795)
-=======
             // SVGRenderer needs to know this before drawing elements (#1089,
             // #1795)
->>>>>>> 1a37c045
             group.inverted = series.isCartesian ? inverted : false;
 
             // draw the graph if any
@@ -5099,12 +5094,8 @@
 
             // Initial clipping, must be defined after inverting groups for VML.
             // Applies to columns etc. (#3839).
-<<<<<<< HEAD
-            if (options.clip !== false &&
-=======
             if (
                 options.clip !== false &&
->>>>>>> 1a37c045
                 !series.sharedClipKey &&
                 !hasRendered
             ) {
@@ -5125,11 +5116,7 @@
                 }, animDuration);
             }
 
-<<<<<<< HEAD
-            // means data is in accordance with what you see
-=======
             // Means data is in accordance with what you see
->>>>>>> 1a37c045
             series.isDirty = false;
 
             // (See #322) series.isDirty = series.isDirtyData = false; // means
