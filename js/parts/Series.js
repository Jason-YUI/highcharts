--- conflicted
+++ resolved
@@ -2386,35 +2386,6 @@
                     fillColor: this.fillColor
                 });
             }
-<<<<<<< HEAD
-            this[prop] = value;
-        },
-
-        /**
-         * Get the series' color based on either the options or pulled from
-         * global options.
-         *
-         * @private
-         * @function Highcharts.Series#getColor
-         */
-        getColor: function () {
-            if (this.chart.styledMode) {
-                this.getCyclic('color');
-
-            } else if (this.options.colorByPoint) {
-                // #5526, supporting color is used for empty series graphic.
-                this.options.supportingColor = this.options.color;
-
-                // #4359, selected slice got series.color even when colorByPoint
-                // was set.
-                this.options.color = null;
-            } else {
-                this.getCyclic(
-                    'color',
-                    this.options.color || defaultPlotOptions[this.type].color,
-                    this.chart.options.colors
-                );
-=======
         }
         fireEvent(this, 'afterSetOptions', { options: options });
         return options;
@@ -2448,7 +2419,6 @@
             setting = pick(userOptions[indexName], userOptions['_' + indexName]);
             if (defined(setting)) { // after Series.update()
                 i = setting;
->>>>>>> 20530a43
             }
             else {
                 // #6138
@@ -2482,6 +2452,8 @@
             this.getCyclic('color');
         }
         else if (this.options.colorByPoint) {
+            // #5526, supporting color is used for empty series graphic.
+            this.options.supportingColor = this.options.color;
             // #4359, selected slice got series.color even when colorByPoint
             // was set.
             this.options.color = null;
