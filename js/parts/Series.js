/**
 * The Point object and prototype. Inheritable and used as base for PiePoint
 */
var Point = function () {};
Point.prototype = {

	/**
	 * Initialize the point
	 * @param {Object} series The series object containing this point
	 * @param {Object} options The data in either number, array or object format
	 */
<<<<<<< HEAD
	init: function(series, options, x) {
=======
	init: function (series, options) {
>>>>>>> cd856db5
		var point = this,
			counters = series.chart.counters,
			defaultColors;
		point.series = series;
		point.applyOptions(options, x);
		point.pointAttr = {};

		if (series.options.colorByPoint) {
			defaultColors = series.chart.options.colors;
			if (!point.options) {
				point.options = {};
			}
			point.color = point.options.color = point.color || defaultColors[counters.color++];
			
			// loop back to zero
			counters.wrapColor(defaultColors.length);
		}

		series.chart.pointCount++;
		return point;
	},
	/**
	 * Apply the options containing the x and y data and possible some extra properties.
	 * This is called on point init or from point.update.
	 *
	 * @param {Object} options
	 */
<<<<<<< HEAD
	applyOptions: function(options, x) {
=======
	applyOptions: function (options) {
>>>>>>> cd856db5
		var point = this,
			series = point.series,
			optionsType = typeof options;

		point.config = options;

		// onedimensional array input
<<<<<<< HEAD
		if (optionsType === 'number' || options === null) {
			point.y = options;
		}

		// two-dimentional array
		else if (typeof options[0] === 'number') {
			point.x = options[0];
			point.y = options[1];
		}

		// object input
		else if (optionsType === 'object' && typeof options.length !== 'number') {

			// copy options directly to point
			extend(point, options);
			point.options = options;
		}

		// categorized data with name in first position
		else if (typeof options[0] === 'string') {
			point.name = options[0];
			point.y = options[1];
		}

		/*
=======
		if (isNumber(options) || options === null) {
			point.y = options;
		} else if (isObject(options) && !isNumber(options.length)) { // object input
			// copy options directly to point
			extend(point, options);
			point.options = options;
		} else if (isString(options[0])) { // categorized data with name in first position
			point.name = options[0];
			point.y = options[1];
		} else if (isNumber(options[0])) { // two-dimentional array
			point.x = options[0];
			point.y = options[1];
		}
		
		/* 
>>>>>>> cd856db5
		 * If no x is set by now, get auto incremented value. All points must have an
		 * x value, however the y value can be null to create a gap in the series
		 */

		// todo: skip this? It is only used in applyOptions, in translate it should not be used
		if (point.x === UNDEFINED) {
			point.x = x === UNDEFINED ? series.autoIncrement() : x;
		}

	},

	/**
	 * Destroy a point to clear memory. Its reference still stays in series.data.
	 */
	destroy: function () {
		var point = this,
			series = point.series,
			prop;

		series.chart.pointCount--;

		if (point === series.chart.hoverPoint) {
			point.onMouseOut();
		}
		series.chart.hoverPoints = null; // remove reference

		// remove all events
<<<<<<< HEAD
		if (point.graphic || point.dataLabel) { // removeEvent and destroyElements are performance expensive
			removeEvent(point);
			point.destroyElements();
		}

=======
		removeEvent(point);
		
		each(['graphic', 'tracker', 'group', 'dataLabel', 'connector'], function (prop) {
			if (point[prop]) {
				point[prop].destroy();
			}
		});		
		
>>>>>>> cd856db5
		if (point.legendItem) { // pies have legend items
			point.series.chart.legend.destroyItem(point);
		}

		for (prop in point) {
			point[prop] = null;
		}


	},

	/**
	 * Destroy SVG elements associated with the point
	 */
	destroyElements: function() {
		var point = this,
			props = ['graphic', 'tracker', 'dataLabel', 'group', 'connector'],
			prop,
			i = 5;
		while (i--) {
			prop = props[i];
			if (point[prop]) {
				point[prop] = point[prop].destroy();
			}
		}
	},

	/**
	 * Return the configuration hash needed for the data label and tooltip formatters
	 */
	getLabelConfig: function () {
		var point = this;
		return {
			x: point.category,
			y: point.y,
			series: point.series,
			point: point,
			percentage: point.percentage,
			total: point.total || point.stackTotal
		};
	},

	/**
	 * Toggle the selection status of a point
	 * @param {Boolean} selected Whether to select or unselect the point.
	 * @param {Boolean} accumulate Whether to add to the previous selection. By default,
	 *     this happens if the control key (Cmd on Mac) was pressed during clicking.
	 */
	select: function (selected, accumulate) {
		var point = this,
			series = point.series,
			chart = series.chart;

		point.selected = selected = pick(selected, !point.selected);

		//series.isDirty = true;
		point.firePointEvent(selected ? 'select' : 'unselect');
		point.setState(selected && SELECT_STATE);

		// unselect all other points unless Ctrl or Cmd + click
		if (!accumulate) {
			each(chart.getSelectedPoints(), function (loopPoint) {
				if (loopPoint.selected && loopPoint !== point) {
					loopPoint.selected = false;
					loopPoint.setState(NORMAL_STATE);
					loopPoint.firePointEvent('unselect');
				}
			});
		}

	},
<<<<<<< HEAD

	onMouseOver: function() {
=======
	
	onMouseOver: function () {
>>>>>>> cd856db5
		var point = this,
			series = point.series,
			chart = series.chart,
			tooltip = chart.tooltip,
			hoverPoint = chart.hoverPoint;

		// set normal state to previous series
		if (hoverPoint && hoverPoint !== point) {
			hoverPoint.onMouseOut();
		}

		// trigger the event
		point.firePointEvent('mouseOver');

		// update the tooltip
		if (tooltip && (!tooltip.shared || series.noSharedTooltip)) {
			tooltip.refresh(point);
		}

		// hover this
		point.setState(HOVER_STATE);
		chart.hoverPoint = point;
	},
<<<<<<< HEAD

	onMouseOut: function() {
=======
	
	onMouseOut: function () {
>>>>>>> cd856db5
		var point = this;
		point.firePointEvent('mouseOut');

		point.setState();
		point.series.chart.hoverPoint = null;
	},

	/**
	 * Extendable method for formatting each point's tooltip line
	 *
	 * @param {Boolean} useHeader Whether a common header is used for multiple series in the tooltip
	 *
	 * @return {String} A string to be concatenated in to the common tooltip text
	 */
	tooltipFormatter: function (useHeader) {
		var point = this,
			series = point.series;
<<<<<<< HEAD

		return ['<span style="color:'+ series.color +'">', (point.name || series.name), '</span>: ',
			(!useHeader ? ('<b>x = '+ (point.name || point.x) + ',</b> ') : ''),
			'<b>', (!useHeader ? 'y = ' : '' ), point.y, '</b>'].join('');

=======
				
		return ['<span style="color:' + series.color + '">', (point.name || series.name), '</span>: ',
			(!useHeader ? ('<b>x = ' + (point.name || point.x) + ',</b> ') : ''), 
			'<b>', (!useHeader ? 'y = ' : ''), point.y, '</b>'].join('');
		
>>>>>>> cd856db5
	},

	/**
	 * Update the point with new options (typically x/y data) and optionally redraw the series.
	 *
	 * @param {Object} options Point options as defined in the series.data array
	 * @param {Boolean} redraw Whether to redraw the chart or wait for an explicit call
	 * @param {Boolean|Object} animation Whether to apply animation, and optionally animation
	 *    configuration
	 *
	 */
	update: function (options, redraw, animation) {
		var point = this,
			series = point.series,
			dataLabel = point.dataLabel,
			graphic = point.graphic,
			i,
			data = series.data,
			dataLength = data.length,
			chart = series.chart;

		redraw = pick(redraw, true);

		// fire the event with a default handler of doing the update
		point.firePointEvent('update', { options: options }, function () {

			point.applyOptions(options);

			// update visuals
			if (isObject(options)) {
				series.getAttribs();
				if (graphic) {
					graphic.attr(point.pointAttr[series.state]);
				}
			}

			// record changes in the parallel arrays
			for (i = 0; i < dataLength; i++) {
				if (data[i] === point) {
					series.xData[i] = point.x;
					series.yData[i] = point.y;
					series.options.data[i] = options;
					break;
				}
			}

			// redraw
			series.isDirty = true;
			series.isDirtyData = true;
			if (redraw) {
				chart.redraw(animation);
			}
		});
	},

	/**
	 * Remove a point and optionally redraw the series and if necessary the axes
	 * @param {Boolean} redraw Whether to redraw the chart or wait for an explicit call
	 * @param {Boolean|Object} animation Whether to apply animation, and optionally animation
	 *    configuration
	 */
	remove: function (redraw, animation) {
		var point = this,
			series = point.series,
			chart = series.chart,
			i,
			data = series.data,
			dataLength = data.length;

		setAnimation(animation, chart);
		redraw = pick(redraw, true);
<<<<<<< HEAD

		// fire the event with a default handler of removing the point
		point.firePointEvent('remove', null, function() {
=======
		
		// fire the event with a default handler of removing the point			
		point.firePointEvent('remove', null, function () {
>>>>>>> cd856db5

			//erase(series.data, point);

			for (i = 0; i < dataLength; i++) {
				if (data[i] === point) {

					// splice all the parallel arrays
					data.splice(i, 1);
					series.options.data.splice(i, 1);
					series.xData.splice(i, 1);
					series.yData.splice(i, 1);
					break;
				}
			}

			point.destroy();


			// redraw
			series.isDirty = true;
			series.isDirtyData = true;
			if (redraw) {
				chart.redraw();
			}
		});


	},

	/**
	 * Fire an event on the Point object. Must not be renamed to fireEvent, as this
	 * causes a name clash in MooTools
	 * @param {String} eventType
	 * @param {Object} eventArgs Additional event arguments
	 * @param {Function} defaultFunction Default event handler
	 */
	firePointEvent: function (eventType, eventArgs, defaultFunction) {
		var point = this,
			series = this.series,
			seriesOptions = series.options;

		// load event handlers on demand to save time on mouseover/out
		if (seriesOptions.point.events[eventType] || 
			(point.options && point.options.events && point.options.events[eventType])) {
			this.importEvents();
		}

		// add default handler if in selection mode
		if (eventType === 'click' && seriesOptions.allowPointSelect) {
			defaultFunction = function (event) {
				// Control key is for Windows, meta (= Cmd key) for Mac, Shift for Opera
				point.select(null, event.ctrlKey || event.metaKey || event.shiftKey);
			};
		}

		fireEvent(this, eventType, eventArgs, defaultFunction);
	},
	/**
	 * Import events from the series' and point's options. Only do it on
	 * demand, to save processing time on hovering.
	 */
	importEvents: function () {
		if (!this.hasImportedEvents) {
			var point = this,
				options = merge(point.series.options.point, point.options),
				events = options.events,
				eventType;

			point.events = events;

			for (eventType in events) {
				addEvent(point, eventType, events[eventType]);
			}
			this.hasImportedEvents = true;

		}
	},

	/**
	 * Set the point's state
	 * @param {String} state
	 */
	setState: function (state) {
		var point = this,
			series = point.series,
			stateOptions = series.options.states,
			markerOptions = defaultPlotOptions[series.type].marker && series.options.marker,
			normalDisabled = markerOptions && !markerOptions.enabled,
			markerStateOptions = markerOptions && markerOptions.states[state],
			stateDisabled = markerStateOptions && markerStateOptions.enabled === false,
			stateMarkerGraphic = series.stateMarkerGraphic,
			chart = series.chart,
			radius,
			pointAttr = point.pointAttr;

		state = state || NORMAL_STATE; // empty string

		if (
				// already has this state
				state === point.state ||
				// selected points don't respond to hover
				(point.selected && state !== SELECT_STATE) ||
				// series' state options is disabled
				(stateOptions[state] && stateOptions[state].enabled === false) ||
				// point marker's state options is disabled
				(state && (stateDisabled || (normalDisabled && !markerStateOptions.enabled)))

			) {
			return;
		}

		// apply hover styles to the existing point
		if (point.graphic) {
			point.graphic.attr(pointAttr[state]);
		} else {
			// if a graphic is not applied to each point in the normal state, create a shared
			// graphic for the hover state
			if (state) {
				if (!stateMarkerGraphic) {
<<<<<<< HEAD
					radius = markerOptions.radius;
					series.stateMarkerGraphic = stateMarkerGraphic = chart.renderer.symbol(
						series.symbol,
						- radius,
						- radius,
						2 * radius,
						2 * radius
=======
					series.stateMarkerGraphic = stateMarkerGraphic = chart.renderer.circle(
						0, 
						0, 
						pointAttr[state].r
>>>>>>> cd856db5
					)
					.attr(pointAttr[state])
					.add(series.group);
				}

				stateMarkerGraphic.translate(
					point.plotX,
					point.plotY
				);
			}

			if (stateMarkerGraphic) {
				stateMarkerGraphic[state ? 'show' : 'hide']();
			}
		}

		point.state = state;
	}
};

/**
 * @classDescription The base function which all other series types inherit from. The data in the series is stored
 * in various arrays.
 *
 * - First, series.options.data contains all the original config options for
 * each point whether added by options or methods like series.addPoint.
 * - Next, series.data contains those values converted to points, but in case the series data length
 * exceeds the cropThreshold, or if the data is grouped, series.data doesn't contain all the points. It
 * only contains the points that have been created on demand.
 * - Then there's series.points that contains all currently visible point objects. In case of cropping,
 * the cropped-away points are not part of this array. The series.points array starts at series.cropStart
 * compared to series.data and series.options.data. If however the series data is grouped, these can't
 * be correlated one to one.
 * - series.xData and series.processedXData contain clean x values, equivalent to series.data and series.points.
 * - series.yData and series.processedYData contain clean x values, equivalent to series.data and series.points.
 *
 * @param {Object} chart
 * @param {Object} options
 */
var Series = function () {};

Series.prototype = {

	isCartesian: true,
	type: 'line',
	pointClass: Point,
	pointAttrToOptions: { // mapping between SVG attributes and the corresponding options
		stroke: 'lineColor',
		'stroke-width': 'lineWidth',
		fill: 'fillColor',
		r: 'radius'
	},
	init: function (chart, options) {
		var series = this,
			eventType,
			events,
			//pointEvent,
			index = chart.series.length;

		series.chart = chart;
		options = series.setOptions(options); // merge with plotOptions

		// set some variables
		extend(series, {
			index: index,
			options: options,
			name: options.name || 'Series ' + (index + 1),
			state: NORMAL_STATE,
			pointAttr: {},
			visible: options.visible !== false, // true by default
			selected: options.selected === true // false by default
		});

		// register event listeners
		events = options.events;
		for (eventType in events) {
			addEvent(series, eventType, events[eventType]);
		}
		if (
			(events && events.click) ||
			(options.point && options.point.events && options.point.events.click) ||
			options.allowPointSelect
		) {
			chart.runTrackerClick = true;
		}

		series.getColor();
		series.getSymbol();


		// set the data
		series.setData(options.data, false);

	},


	/**
	 * Return an auto incremented x value based on the pointStart and pointInterval options.
	 * This is only used if an x value is not given for the point that calls autoIncrement.
	 */
	autoIncrement: function () {
		var series = this,
			options = series.options,
			xIncrement = series.xIncrement;

		xIncrement = pick(xIncrement, options.pointStart, 0);

		series.pointInterval = pick(series.pointInterval, options.pointInterval, 1);

		series.xIncrement = xIncrement + series.pointInterval;
		return xIncrement;
	},
<<<<<<< HEAD

=======
	
	/**
	 * Sort the data and remove duplicates 
	 */
	cleanData: function () {
		var series = this,
			chart = series.chart,
			data = series.data,
			closestPoints,
			smallestInterval,
			chartSmallestInterval = chart.smallestInterval,
			interval,
			i;
			
		// sort the data points
		data.sort(function (a, b) {
			return (a.x - b.x);
		});
		
		// remove points with equal x values
		// record the closest distance for calculation of column widths
		/*for (i = data.length - 1; i >= 0; i--) {
			if (data[i - 1]) {
				if (data[i - 1].x == data[i].x)	{
					data[i - 1].destroy();
					data.splice(i - 1, 1); // remove the duplicate
				}
			}
		}*/
		
		// connect nulls
		if (series.options.connectNulls) {
			for (i = data.length - 1; i >= 0; i--) {
				if (data[i].y === null && data[i - 1] && data[i + 1]) {
					data.splice(i, 1);
				}
			}
		}
		
		// find the closes pair of points
		for (i = data.length - 1; i >= 0; i--) {
			if (data[i - 1]) {
				interval = data[i].x - data[i - 1].x;
				if (interval > 0 && (smallestInterval === UNDEFINED || interval < smallestInterval)) {
					smallestInterval = interval;
					closestPoints = i;	
				}
			}
		}
		
		if (chartSmallestInterval === UNDEFINED || smallestInterval < chartSmallestInterval) {
			chart.smallestInterval = smallestInterval;
		}
		series.closestPoints = closestPoints;
	},		
		
>>>>>>> cd856db5
	/**
	 * Divide the series data into segments divided by null values.
	 */
	getSegments: function () {
		var lastNull = -1,
			segments = [],
			points = this.points;

		var start = + new Date();

		// create the segments
<<<<<<< HEAD
		each(points, function(point, i) {
=======
		each(data, function (point, i) {
>>>>>>> cd856db5
			if (point.y === null) {
				if (i > lastNull + 1) {
					segments.push(points.slice(lastNull + 1, i));
				}
				lastNull = i;
			} else if (i === points.length - 1) { // last value
				segments.push(points.slice(lastNull + 1, i + 1));
			}
		});
		this.segments = segments;


	},
	/**
	 * Set the series options by merging from the options tree
	 * @param {Object} itemOptions
	 */
	setOptions: function (itemOptions) {
		var plotOptions = this.chart.options.plotOptions,
			data = itemOptions.data,
			options;

		itemOptions.data = null; // remove from merge to prevent looping over the data set

		options = merge(
			plotOptions[this.type],
			plotOptions.series,
			itemOptions
		);
		options.data = data;

		return options;

	},
	/**
	 * Get the series' color
	 */
	getColor: function () {
		var defaultColors = this.chart.options.colors,
			counters = this.chart.counters;
		this.color = this.options.color || defaultColors[counters.color++] || '#0000ff';
		counters.wrapColor(defaultColors.length);
	},
	/**
	 * Get the series' symbol
	 */
	getSymbol: function () {
		var defaultSymbols = this.chart.options.symbols,
			counters = this.chart.counters;
		this.symbol = this.options.marker.symbol || defaultSymbols[counters.symbol++];
		counters.wrapSymbol(defaultSymbols.length);
	},

	/**
	 * Add a point dynamically after chart load time
	 * @param {Object} options Point options as given in series.data
	 * @param {Boolean} redraw Whether to redraw the chart or wait for an explicit call
	 * @param {Boolean} shift If shift is true, a point is shifted off the start
	 *    of the series as one is appended to the end.
	 * @param {Boolean|Object} animation Whether to apply animation, and optionally animation
	 *    configuration
	 */
	addPoint: function (options, redraw, shift, animation) {
		var series = this,
			data = series.data,
			graph = series.graph,
			area = series.area,
			chart = series.chart,
			xData = series.xData,
			yData = series.yData,
			currentShift = graph.shift || 0,
			dataOptions = series.options.data,
			point;
			//point = (new series.pointClass()).init(series, options);

		setAnimation(animation, chart);

		if (graph && shift) { // make graph animate sideways
			graph.shift = currentShift + 1;
		}
		if (area) {
			area.shift = currentShift + 1;
			area.isArea = true;
		}
		redraw = pick(redraw, true);


		// Get options and push the point to xData, yData and series.options. In series.generatePoints
		// the Point instance will be created on demand and pushed to the series.data array.
		point = { series: series };
		series.pointClass.prototype.applyOptions.apply(point, [options]);
		xData.push(point.x);
		yData.push(point.y);
		dataOptions.push(options);


		// Shift the first point off the parallel arrays
		// todo: consider series.removePoint(i) method
		if (shift) {
			if (data[0]) {
				data[0].remove(false);
			} else {
				data.shift();
				xData.shift();
				yData.shift();
				dataOptions.shift();
			}
		}
		series.getAttribs();

		// redraw
		series.isDirty = true;
		series.isDirtyData = true;
		if (redraw) {
			chart.redraw();
		}
	},

	/**
	 * Replace the series data with a new set of data
	 * @param {Object} data
	 * @param {Object} redraw
	 */
	setData: function (data, redraw) {
		var series = this,
			oldData = series.points,
			options = series.options,
			initialColor = series.initialColor,
			chart = series.chart,
			i;

		series.xIncrement = null; // reset for new data
		if (defined(initialColor)) { // reset colors for pie
			chart.counters.color = initialColor;
		}
<<<<<<< HEAD

		// parallel arrays
		var xData = [],
			yData = [],
			dataLength = data.length,
			turboThreshold = options.turboThreshold || 1000,
			pt;

		// In turbo mode, only one- or twodimensional arrays of numbers are allowed. The
		// first value is tested, and we assume that all the rest are defined the same
		// way. Although the 'for' loops are similar, they are repeated inside each
		// if-else conditional for max performance.
		if (dataLength > turboThreshold) {
			if (isNumber(data[0])) { // assume all points are numbers
				var x = pick(options.pointStart, 0),
					pointInterval = pick(options.pointInterval, 1);

				for (i = 0; i < dataLength; i++) {
					xData[i] = x;
					yData[i] = data[i];
					x += pointInterval;
				}
				series.xIncrement = x;
			} else if (data[0].constructor === Array) { // assume all points are arrays
				if (series.valueCount === 4) { // [x, o, h, l, c]
					for (i = 0; i < dataLength; i++) {
						pt = data[i];
						xData[i] = pt[0];
						yData[i] = pt.slice(1, 5);
					}
				} else { // [x, y]
					for (i = 0; i < dataLength; i++) {
						pt = data[i];
						xData[i] = pt[0];
						yData[i] = pt[1];
					}
				}
			}
		} else {
			for (i = 0; i < dataLength; i++) {
				pt = { series: series };
				series.pointClass.prototype.applyOptions.apply(pt, [data[i]]);
				xData[i] = pt.x;
				yData[i] = pt.y;
			}
		}

		series.data = null;
		series.options.data = data;
		series.xData = xData;
		series.yData = yData;


=======
		
		data = map(splat(data || []), function (pointOptions) {
			return (new series.pointClass()).init(series, pointOptions);
		});
		
>>>>>>> cd856db5
		// destroy old points
		i = (oldData && oldData.length) || 0;
		while (i--) {
			oldData[i].destroy();
		}

		// redraw
		series.isDirty = series.isDirtyData = chart.isDirtyBox = true;
		if (pick(redraw, true)) {
			chart.redraw(false);
		}
	},

	/**
	 * Remove a series and optionally redraw the chart
	 *
	 * @param {Boolean} redraw Whether to redraw the chart or wait for an explicit call
	 * @param {Boolean|Object} animation Whether to apply animation, and optionally animation
	 *    configuration
	 */
<<<<<<< HEAD

	remove: function(redraw, animation) {
=======
	
	remove: function (redraw, animation) {
>>>>>>> cd856db5
		var series = this,
			chart = series.chart;
		redraw = pick(redraw, true);

		if (!series.isRemoving) {  /* prevent triggering native event in jQuery
				(calling the remove function from the remove event) */
			series.isRemoving = true;

<<<<<<< HEAD
			// fire the event with a default handler of removing the point
			fireEvent(series, 'remove', null, function() {


=======
			// fire the event with a default handler of removing the point			
			fireEvent(series, 'remove', null, function () {
				
						
>>>>>>> cd856db5
				// destroy elements
				series.destroy();


				// redraw
				chart.isDirtyLegend = chart.isDirtyBox = true;
				if (redraw) {
					chart.redraw(animation);
				}
			});

		}
		series.isRemoving = false;
	},

	/**
	 * Process the data by cropping away unused data points if the series is longer
	 * than the crop threshold. This saves computing time for lage series.
	 */
	processData: function() {
		var series = this,
			processedXData = series.xData, // copied during slice operation below
			processedYData = series.yData,
			dataLength = processedXData.length,
			cropStart = 0,
			i, // loop variable
			cropThreshold = series.options.cropThreshold; // todo: consider combining it with turboThreshold


		// optionally filter out points outside the plot area
		if (!cropThreshold || dataLength > cropThreshold) {
			var extremes = series.xAxis.getExtremes(),
				min = extremes.min,
				max = extremes.max,
				cropEnd = dataLength - 1,
				point;

			// only crop if it's actually spilling out
			if (processedXData[0] < min || processedXData[cropEnd] > max) {

				// iterate up to find slice start
				for (i = 0; i < dataLength; i++) {
					if (processedXData[i] >= min) {
						cropStart = mathMax(0, i - 1);
						break;
					}
				}
				// proceed to find slice end
				for (i; i < dataLength; i++) {
					if (processedXData[i] > max) {
						cropEnd = i + 1;
						break;
					}
				}
				processedXData = processedXData.slice(cropStart, cropEnd);
				processedYData = processedYData.slice(cropStart, cropEnd);
			}
		}

		series.cropStart = cropStart;
		series.processedXData = processedXData;
		series.processedYData = processedYData;
	},

	/**
	 * Generate the data point after the data has been processed by cropping away
	 * unused points and optionally grouped in Highcharts Stock.
	 */
	generatePoints: function() {
		var series = this,
			options = series.options,
			dataOptions = options.data,
			hasProcessedData = series.prosessedXData !== series.xData,
			data = series.data,
			dataLength,
			processedXData = series.processedXData,
			processedYData = series.processedYData,
			pointClass = series.pointClass,
			processedDataLength = processedXData.length,
			cropStart = series.cropStart || 0,
			cursor,
			hasGroupedData = series.hasGroupedData,
			point,
			points = [],
			i;

		if (!data && !hasGroupedData) {
			var arr = [];
			arr.length = dataOptions.length;
			data = series.data = arr;
		}

		for (i = 0; i < processedDataLength; i++) {
			cursor = cropStart + i;
			if (!hasGroupedData) {
				if (data[cursor]) {
					point = data[cursor];
				} else {
					data[cursor] = point = (new pointClass()).init(series, dataOptions[cursor], processedXData[i]);
				}
				points[i] = point;
			} else {
				// splat the y data in case of ohlc data array
				points[i] = (new pointClass()).init(series, [processedXData[i]].concat(splat(processedYData[i])));
			}
		}

		// hide cropped-away points - this only runs when the number of points is above cropThreshold
		if (data && processedDataLength !== (dataLength = data.length)) {
			for (i = 0; i < dataLength; i++) {
				if (i === cropStart && !hasGroupedData) { // when has grouped data, clear all points
					i += processedDataLength;
				}
				if (data[i]) {
					data[i].destroyElements();
				}
			}
		}

		series.data = data;
		series.points = points;
	},

	/**
	 * Translate data points from raw data values to chart specific positioning data
	 * needed later in drawPoints, drawGraph and drawTracker.
	 */
<<<<<<< HEAD
	translate: function() {
		if (!this.processedXData) { // hidden series
			this.processData();
		}
		this.generatePoints();
		var series = this,
			chart = series.chart,
			options = series.options,
			stacking = options.stacking,
			xAxis = series.xAxis,
			categories = xAxis.categories,
=======
	translate: function () {
		var series = this, 
			chart = series.chart, 
			stacking = series.options.stacking,
			categories = series.xAxis.categories,
>>>>>>> cd856db5
			yAxis = series.yAxis,
			points = series.points,
			//data = series.data,
			//dataLength = data.length,
			//point,
			//xData = series.processedXData || series.xData,
			//yData = series.processedYData || series.yData,
			dataLength = points.length,
			//closestPoints,
			//smallestInterval,
			leastDistance = xAxis.leastDistance,
			interval,
			i,
			cropI = -1;


		for (i = 0; i < dataLength; i++) {
			var point = points[i],
				xValue = point.x,
				yValue = point.y,
				yBottom = point.low,
				stack = yAxis.stacks[(yValue < 0 ? '-' : '') + series.stackKey],
				pointStack,
				distance,
				pointStackTotal;
			// get the plotX translation
			point.plotX = series.xAxis.translate(xValue);

			// calculate the bottom y value for stacked series
			if (stacking && series.visible && stack && stack[xValue]) {
				pointStack = stack[xValue];
				pointStackTotal = pointStack.total;
				pointStack.cum = yBottom = pointStack.cum - yValue; // start from top
				yValue = yBottom + yValue;

				if (stacking === 'percent') {
					yBottom = pointStackTotal ? yBottom * 100 / pointStackTotal : 0;
					yValue = pointStackTotal ? yValue * 100 / pointStackTotal : 0;
				}

				point.percentage = pointStackTotal ? point.y * 100 / pointStackTotal : 0;
				point.stackTotal = pointStackTotal;
			}

			if (defined(yBottom)) {
				point.yBottom = yAxis.translate(yBottom, 0, 1, 0, 1);
			}

			// set the y value
			if (yValue !== null) {
				point.plotY = yAxis.translate(yValue, 0, 1, 0, 1);
			}

			// set client related positions for mouse tracking
			point.clientX = chart.inverted ?
				chart.plotHeight - point.plotX :
				point.plotX; // for mouse tracking

			// some API data
			point.category = categories && categories[point.x] !== UNDEFINED ?
				categories[point.x] : point.x;

			// get the smallest distance between points for columns
			if (series.getDistance && i) {
				distance = mathAbs(point.plotX - points[i - 1].plotX);
				leastDistance = leastDistance === UNDEFINED ? distance : mathMin(distance, leastDistance);
			}

		}

		xAxis.leastDistance = leastDistance;

		// now that we have the cropped data, build the segments
		series.getSegments();
	},
	/**
	 * Memoize tooltip texts and positions
	 */
	setTooltipPoints: function (renew) {
		var series = this,
			chart = series.chart,
			inverted = chart.inverted,
			points = [],
			pointsLength,
			plotSize = mathRound((inverted ? chart.plotTop : chart.plotLeft) + chart.plotSizeX),
			low,
			high,
			xAxis = series.xAxis,
			point,
			i,
			tooltipPoints = []; // a lookup array for each pixel in the x dimension

		// renew
		if (renew) {
			series.tooltipPoints = null;
		}

		// concat segments to overcome null values
<<<<<<< HEAD
		each(series.segments || series.points, function(segment){
			points = points.concat(segment);
=======
		each(series.segments, function (segment) {
			data = data.concat(segment);
>>>>>>> cd856db5
		});

		// loop the concatenated points and apply each point to all the closest
		// pixel positions
		if (xAxis && xAxis.reversed) {
			points = points.reverse();//reverseArray(points);
		}
<<<<<<< HEAD

		//each(points, function(point, i) {
		pointsLength = points.length;
		for (i = 0; i < pointsLength; i++) {
			point = points[i];
			low = points[i - 1] ? points[i - 1]._high + 1 : 0;
			high = point._high = points[i + 1] ? (
				mathFloor((point.plotX + (points[i + 1] ?
					points[i + 1].plotX : plotSize)) / 2)) :
					plotSize;

=======
		
		each(data, function (point, i) {
			
			low = data[i - 1] ? data[i - 1]._high + 1 : 0;
			high = point._high = data[i + 1] ?
				(mathFloor((point.plotX + (data[i + 1] ? data[i + 1].plotX : plotSize)) / 2)) :
				plotSize;
			
>>>>>>> cd856db5
			while (low <= high) {
				tooltipPoints[inverted ? plotSize - low++ : low++] = point;
			}
		}
		series.tooltipPoints = tooltipPoints;
	},




	/**
	 * Series mouse over handler
	 */
	onMouseOver: function () {
		var series = this,
			chart = series.chart,
			hoverSeries = chart.hoverSeries;

		if (!hasTouch && chart.mouseIsDown) {
			return;
		}

		// set normal state to previous series
		if (hoverSeries && hoverSeries !== series) {
			hoverSeries.onMouseOut();
		}

		// trigger the event, but to save processing time,
		// only if defined
		if (series.options.events.mouseOver) {
			fireEvent(series, 'mouseOver');
		}

		// hover this
		series.setState(HOVER_STATE);
		chart.hoverSeries = series;
	},

	/**
	 * Series mouse out handler
	 */
	onMouseOut: function () {
		// trigger the event only if listeners exist
		var series = this,
			options = series.options,
			chart = series.chart,
			tooltip = chart.tooltip,
			hoverPoint = chart.hoverPoint;

		// trigger mouse out on the point, which must be in this series
		if (hoverPoint) {
			hoverPoint.onMouseOut();
		}

		// fire the mouse out event
		if (series && options.events.mouseOut) {
			fireEvent(series, 'mouseOut');
		}


		// hide the tooltip
		if (tooltip && !options.stickyTracking) {
			tooltip.hide();
		}

		// set normal state
		series.setState();
		chart.hoverSeries = null;
	},

	/**
	 * Animate in the series
	 */
	animate: function (init) {
		var series = this,
			chart = series.chart,
			clipRect = series.clipRect,
			animation = series.options.animation;

		if (animation && !isObject(animation)) {
			animation = {};
		}

		if (init) { // initialize the animation
			if (!clipRect.isAnimating) { // apply it only for one of the series
				clipRect.attr('width', 0);
				clipRect.isAnimating = true;
			}

		} else { // run the animation
			clipRect.animate({
				width: chart.plotSizeX
			}, animation);

			// delete this function to allow it only once
			this.animate = null;
		}
	},


	/**
	 * Draw the markers
	 */
	drawPoints: function () {
		var series = this,
			pointAttr,
			points = series.points,
			chart = series.chart,
			plotX,
			plotY,
			i,
			point,
			radius,
			graphic;

		if (series.options.marker.enabled) {
			i = points.length;
			while (i--) {
				point = points[i];
				plotX = point.plotX;
				plotY = point.plotY;
				graphic = point.graphic;

				// only draw the point if y is defined
				if (plotY !== UNDEFINED && !isNaN(plotY)) {

					// shortcuts
					pointAttr = point.pointAttr[point.selected ? SELECT_STATE : NORMAL_STATE];
					radius = pointAttr.r;

					if (graphic) { // update
						graphic.animate({
							x: plotX - radius,
							y: plotY - radius,
							width: 2 * radius,
							height: 2 * radius
						});
					} else {
						point.graphic = chart.renderer.symbol(
							pick(point.marker && point.marker.symbol, series.symbol),
							plotX - radius,
							plotY - radius,
							2 * radius,
							2 * radius
						)
						.attr(pointAttr)
						.add(series.group);
					}
				}
			}
		}

	},

	/**
	 * Convert state properties from API naming conventions to SVG attributes
	 *
	 * @param {Object} options API options object
	 * @param {Object} base1 SVG attribute object to inherit from
	 * @param {Object} base2 Second level SVG attribute object to inherit from
	 */
	convertAttribs: function (options, base1, base2, base3) {
		var conversion = this.pointAttrToOptions,
			attr,
			option,
			obj = {};

		options = options || {};
		base1 = base1 || {};
		base2 = base2 || {};
		base3 = base3 || {};

		for (attr in conversion) {
			option = conversion[attr];
			obj[attr] = pick(options[option], base1[attr], base2[attr], base3[attr]);
		}
		return obj;
	},

	/**
	 * Get the state attributes. Each series type has its own set of attributes
	 * that are allowed to change on a point's state change. Series wide attributes are stored for
	 * all series, and additionally point specific attributes are stored for all
	 * points with individual marker options. If such options are not defined for the point,
	 * a reference to the series wide attributes is stored in point.pointAttr.
	 */
<<<<<<< HEAD
	getAttribs: function() {
		var series = this,
=======
	getAttribs: function () {
		var series = this, 
>>>>>>> cd856db5
			normalOptions = defaultPlotOptions[series.type].marker ? series.options.marker : series.options,
			stateOptions = normalOptions.states,
			stateOptionsHover = stateOptions[HOVER_STATE],
			pointStateOptionsHover,
			seriesColor = series.color,
			normalDefaults = {
				stroke: seriesColor,
				fill: seriesColor
			},
			points = series.points,
			i,
			point,
			seriesPointAttr = [],
			pointAttr,
			pointAttrToOptions = series.pointAttrToOptions,
			hasPointSpecificOptions,
			key;

		// series type specific modifications
		if (series.options.marker) { // line, spline, area, areaspline, scatter

			// if no hover radius is given, default to normal radius + 2
			stateOptionsHover.radius = stateOptionsHover.radius || normalOptions.radius + 2;
			stateOptionsHover.lineWidth = stateOptionsHover.lineWidth || normalOptions.lineWidth + 1;

		} else { // column, bar, pie

			// if no hover color is given, brighten the normal color
			stateOptionsHover.color = stateOptionsHover.color ||
				Color(stateOptionsHover.color || seriesColor)
					.brighten(stateOptionsHover.brightness).get();
		}

		// general point attributes for the series normal state
		seriesPointAttr[NORMAL_STATE] = series.convertAttribs(normalOptions, normalDefaults);

		// HOVER_STATE and SELECT_STATE states inherit from normal state except the default radius
<<<<<<< HEAD
		each([HOVER_STATE, SELECT_STATE], function(state) {
			seriesPointAttr[state] =
=======
		each([HOVER_STATE, SELECT_STATE], function (state) {
			seriesPointAttr[state] = 
>>>>>>> cd856db5
					series.convertAttribs(stateOptions[state], seriesPointAttr[NORMAL_STATE]);
		});

		// set it
		series.pointAttr = seriesPointAttr;


		// Generate the point-specific attribute collections if specific point
		// options are given. If not, create a referance to the series wide point
		// attributes
		i = points.length;
		while (i--) {
			point = points[i];
			normalOptions = (point.options && point.options.marker) || point.options;
			if (normalOptions && normalOptions.enabled === false) {
				normalOptions.radius = 0;
			}
			hasPointSpecificOptions = false;

			// check if the point has specific visual options
			if (point.options) {
				for (key in pointAttrToOptions) {
					if (defined(normalOptions[pointAttrToOptions[key]])) {
						hasPointSpecificOptions = true;
					}
				}
			}



			// a specific marker config object is defined for the individual point:
			// create it's own attribute collection
			if (hasPointSpecificOptions) {

				pointAttr = [];
				stateOptions = normalOptions.states || {}; // reassign for individual point
				pointStateOptionsHover = stateOptions[HOVER_STATE] = stateOptions[HOVER_STATE] || {};

				// if no hover color is given, brighten the normal color
				if (!series.options.marker) { // column, bar, point
					pointStateOptionsHover.color =
						Color(pointStateOptionsHover.color || point.options.color)
							.brighten(pointStateOptionsHover.brightness ||
								stateOptionsHover.brightness).get();

				}

				// normal point state inherits series wide normal state
				pointAttr[NORMAL_STATE] = series.convertAttribs(normalOptions, seriesPointAttr[NORMAL_STATE]);

				// inherit from point normal and series hover
				pointAttr[HOVER_STATE] = series.convertAttribs(
					stateOptions[HOVER_STATE],
					seriesPointAttr[HOVER_STATE],
					pointAttr[NORMAL_STATE]
				);
				// inherit from point normal and series hover
				pointAttr[SELECT_STATE] = series.convertAttribs(
					stateOptions[SELECT_STATE],
					seriesPointAttr[SELECT_STATE],
					pointAttr[NORMAL_STATE]
				);



			// no marker config object is created: copy a reference to the series-wide
			// attribute collection
			} else {
				pointAttr = seriesPointAttr;
			}

			point.pointAttr = pointAttr;

		}

	},


	/**
	 * Clear DOM objects and free up memory
	 */
	destroy: function () {
		var series = this,
			chart = series.chart,
			//chartSeries = series.chart.series,
			clipRect = series.clipRect,
			issue134 = /\/5[0-9\.]+ (Safari|Mobile)\//.test(userAgent), // todo: update when Safari bug is fixed
			destroy,
			i,
			data = series.data || [],
			point,
			prop;
		
		// add event hook
		fireEvent(series, 'destroy');
		
		// remove all events
		removeEvent(series);

		// remove legend items
		if (series.legendItem) {
			series.chart.legend.destroyItem(series);
		}

		// destroy all points with their elements
<<<<<<< HEAD
		i = data.length;
		while(i--) {
			point = data[i];
			if (point && point.destroy) {
				point.destroy();
			}
		}
		series.points = null;

=======
		each(series.data, function (point) {
			point.destroy();
		});
>>>>>>> cd856db5
		// destroy all SVGElements associated to the series
		each(['area', 'graph', 'dataLabelsGroup', 'group', 'tracker'], function (prop) {
			if (series[prop]) {

				// issue 134 workaround
				destroy = issue134 && prop === 'group' ?
					'hide' :
					'destroy';

				series[prop][destroy]();
			}
		});

		// remove from hoverSeries
		if (chart.hoverSeries === series) {
			chart.hoverSeries = null;
		}
		erase(chart.series, series);

		// clear all members
		for (prop in series) {
			delete series[prop];
		}
	},

	/**
	 * Draw the data labels
	 */
	drawDataLabels: function () {
		if (this.options.dataLabels.enabled) {
			var series = this,
				x,
				y,
				points = series.points,
				options = series.options.dataLabels,
				str,
				dataLabelsGroup = series.dataLabelsGroup,
				chart = series.chart,
				inverted = chart.inverted,
				seriesType = series.type,
				color,
				stacking = series.options.stacking,
				isBarLike = seriesType === 'column' || seriesType === 'bar',
				vAlignIsNull = options.verticalAlign === null,
				yIsNull = options.y === null;

			if (isBarLike) {
				if (stacking) {
					// In stacked series the default label placement is inside the bars
					if (vAlignIsNull) {
						options = merge(options, {verticalAlign: 'middle'});
					}

					// If no y delta is specified, try to create a good default
					if (yIsNull) {
						options = merge(options, {y: {top: 14, middle: 4, bottom: -6}[options.verticalAlign]});
					}
				} else {
					// In non stacked series the default label placement is on top of the bars
					if (vAlignIsNull) {
						options = merge(options, {verticalAlign: 'top'});
					}
				}
			}


			// create a separate group for the data labels to avoid rotation
			if (!dataLabelsGroup) {
				dataLabelsGroup = series.dataLabelsGroup =
					chart.renderer.g('data-labels')
						.attr({
							visibility: series.visible ? VISIBLE : HIDDEN,
							zIndex: 6
						})
						.translate(chart.plotLeft, chart.plotTop)
						.add();
			}

			// determine the color
			color = options.color;
			if (color === 'auto') { // 1.0 backwards compatibility
				color = null;
			}
			options.style.color = pick(color, series.color);

			// make the labels for each point
<<<<<<< HEAD
			each(points, function(point, i){
=======
			each(data, function (point, i) {
>>>>>>> cd856db5
				var barX = point.barX,
					plotX = (barX && barX + point.barW / 2) || point.plotX || -999,
					plotY = pick(point.plotY, -999),
					dataLabel = point.dataLabel,
					align = options.align,
					individualYDelta = yIsNull ? (point.y > 0 ? -6 : 12) : options.y;

				// get the string
				str = options.formatter.call(point.getLabelConfig());
				x = (inverted ? chart.plotWidth - plotY : plotX) + options.x;
				y = (inverted ? chart.plotHeight - plotX : plotY) + individualYDelta;
				
				// in columns, align the string to the column
				if (seriesType === 'column') {
					x += { left: -1, right: 1 }[align] * point.barW / 2 || 0;
				}
				
				if (inverted && point.y < 0) {
					align = 'right';
					x -= 10;
				}

				// update existing label
				if (dataLabel) {
					// vertically centered
					if (inverted && !options.y) {
						y = y + pInt(dataLabel.styles.lineHeight) * 0.9 - dataLabel.getBBox().height / 2;
					}
					dataLabel
						.attr({
							text: str
						}).animate({
							x: x,
							y: y
						});
				// create new label
				} else if (defined(str)) {
					dataLabel = point.dataLabel = chart.renderer.text(
						str,
						x,
						y
					)
					.attr({
						align: align,
						rotation: options.rotation,
						zIndex: 1
					})
					.css(options.style)
					.add(dataLabelsGroup);
					// vertically centered
					if (inverted && !options.y) {
						dataLabel.attr({
							y: y + pInt(dataLabel.styles.lineHeight) * 0.9 - dataLabel.getBBox().height / 2
						});
					}
				}

				if (isBarLike && series.options.stacking) {
					var barY = point.barY,
						barW = point.barW,
						barH = point.barH;

					dataLabel.align(options, null,
						{
							x: inverted ? chart.plotWidth - barY - barH : barX,
							y: inverted ? chart.plotHeight - barX - barW : barY,
							width: inverted ? barH : barW,
							height: inverted ? barW : barH
						});
				}
			});
		}
	},

	/**
	 * Draw the actual graph
	 */
<<<<<<< HEAD
	drawGraph: function(state) {
		var series = this,
			options = series.options,
=======
	drawGraph: function (state) {
		var series = this, 
			options = series.options, 
>>>>>>> cd856db5
			chart = series.chart,
			plotLeft = chart.plotLeft,
			plotRight = plotLeft + chart.plotWidth,
			graph = series.graph,
			graphPath = [],
			fillColor,
			area = series.area,
			group = series.group,
			color = options.lineColor || series.color,
			lineWidth = options.lineWidth,
			dashStyle =  options.dashStyle,
			segmentPath,
			renderer = chart.renderer,
			translatedThreshold = series.yAxis.getThreshold(options.threshold),
			useArea = /^area/.test(series.type),
			singlePoints = [], // used in drawTracker
			areaPath = [],
			attribs;


		// divide into segments and build graph and area paths
		each(series.segments, function (segment) {
			segmentPath = [];

			// build the segment line
			each(segment, function (point, i) {

				if (series.getPointSpline) { // generate the spline as defined in the SplineSeries object
					segmentPath.push.apply(segmentPath, series.getPointSpline(segment, point, i));

				} else {

					// moveTo or lineTo
					segmentPath.push(i ? L : M);

					// step line?
					if (i && options.step) {
						var lastPoint = segment[i - 1];
						segmentPath.push(
							point.plotX,
							lastPoint.plotY
						);
					}

					// normal line to next point
					segmentPath.push(
						point.plotX,
						point.plotY
					);
				}
			});

			// add the segment to the graph, or a single point for tracking
			if (segment.length > 1) {
				graphPath = graphPath.concat(segmentPath);
			} else {
				singlePoints.push(segment[0]);
			}

			// build the area
			if (useArea) {
				var areaSegmentPath = [],
					i,
					segLength = segmentPath.length;
				for (i = 0; i < segLength; i++) {
					areaSegmentPath.push(segmentPath[i]);
				}
				if (segLength === 3) { // for animation from 1 to two points
					areaSegmentPath.push(L, segmentPath[1], segmentPath[2]);
				}
				if (options.stacking && series.type !== 'areaspline') {
					// follow stack back. Todo: implement areaspline
					for (i = segment.length - 1; i >= 0; i--) {
						areaSegmentPath.push(segment[i].plotX, segment[i].yBottom);
					}

				} else { // follow zero line back
					areaSegmentPath.push(
						L,
						segment[segment.length - 1].plotX,
						translatedThreshold,
						L,
						segment[0].plotX,
						translatedThreshold
					);
				}
				areaPath = areaPath.concat(areaSegmentPath);
			}
		});

		// used in drawTracker:
		series.graphPath = graphPath;
		series.singlePoints = singlePoints;

		// draw the area if area series or areaspline
		if (useArea) {
			fillColor = pick(
				options.fillColor,
				Color(series.color).setOpacity(options.fillOpacity || 0.75).get()
			);
			if (area) {
				area.animate({ d: areaPath });

			} else {
				// draw the area
				series.area = series.chart.renderer.path(areaPath)
					.attr({
						fill: fillColor
					}).add(group);
			}
		}

		// draw the graph
		if (graph) {
			//graph.animate({ d: graphPath.join(' ') });
			graph.animate({ d: graphPath });

		} else {
			if (lineWidth) {
				attribs = {
					'stroke': color,
					'stroke-width': lineWidth
				};
				if (dashStyle) {
					attribs.dashstyle = dashStyle;
				}

				series.graph = renderer.path(graphPath)
					.attr(attribs).add(group).shadow(options.shadow);
			}
		}
	},


	/**
	 * Render the graph and markers
	 */
	render: function () {
		var series = this,
			chart = series.chart,
			group,
			setInvert,
			options = series.options,
			doClip = options.clip !== false,
			animation = options.animation,
			doAnimation = animation && series.animate,
			duration = doAnimation ? (animation && animation.duration) || 500 : 0,
			clipRect = series.clipRect,
			renderer = chart.renderer;


		// Add plot area clipping rectangle. If this is before chart.hasRendered,
		// create one shared clipRect.

		// Todo: since creating the clip property, the clipRect is created but
		// never used when clip is false. A better way would be that the animation
		// would run, then the clipRect destroyed.
		if (!clipRect) {
			clipRect = series.clipRect = !chart.hasRendered && chart.clipRect ?
				chart.clipRect :
				renderer.clipRect(0, 0, chart.plotSizeX, chart.plotSizeY);
			if (!chart.clipRect) {
				chart.clipRect = clipRect;
			}
		}


		// the group
		if (!series.group) {
			group = series.group = renderer.g('series');

			if (chart.inverted) {
				setInvert = function () {
					group.attr({
						width: chart.plotWidth,
						height: chart.plotHeight
					}).invert();
				};

				setInvert(); // do it now
				addEvent(chart, 'resize', setInvert); // do it on resize
				addEvent(series, 'destroy', function () {
					removeEvent(chart, 'resize', setInvert);
				});
			}

			if (doClip) {
				group.clip(series.clipRect);
			}
			group.attr({
					visibility: series.visible ? VISIBLE : HIDDEN,
					zIndex: options.zIndex
				})
				.translate(series.xAxis.left, series.yAxis.top)
				.add(chart.seriesGroup);
		}

		series.drawDataLabels();

		// initiate the animation
		if (doAnimation) {
			series.animate(true);
		}

		// cache attributes for shapes
		series.getAttribs();

		// draw the graph if any
		if (series.drawGraph) {
			series.drawGraph();
		}

		// draw the points
		series.drawPoints();

		// draw the mouse tracking area
		if (series.options.enableMouseTracking !== false) {
			series.drawTracker();
		}

		// run the animation
		if (doAnimation) {
			series.animate();
		}

		// finish the individual clipRect
		setTimeout(function () {
			clipRect.isAnimating = false;
			group = series.group; // can be destroyed during the timeout
			if (group && clipRect !== chart.clipRect && clipRect.renderer) {
				if (doClip) {
					group.clip((series.clipRect = chart.clipRect));
				}
				clipRect.destroy();
			}
		}, duration);

		series.isDirty = false; // means data is in accordance with what you see
		// (See #322) series.isDirty = series.isDirtyData = false; // means data is in accordance with what you see

	},

	/**
	 * Redraw the series after an update in the axes.
	 */
	redraw: function () {
		var series = this,
			chart = series.chart,
			clipRect = series.clipRect,
			group = series.group;

		// reposition on resize
		if (group) {
			if (chart.inverted) {
				group.attr({
					width: chart.plotWidth,
					height: chart.plotHeight
				});
			}

			group.animate({
				translateX: series.xAxis.left,
				translateY: series.yAxis.top
			});
		}

		series.translate();
		series.setTooltipPoints(true);

		series.render();
		if (series.isDirtyData) {
			series.isDirtyData = false;
			fireEvent(series, 'updatedData');
		}
	},

	/**
	 * Set the state of the graph
	 */
	setState: function (state) {
		var series = this,
			options = series.options,
			graph = series.graph,
			stateOptions = options.states,
			lineWidth = options.lineWidth;

		state = state || NORMAL_STATE;

		if (series.state !== state) {
			series.state = state;

			if (stateOptions[state] && stateOptions[state].enabled === false) {
				return;
			}

			if (state) {
				lineWidth = stateOptions[state].lineWidth || lineWidth + 1;
			}

			if (graph && !graph.dashstyle) { // hover is turned off for dashed lines in VML
				graph.attr({ // use attr because animate will cause any other animation on the graph to stop
					'stroke-width': lineWidth
				}, state ? 0 : 500);
			}
		}
	},

	/**
	 * Set the visibility of the graph
	 *
	 * @param vis {Boolean} True to show the series, false to hide. If UNDEFINED,
	 *        the visibility is toggled.
	 */
	setVisible: function (vis, redraw) {
		var series = this,
			chart = series.chart,
			legendItem = series.legendItem,
			seriesGroup = series.group,
			seriesTracker = series.tracker,
			dataLabelsGroup = series.dataLabelsGroup,
			showOrHide,
			i,
			points = series.points,
			point,
			ignoreHiddenSeries = chart.options.chart.ignoreHiddenSeries,
			oldVisibility = series.visible;

		// if called without an argument, toggle visibility
		series.visible = vis = vis === UNDEFINED ? !oldVisibility : vis;
		showOrHide = vis ? 'show' : 'hide';

		// show or hide series
		if (seriesGroup) { // pies don't have one
			seriesGroup[showOrHide]();
		}

		// show or hide trackers
		if (seriesTracker) {
			seriesTracker[showOrHide]();
		} else {
			i = points.length;
			while (i--) {
				point = points[i];
				if (point.tracker) {
					point.tracker[showOrHide]();
				}
			}
		}


		if (dataLabelsGroup) {
			dataLabelsGroup[showOrHide]();
		}

		if (legendItem) {
			chart.legend.colorizeItem(series, vis);
		}


		// rescale or adapt to resized chart
		series.isDirty = true;
		// in a stack, all other series are affected
		if (series.options.stacking) {
<<<<<<< HEAD
			each(chart.series, function(otherSeries) {
				if (otherSeries.options.stacking && otherSeries.visible) {
=======
			each(chart.series, function (otherSeries) {
				if (otherSeries.options.stacking && otherSeries.visible) { 
>>>>>>> cd856db5
					otherSeries.isDirty = true;
				}
			});
		}

		if (ignoreHiddenSeries) {
			chart.isDirtyBox = true;
		}
		if (redraw !== false) {
			chart.redraw();
		}

		fireEvent(series, showOrHide);
	},

	/**
	 * Show the graph
	 */
	show: function () {
		this.setVisible(true);
	},

	/**
	 * Hide the graph
	 */
	hide: function () {
		this.setVisible(false);
	},


	/**
	 * Set the selected state of the graph
	 *
	 * @param selected {Boolean} True to select the series, false to unselect. If
	 *        UNDEFINED, the selection state is toggled.
	 */
	select: function (selected) {
		var series = this;
		// if called without an argument, toggle
		series.selected = selected = (selected === UNDEFINED) ? !series.selected : selected;

		if (series.checkbox) {
			series.checkbox.checked = selected;
		}

		fireEvent(series, selected ? 'select' : 'unselect');
	},


	/**
	 * Draw the tracker object that sits above all data labels and markers to
	 * track mouse events on the graph or points. For the line type charts
	 * the tracker uses the same graphPath, but with a greater stroke width
	 * for better control.
	 */
	drawTracker: function () {
		var series = this,
			options = series.options,
			trackerPath = [].concat(series.graphPath),
			trackerPathLength = trackerPath.length,
			chart = series.chart,
			snap = chart.options.tooltip.snap,
			tracker = series.tracker,
			cursor = options.cursor,
			css = cursor && { cursor: cursor },
			singlePoints = series.singlePoints,
			singlePoint,
			i;

		// Extend end points. A better way would be to use round linecaps,
		// but those are not clickable in VML.
		if (trackerPathLength) {
			i = trackerPathLength + 1;
			while (i--) {
				if (trackerPath[i] === M) { // extend left side
					trackerPath.splice(i + 1, 0, trackerPath[i + 1] - snap, trackerPath[i + 2], L);
				}
				if ((i && trackerPath[i] === M) || i === trackerPathLength) { // extend right side
					trackerPath.splice(i, 0, L, trackerPath[i - 2] + snap, trackerPath[i - 1]);
				}
			}
		}

		// handle single points
		for (i = 0; i < singlePoints.length; i++) {
			singlePoint = singlePoints[i];
			trackerPath.push(M, singlePoint.plotX - snap, singlePoint.plotY,
				L, singlePoint.plotX + snap, singlePoint.plotY);
		}

		// draw the tracker
		if (tracker) {
			tracker.attr({ d: trackerPath });

		} else { // create
			series.tracker = chart.renderer.path(trackerPath)
				.attr({
					isTracker: true,
					stroke: TRACKER_FILL,
					fill: NONE,
					'stroke-width' : options.lineWidth + 2 * snap,
					visibility: series.visible ? VISIBLE : HIDDEN,
					zIndex: 1
				})
				.on(hasTouch ? 'touchstart' : 'mouseover', function () {
					if (chart.hoverSeries !== series) {
						series.onMouseOver();
					}
				})
				.on('mouseout', function () {
					if (!options.stickyTracking) {
						series.onMouseOut();
					}
				})
				.css(css)
				.add(chart.trackerGroup);
		}

	}

}; // end Series prototype
<|MERGE_RESOLUTION|>--- conflicted
+++ resolved
@@ -9,11 +9,7 @@
 	 * @param {Object} series The series object containing this point
 	 * @param {Object} options The data in either number, array or object format
 	 */
-<<<<<<< HEAD
-	init: function(series, options, x) {
-=======
-	init: function (series, options) {
->>>>>>> cd856db5
+	init: function (series, options, x) {
 		var point = this,
 			counters = series.chart.counters,
 			defaultColors;
@@ -41,11 +37,7 @@
 	 *
 	 * @param {Object} options
 	 */
-<<<<<<< HEAD
-	applyOptions: function(options, x) {
-=======
-	applyOptions: function (options) {
->>>>>>> cd856db5
+	applyOptions: function (options, x) {
 		var point = this,
 			series = point.series,
 			optionsType = typeof options;
@@ -53,49 +45,21 @@
 		point.config = options;
 
 		// onedimensional array input
-<<<<<<< HEAD
 		if (optionsType === 'number' || options === null) {
 			point.y = options;
-		}
-
-		// two-dimentional array
-		else if (typeof options[0] === 'number') {
+		} else if (typeof options[0] === 'number') { // two-dimentional array
 			point.x = options[0];
 			point.y = options[1];
-		}
-
-		// object input
-		else if (optionsType === 'object' && typeof options.length !== 'number') {
-
+		} else if (optionsType === 'object' && typeof options.length !== 'number') { // object input
 			// copy options directly to point
 			extend(point, options);
 			point.options = options;
-		}
-
-		// categorized data with name in first position
-		else if (typeof options[0] === 'string') {
+		} else if (typeof options[0] === 'string') { // categorized data with name in first position
 			point.name = options[0];
 			point.y = options[1];
 		}
 
 		/*
-=======
-		if (isNumber(options) || options === null) {
-			point.y = options;
-		} else if (isObject(options) && !isNumber(options.length)) { // object input
-			// copy options directly to point
-			extend(point, options);
-			point.options = options;
-		} else if (isString(options[0])) { // categorized data with name in first position
-			point.name = options[0];
-			point.y = options[1];
-		} else if (isNumber(options[0])) { // two-dimentional array
-			point.x = options[0];
-			point.y = options[1];
-		}
-		
-		/* 
->>>>>>> cd856db5
 		 * If no x is set by now, get auto incremented value. All points must have an
 		 * x value, however the y value can be null to create a gap in the series
 		 */
@@ -123,22 +87,11 @@
 		series.chart.hoverPoints = null; // remove reference
 
 		// remove all events
-<<<<<<< HEAD
 		if (point.graphic || point.dataLabel) { // removeEvent and destroyElements are performance expensive
 			removeEvent(point);
 			point.destroyElements();
 		}
 
-=======
-		removeEvent(point);
-		
-		each(['graphic', 'tracker', 'group', 'dataLabel', 'connector'], function (prop) {
-			if (point[prop]) {
-				point[prop].destroy();
-			}
-		});		
-		
->>>>>>> cd856db5
 		if (point.legendItem) { // pies have legend items
 			point.series.chart.legend.destroyItem(point);
 		}
@@ -153,7 +106,7 @@
 	/**
 	 * Destroy SVG elements associated with the point
 	 */
-	destroyElements: function() {
+	destroyElements: function () {
 		var point = this,
 			props = ['graphic', 'tracker', 'dataLabel', 'group', 'connector'],
 			prop,
@@ -210,13 +163,8 @@
 		}
 
 	},
-<<<<<<< HEAD
-
-	onMouseOver: function() {
-=======
-	
+
 	onMouseOver: function () {
->>>>>>> cd856db5
 		var point = this,
 			series = point.series,
 			chart = series.chart,
@@ -240,13 +188,8 @@
 		point.setState(HOVER_STATE);
 		chart.hoverPoint = point;
 	},
-<<<<<<< HEAD
-
-	onMouseOut: function() {
-=======
-	
+
 	onMouseOut: function () {
->>>>>>> cd856db5
 		var point = this;
 		point.firePointEvent('mouseOut');
 
@@ -264,19 +207,11 @@
 	tooltipFormatter: function (useHeader) {
 		var point = this,
 			series = point.series;
-<<<<<<< HEAD
-
-		return ['<span style="color:'+ series.color +'">', (point.name || series.name), '</span>: ',
-			(!useHeader ? ('<b>x = '+ (point.name || point.x) + ',</b> ') : ''),
-			'<b>', (!useHeader ? 'y = ' : '' ), point.y, '</b>'].join('');
-
-=======
-				
+
 		return ['<span style="color:' + series.color + '">', (point.name || series.name), '</span>: ',
-			(!useHeader ? ('<b>x = ' + (point.name || point.x) + ',</b> ') : ''), 
+			(!useHeader ? ('<b>x = ' + (point.name || point.x) + ',</b> ') : ''),
 			'<b>', (!useHeader ? 'y = ' : ''), point.y, '</b>'].join('');
-		
->>>>>>> cd856db5
+
 	},
 
 	/**
@@ -348,15 +283,9 @@
 
 		setAnimation(animation, chart);
 		redraw = pick(redraw, true);
-<<<<<<< HEAD
 
 		// fire the event with a default handler of removing the point
-		point.firePointEvent('remove', null, function() {
-=======
-		
-		// fire the event with a default handler of removing the point			
 		point.firePointEvent('remove', null, function () {
->>>>>>> cd856db5
 
 			//erase(series.data, point);
 
@@ -399,8 +328,7 @@
 			seriesOptions = series.options;
 
 		// load event handlers on demand to save time on mouseover/out
-		if (seriesOptions.point.events[eventType] || 
-			(point.options && point.options.events && point.options.events[eventType])) {
+		if (seriesOptions.point.events[eventType] || (point.options && point.options.events && point.options.events[eventType])) {
 			this.importEvents();
 		}
 
@@ -476,20 +404,13 @@
 			// graphic for the hover state
 			if (state) {
 				if (!stateMarkerGraphic) {
-<<<<<<< HEAD
 					radius = markerOptions.radius;
 					series.stateMarkerGraphic = stateMarkerGraphic = chart.renderer.symbol(
 						series.symbol,
-						- radius,
-						- radius,
+						-radius,
+						-radius,
 						2 * radius,
 						2 * radius
-=======
-					series.stateMarkerGraphic = stateMarkerGraphic = chart.renderer.circle(
-						0, 
-						0, 
-						pointAttr[state].r
->>>>>>> cd856db5
 					)
 					.attr(pointAttr[state])
 					.add(series.group);
@@ -602,66 +523,7 @@
 		series.xIncrement = xIncrement + series.pointInterval;
 		return xIncrement;
 	},
-<<<<<<< HEAD
-
-=======
-	
-	/**
-	 * Sort the data and remove duplicates 
-	 */
-	cleanData: function () {
-		var series = this,
-			chart = series.chart,
-			data = series.data,
-			closestPoints,
-			smallestInterval,
-			chartSmallestInterval = chart.smallestInterval,
-			interval,
-			i;
-			
-		// sort the data points
-		data.sort(function (a, b) {
-			return (a.x - b.x);
-		});
-		
-		// remove points with equal x values
-		// record the closest distance for calculation of column widths
-		/*for (i = data.length - 1; i >= 0; i--) {
-			if (data[i - 1]) {
-				if (data[i - 1].x == data[i].x)	{
-					data[i - 1].destroy();
-					data.splice(i - 1, 1); // remove the duplicate
-				}
-			}
-		}*/
-		
-		// connect nulls
-		if (series.options.connectNulls) {
-			for (i = data.length - 1; i >= 0; i--) {
-				if (data[i].y === null && data[i - 1] && data[i + 1]) {
-					data.splice(i, 1);
-				}
-			}
-		}
-		
-		// find the closes pair of points
-		for (i = data.length - 1; i >= 0; i--) {
-			if (data[i - 1]) {
-				interval = data[i].x - data[i - 1].x;
-				if (interval > 0 && (smallestInterval === UNDEFINED || interval < smallestInterval)) {
-					smallestInterval = interval;
-					closestPoints = i;	
-				}
-			}
-		}
-		
-		if (chartSmallestInterval === UNDEFINED || smallestInterval < chartSmallestInterval) {
-			chart.smallestInterval = smallestInterval;
-		}
-		series.closestPoints = closestPoints;
-	},		
-		
->>>>>>> cd856db5
+
 	/**
 	 * Divide the series data into segments divided by null values.
 	 */
@@ -670,14 +532,10 @@
 			segments = [],
 			points = this.points;
 
-		var start = + new Date();
+		var start = +new Date();
 
 		// create the segments
-<<<<<<< HEAD
-		each(points, function(point, i) {
-=======
-		each(data, function (point, i) {
->>>>>>> cd856db5
+		each(points, function (point, i) {
 			if (point.y === null) {
 				if (i > lastNull + 1) {
 					segments.push(points.slice(lastNull + 1, i));
@@ -813,7 +671,6 @@
 		if (defined(initialColor)) { // reset colors for pie
 			chart.counters.color = initialColor;
 		}
-<<<<<<< HEAD
 
 		// parallel arrays
 		var xData = [],
@@ -867,13 +724,6 @@
 		series.yData = yData;
 
 
-=======
-		
-		data = map(splat(data || []), function (pointOptions) {
-			return (new series.pointClass()).init(series, pointOptions);
-		});
-		
->>>>>>> cd856db5
 		// destroy old points
 		i = (oldData && oldData.length) || 0;
 		while (i--) {
@@ -894,13 +744,8 @@
 	 * @param {Boolean|Object} animation Whether to apply animation, and optionally animation
 	 *    configuration
 	 */
-<<<<<<< HEAD
-
-	remove: function(redraw, animation) {
-=======
-	
+
 	remove: function (redraw, animation) {
->>>>>>> cd856db5
 		var series = this,
 			chart = series.chart;
 		redraw = pick(redraw, true);
@@ -909,17 +754,10 @@
 				(calling the remove function from the remove event) */
 			series.isRemoving = true;
 
-<<<<<<< HEAD
 			// fire the event with a default handler of removing the point
-			fireEvent(series, 'remove', null, function() {
-
-
-=======
-			// fire the event with a default handler of removing the point			
 			fireEvent(series, 'remove', null, function () {
-				
-						
->>>>>>> cd856db5
+
+
 				// destroy elements
 				series.destroy();
 
@@ -939,7 +777,7 @@
 	 * Process the data by cropping away unused data points if the series is longer
 	 * than the crop threshold. This saves computing time for lage series.
 	 */
-	processData: function() {
+	processData: function () {
 		var series = this,
 			processedXData = series.xData, // copied during slice operation below
 			processedYData = series.yData,
@@ -988,7 +826,7 @@
 	 * Generate the data point after the data has been processed by cropping away
 	 * unused points and optionally grouped in Highcharts Stock.
 	 */
-	generatePoints: function() {
+	generatePoints: function () {
 		var series = this,
 			options = series.options,
 			dataOptions = options.data,
@@ -1047,8 +885,7 @@
 	 * Translate data points from raw data values to chart specific positioning data
 	 * needed later in drawPoints, drawGraph and drawTracker.
 	 */
-<<<<<<< HEAD
-	translate: function() {
+	translate: function () {
 		if (!this.processedXData) { // hidden series
 			this.processData();
 		}
@@ -1059,13 +896,6 @@
 			stacking = options.stacking,
 			xAxis = series.xAxis,
 			categories = xAxis.categories,
-=======
-	translate: function () {
-		var series = this, 
-			chart = series.chart, 
-			stacking = series.options.stacking,
-			categories = series.xAxis.categories,
->>>>>>> cd856db5
 			yAxis = series.yAxis,
 			points = series.points,
 			//data = series.data,
@@ -1164,13 +994,8 @@
 		}
 
 		// concat segments to overcome null values
-<<<<<<< HEAD
-		each(series.segments || series.points, function(segment){
+		each(series.segments || series.points, function (segment) {
 			points = points.concat(segment);
-=======
-		each(series.segments, function (segment) {
-			data = data.concat(segment);
->>>>>>> cd856db5
 		});
 
 		// loop the concatenated points and apply each point to all the closest
@@ -1178,28 +1003,16 @@
 		if (xAxis && xAxis.reversed) {
 			points = points.reverse();//reverseArray(points);
 		}
-<<<<<<< HEAD
-
-		//each(points, function(point, i) {
+
+		//each(points, function (point, i) {
 		pointsLength = points.length;
 		for (i = 0; i < pointsLength; i++) {
 			point = points[i];
 			low = points[i - 1] ? points[i - 1]._high + 1 : 0;
-			high = point._high = points[i + 1] ? (
-				mathFloor((point.plotX + (points[i + 1] ?
-					points[i + 1].plotX : plotSize)) / 2)) :
-					plotSize;
-
-=======
-		
-		each(data, function (point, i) {
-			
-			low = data[i - 1] ? data[i - 1]._high + 1 : 0;
-			high = point._high = data[i + 1] ?
-				(mathFloor((point.plotX + (data[i + 1] ? data[i + 1].plotX : plotSize)) / 2)) :
+			high = point._high = points[i + 1] ? 
+				(mathFloor((point.plotX + (points[i + 1] ? points[i + 1].plotX : plotSize)) / 2)) :
 				plotSize;
-			
->>>>>>> cd856db5
+
 			while (low <= high) {
 				tooltipPoints[inverted ? plotSize - low++ : low++] = point;
 			}
@@ -1386,13 +1199,8 @@
 	 * points with individual marker options. If such options are not defined for the point,
 	 * a reference to the series wide attributes is stored in point.pointAttr.
 	 */
-<<<<<<< HEAD
-	getAttribs: function() {
+	getAttribs: function () {
 		var series = this,
-=======
-	getAttribs: function () {
-		var series = this, 
->>>>>>> cd856db5
 			normalOptions = defaultPlotOptions[series.type].marker ? series.options.marker : series.options,
 			stateOptions = normalOptions.states,
 			stateOptionsHover = stateOptions[HOVER_STATE],
@@ -1430,13 +1238,8 @@
 		seriesPointAttr[NORMAL_STATE] = series.convertAttribs(normalOptions, normalDefaults);
 
 		// HOVER_STATE and SELECT_STATE states inherit from normal state except the default radius
-<<<<<<< HEAD
-		each([HOVER_STATE, SELECT_STATE], function(state) {
+		each([HOVER_STATE, SELECT_STATE], function (state) {
 			seriesPointAttr[state] =
-=======
-		each([HOVER_STATE, SELECT_STATE], function (state) {
-			seriesPointAttr[state] = 
->>>>>>> cd856db5
 					series.convertAttribs(stateOptions[state], seriesPointAttr[NORMAL_STATE]);
 		});
 
@@ -1542,9 +1345,8 @@
 		}
 
 		// destroy all points with their elements
-<<<<<<< HEAD
 		i = data.length;
-		while(i--) {
+		while (i--) {
 			point = data[i];
 			if (point && point.destroy) {
 				point.destroy();
@@ -1552,11 +1354,6 @@
 		}
 		series.points = null;
 
-=======
-		each(series.data, function (point) {
-			point.destroy();
-		});
->>>>>>> cd856db5
 		// destroy all SVGElements associated to the series
 		each(['area', 'graph', 'dataLabelsGroup', 'group', 'tracker'], function (prop) {
 			if (series[prop]) {
@@ -1643,11 +1440,7 @@
 			options.style.color = pick(color, series.color);
 
 			// make the labels for each point
-<<<<<<< HEAD
-			each(points, function(point, i){
-=======
-			each(data, function (point, i) {
->>>>>>> cd856db5
+			each(points, function (point, i) {
 				var barX = point.barX,
 					plotX = (barX && barX + point.barW / 2) || point.plotX || -999,
 					plotY = pick(point.plotY, -999),
@@ -1725,15 +1518,9 @@
 	/**
 	 * Draw the actual graph
 	 */
-<<<<<<< HEAD
-	drawGraph: function(state) {
+	drawGraph: function (state) {
 		var series = this,
 			options = series.options,
-=======
-	drawGraph: function (state) {
-		var series = this, 
-			options = series.options, 
->>>>>>> cd856db5
 			chart = series.chart,
 			plotLeft = chart.plotLeft,
 			plotRight = plotLeft + chart.plotWidth,
@@ -2097,13 +1884,8 @@
 		series.isDirty = true;
 		// in a stack, all other series are affected
 		if (series.options.stacking) {
-<<<<<<< HEAD
-			each(chart.series, function(otherSeries) {
+			each(chart.series, function (otherSeries) {
 				if (otherSeries.options.stacking && otherSeries.visible) {
-=======
-			each(chart.series, function (otherSeries) {
-				if (otherSeries.options.stacking && otherSeries.visible) { 
->>>>>>> cd856db5
 					otherSeries.isDirty = true;
 				}
 			});
