/* *
 *
 *  (c) 2010-2019 Torstein Honsi
 *
 *  License: www.highcharts.com/license
 *
 *  !!!!!!! SOURCE GETS TRANSPILED BY TYPESCRIPT. EDIT TS FILE ONLY. !!!!!!!
 *
 * */
'use strict';
import H from './Globals.js';
/**
 * This is a placeholder type of the possible series options for
 * [Highcharts](../highcharts/series), [Highstock](../highstock/series),
 * [Highmaps](../highmaps/series), and [Gantt](../gantt/series).
 *
 * In TypeScript is this dynamically generated to reference all possible types
 * of series options.
 *
 * @ignore-declaration
 * @typedef {Highcharts.SeriesOptions|Highcharts.Dictionary<*>} Highcharts.SeriesOptionsType
 */
/**
 * Function callback when a series has been animated.
 *
 * @callback Highcharts.SeriesAfterAnimateCallbackFunction
 *
 * @param {Highcharts.Series} this
 *        The series where the event occured.
 *
 * @param {Highcharts.SeriesAfterAnimateEventObject} event
 *        Event arguments.
 */
/**
 * Event information regarding completed animation of a series.
 *
 * @interface Highcharts.SeriesAfterAnimateEventObject
 */ /**
* Animated series.
* @name Highcharts.SeriesAfterAnimateEventObject#target
* @type {Highcharts.Series}
*/ /**
* Event type.
* @name Highcharts.SeriesAfterAnimateEventObject#type
* @type {"afterAnimate"}
*/
/**
 * Function callback when the checkbox next to the series' name in the legend is
 * clicked.
 *
 * @callback Highcharts.SeriesCheckboxClickCallbackFunction
 *
 * @param {Highcharts.Series} this
 *        The series where the event occured.
 *
 * @param {Highcharts.SeriesCheckboxClickEventObject} event
 *        Event arguments.
 */
/**
 * Event information regarding check of a series box.
 *
 * @interface Highcharts.SeriesCheckboxClickEventObject
 */ /**
* Whether the box has been checked.
* @name Highcharts.SeriesCheckboxClickEventObject#checked
* @type {boolean}
*/ /**
* Related series.
* @name Highcharts.SeriesCheckboxClickEventObject#item
* @type {Highcharts.Series}
*/ /**
* Related series.
* @name Highcharts.SeriesCheckboxClickEventObject#target
* @type {Highcharts.Series}
*/ /**
* Event type.
* @name Highcharts.SeriesCheckboxClickEventObject#type
* @type {"checkboxClick"}
*/
/**
 * Function callback when a series is clicked. Return false to cancel toogle
 * actions.
 *
 * @callback Highcharts.SeriesClickCallbackFunction
 *
 * @param {Highcharts.Series} this
 *        The series where the event occured.
 *
 * @param {Highcharts.SeriesClickEventObject} event
 *        Event arguments.
 */
/**
 * Common information for a click event on a series.
 *
 * @interface Highcharts.SeriesClickEventObject
 * @extends global.Event
 */ /**
* Nearest point on the graph.
* @name Highcharts.SeriesClickEventObject#point
* @type {Highcharts.Point}
*/
/**
 * Gets fired when the series is hidden after chart generation time, either by
 * clicking the legend item or by calling `.hide()`.
 *
 * @callback Highcharts.SeriesHideCallbackFunction
 *
 * @param {Highcharts.Series} this
 *        The series where the event occured.
 *
 * @param {global.Event} event
 *        The event that occured.
 */
/**
 * The SVG value used for the `stroke-linecap` and `stroke-linejoin` of a line
 * graph.
 *
 * @typedef {"butt"|"round"|"square"|string} Highcharts.SeriesLinecapValue
 */
/**
 * Gets fired when the legend item belonging to the series is clicked. The
 * default action is to toggle the visibility of the series. This can be
 * prevented by returning `false` or calling `event.preventDefault()`.
 *
 * @callback Highcharts.SeriesLegendItemClickCallbackFunction
 *
 * @param {Highcharts.Series} this
 *        The series where the event occured.
 *
 * @param {Highcharts.SeriesLegendItemClickEventObject} event
 *        The event that occured.
 */
/**
 * Information about the event.
 *
 * @interface Highcharts.SeriesLegendItemClickEventObject
 */ /**
* Related browser event.
* @name Highcharts.SeriesLegendItemClickEventObject#browserEvent
* @type {global.PointerEvent}
*/ /**
* Prevent the default action of toggle the visibility of the series.
* @name Highcharts.SeriesLegendItemClickEventObject#preventDefault
* @type {Function}
*/ /**
* Related series.
* @name Highcharts.SeriesCheckboxClickEventObject#target
* @type {Highcharts.Series}
*/ /**
* Event type.
* @name Highcharts.SeriesCheckboxClickEventObject#type
* @type {"checkboxClick"}
*/
/**
 * Gets fired when the mouse leaves the graph.
 *
 * @callback Highcharts.SeriesMouseOutCallbackFunction
 *
 * @param {Highcharts.Series} this
 *        Series where the event occured.
 *
 * @param {global.PointerEvent} event
 *        Event that occured.
 */
/**
 * Gets fired when the mouse enters the graph.
 *
 * @callback Highcharts.SeriesMouseOverCallbackFunction
 *
 * @param {Highcharts.Series} this
 *        Series where the event occured.
 *
 * @param {global.PointerEvent} event
 *        Event that occured.
 */
/**
 * Translation and scale for the plot area of a series.
 *
 * @interface Highcharts.SeriesPlotBoxObject
 */ /**
* @name Highcharts.SeriesPlotBoxObject#scaleX
* @type {number}
*/ /**
* @name Highcharts.SeriesPlotBoxObject#scaleY
* @type {number}
*/ /**
* @name Highcharts.SeriesPlotBoxObject#translateX
* @type {number}
*/ /**
* @name Highcharts.SeriesPlotBoxObject#translateY
* @type {number}
*/
/**
 * Gets fired when the series is shown after chart generation time, either by
 * clicking the legend item or by calling `.show()`.
 *
 * @callback Highcharts.SeriesShowCallbackFunction
 *
 * @param {Highcharts.Series} this
 *        Series where the event occured.
 *
 * @param {global.Event} event
 *        Event that occured.
 */
/**
 * Possible key values for the series state options.
 *
 * @typedef {"hover"|"inactive"|"normal"|"select"} Highcharts.SeriesStateValue
 */
import U from './Utilities.js';
var animObject = U.animObject, arrayMax = U.arrayMax, arrayMin = U.arrayMin, clamp = U.clamp, correctFloat = U.correctFloat, defined = U.defined, erase = U.erase, extend = U.extend, isArray = U.isArray, isNumber = U.isNumber, isString = U.isString, objectEach = U.objectEach, pick = U.pick, splat = U.splat, syncTimeout = U.syncTimeout;
import './Options.js';
import './Legend.js';
import './Point.js';
import './SvgRenderer.js';
var addEvent = H.addEvent, defaultOptions = H.defaultOptions, defaultPlotOptions = H.defaultPlotOptions, fireEvent = H.fireEvent, LegendSymbolMixin = H.LegendSymbolMixin, // @todo add as a requirement
merge = H.merge, Point = H.Point, // @todo  add as a requirement
removeEvent = H.removeEvent, SVGElement = H.SVGElement, win = H.win;
/**
 * This is the base series prototype that all other series types inherit from.
 * A new series is initialized either through the
 * [series](https://api.highcharts.com/highcharts/series)
 * option structure, or after the chart is initialized, through
 * {@link Highcharts.Chart#addSeries}.
 *
 * The object can be accessed in a number of ways. All series and point event
 * handlers give a reference to the `series` object. The chart object has a
 * {@link Highcharts.Chart#series|series} property that is a collection of all
 * the chart's series. The point objects and axis objects also have the same
 * reference.
 *
 * Another way to reference the series programmatically is by `id`. Add an id
 * in the series configuration options, and get the series object by
 * {@link Highcharts.Chart#get}.
 *
 * Configuration options for the series are given in three levels. Options for
 * all series in a chart are given in the
 * [plotOptions.series](https://api.highcharts.com/highcharts/plotOptions.series)
 * object. Then options for all series of a specific type
 * are given in the plotOptions of that type, for example `plotOptions.line`.
 * Next, options for one single series are given in the series array, or as
 * arguments to `chart.addSeries`.
 *
 * The data in the series is stored in various arrays.
 *
 * - First, `series.options.data` contains all the original config options for
 *   each point whether added by options or methods like `series.addPoint`.
 *
 * - Next, `series.data` contains those values converted to points, but in case
 *   the series data length exceeds the `cropThreshold`, or if the data is
 *   grouped, `series.data` doesn't contain all the points. It only contains the
 *   points that have been created on demand.
 *
 * - Then there's `series.points` that contains all currently visible point
 *   objects. In case of cropping, the cropped-away points are not part of this
 *   array. The `series.points` array starts at `series.cropStart` compared to
 *   `series.data` and `series.options.data`. If however the series data is
 *   grouped, these can't be correlated one to one.
 *
 * - `series.xData` and `series.processedXData` contain clean x values,
 *   equivalent to `series.data` and `series.points`.
 *
 * - `series.yData` and `series.processedYData` contain clean y values,
 *   equivalent to `series.data` and `series.points`.
 *
 * @class
 * @name Highcharts.Series
 *
 * @param {Highcharts.Chart} chart
 *        The chart instance.
 *
 * @param {Highcharts.SeriesOptionsType|object} options
 *        The series options.
 */ /**
* The line series is the base type and is therefor the series base prototype.
*
* @private
* @class
* @name Highcharts.seriesTypes.line
*
* @augments Highcharts.Series
*/
H.Series = H.seriesType('line', 
/**
 * Series options for specific data and the data itself. In TypeScript you
 * have to cast the series options to specific series types, to get all
 * possible options for a series.
 *
 * @example
 * // TypeScript example
 * Highcharts.chart('container', {
 *     series: [{
 *         color: '#06C',
 *         data: [[0, 1], [2, 3]]
 *     } as Highcharts.SeriesLineOptions ]
 * });
 *
 * @type      {Array<*>}
 * @apioption series
 */
/**
 * An id for the series. This can be used after render time to get a pointer
 * to the series object through `chart.get()`.
 *
 * @sample {highcharts} highcharts/plotoptions/series-id/
 *         Get series by id
 *
 * @type      {string}
 * @since     1.2.0
 * @apioption series.id
 */
/**
 * The index of the series in the chart, affecting the internal index in the
 * `chart.series` array, the visible Z index as well as the order in the
 * legend.
 *
 * @type      {number}
 * @since     2.3.0
 * @apioption series.index
 */
/**
 * The sequential index of the series in the legend.
 *
 * @see [legend.reversed](#legend.reversed),
 *      [yAxis.reversedStacks](#yAxis.reversedStacks)
 *
 * @sample {highcharts|highstock} highcharts/series/legendindex/
 *         Legend in opposite order
 *
 * @type      {number}
 * @apioption series.legendIndex
 */
/**
 * The name of the series as shown in the legend, tooltip etc.
 *
 * @sample {highcharts} highcharts/series/name/
 *         Series name
 * @sample {highmaps} maps/demo/category-map/
 *         Series name
 *
 * @type      {string}
 * @apioption series.name
 */
/**
 * This option allows grouping series in a stacked chart. The stack option
 * can be a string or anything else, as long as the grouped series' stack
 * options match each other after conversion into a string.
 *
 * @sample {highcharts} highcharts/series/stack/
 *         Stacked and grouped columns
 *
 * @type      {number|string}
 * @since     2.1
 * @product   highcharts highstock
 * @apioption series.stack
 */
/**
 * The type of series, for example `line` or `column`. By default, the
 * series type is inherited from [chart.type](#chart.type), so unless the
 * chart is a combination of series types, there is no need to set it on the
 * series level.
 *
 * @sample {highcharts} highcharts/series/type/
 *         Line and column in the same chart
 * @sample highcharts/series/type-dynamic/
 *         Dynamic types with button selector
 * @sample {highmaps} maps/demo/mapline-mappoint/
 *         Multiple types in the same map
 *
 * @type      {string}
 * @apioption series.type
 */
/**
 * When using dual or multiple x axes, this number defines which xAxis the
 * particular series is connected to. It refers to either the
 * {@link #xAxis.id|axis id}
 * or the index of the axis in the xAxis array, with 0 being the first.
 *
 * @type      {number|string}
 * @default   0
 * @product   highcharts highstock
 * @apioption series.xAxis
 */
/**
 * When using dual or multiple y axes, this number defines which yAxis the
 * particular series is connected to. It refers to either the
 * {@link #yAxis.id|axis id}
 * or the index of the axis in the yAxis array, with 0 being the first.
 *
 * @sample {highcharts} highcharts/series/yaxis/
 *         Apply the column series to the secondary Y axis
 *
 * @type      {number|string}
 * @default   0
 * @product   highcharts highstock
 * @apioption series.yAxis
 */
/**
 * Define the visual z index of the series.
 *
 * @sample {highcharts} highcharts/plotoptions/series-zindex-default/
 *         With no z index, the series defined last are on top
 * @sample {highcharts} highcharts/plotoptions/series-zindex/
 *         With a z index, the series with the highest z index is on top
 * @sample {highstock} highcharts/plotoptions/series-zindex-default/
 *         With no z index, the series defined last are on top
 * @sample {highstock} highcharts/plotoptions/series-zindex/
 *         With a z index, the series with the highest z index is on top
 *
 * @type      {number}
 * @product   highcharts highstock
 * @apioption series.zIndex
 */
null, 
/**
 * General options for all series types.
 *
 * @optionparent plotOptions.series
 */
{
    /**
     * The SVG value used for the `stroke-linecap` and `stroke-linejoin`
     * of a line graph. Round means that lines are rounded in the ends and
     * bends.
     *
     * @type       {Highcharts.SeriesLinecapValue}
     * @default    round
     * @since      3.0.7
     * @apioption  plotOptions.line.linecap
     */
    /**
     * Pixel width of the graph line.
     *
     * @see In styled mode, the line stroke-width can be set with the
     *      `.highcharts-graph` class name.
     *
     * @sample {highcharts} highcharts/plotoptions/series-linewidth-general/
     *         On all series
     * @sample {highcharts} highcharts/plotoptions/series-linewidth-specific/
     *         On one single series
     *
     * @product highcharts highstock
     *
     * @private
     */
    lineWidth: 2,
    /**
     * For some series, there is a limit that shuts down initial animation
     * by default when the total number of points in the chart is too high.
     * For example, for a column chart and its derivatives, animation does
     * not run if there is more than 250 points totally. To disable this
     * cap, set `animationLimit` to `Infinity`.
     *
     * @type      {number}
     * @apioption plotOptions.series.animationLimit
     */
    /**
     * Allow this series' points to be selected by clicking on the graphic
     * (columns, point markers, pie slices, map areas etc).
     *
     * The selected points can be handled by point select and unselect
     * events, or collectively by the [getSelectedPoints](
     * Highcharts.Chart#getSelectedPoints) function.
     *
     * And alternative way of selecting points is through dragging.
     *
     * @sample {highcharts} highcharts/plotoptions/series-allowpointselect-line/
     *         Line
     * @sample {highcharts} highcharts/plotoptions/series-allowpointselect-column/
     *         Column
     * @sample {highcharts} highcharts/plotoptions/series-allowpointselect-pie/
     *         Pie
     * @sample {highcharts} highcharts/chart/events-selection-points/
     *         Select a range of points through a drag selection
     * @sample {highmaps} maps/plotoptions/series-allowpointselect/
     *         Map area
     * @sample {highmaps} maps/plotoptions/mapbubble-allowpointselect/
     *         Map bubble
     *
     * @since 1.2.0
     *
     * @private
     */
    allowPointSelect: false,
    /**
     * If true, a checkbox is displayed next to the legend item to allow
     * selecting the series. The state of the checkbox is determined by
     * the `selected` option.
     *
     * @productdesc {highmaps}
     * Note that if a `colorAxis` is defined, the color axis is represented
     * in the legend, not the series.
     *
     * @sample {highcharts} highcharts/plotoptions/series-showcheckbox-true/
     *         Show select box
     *
     * @since 1.2.0
     *
     * @private
     */
    showCheckbox: false,
    /**
     * Enable or disable the initial animation when a series is displayed.
     * The animation can also be set as a configuration object. Please
     * note that this option only applies to the initial animation of the
     * series itself. For other animations, see [chart.animation](
     * #chart.animation) and the animation parameter under the API methods.
     * The following properties are supported:
     *
     * - `duration`: The duration of the animation in milliseconds.
     *
     * - `easing`: Can be a string reference to an easing function set on
     *   the `Math` object or a function. See the _Custom easing function_
     *   demo below.
     *
     * Due to poor performance, animation is disabled in old IE browsers
     * for several chart types.
     *
     * @sample {highcharts} highcharts/plotoptions/series-animation-disabled/
     *         Animation disabled
     * @sample {highcharts} highcharts/plotoptions/series-animation-slower/
     *         Slower animation
     * @sample {highcharts} highcharts/plotoptions/series-animation-easing/
     *         Custom easing function
     * @sample {highstock} stock/plotoptions/animation-slower/
     *         Slower animation
     * @sample {highstock} stock/plotoptions/animation-easing/
     *         Custom easing function
     * @sample {highmaps} maps/plotoptions/series-animation-true/
     *         Animation enabled on map series
     * @sample {highmaps} maps/plotoptions/mapbubble-animation-false/
     *         Disabled on mapbubble series
     *
     * @type    {boolean|Highcharts.AnimationOptionsObject}
     * @default {highcharts} true
     * @default {highstock} true
     * @default {highmaps} false
     *
     * @private
     */
    animation: {
        /** @internal */
        duration: 1000
    },
    /**
     * An additional class name to apply to the series' graphical elements.
     * This option does not replace default class names of the graphical
     * element.
     *
     * @type      {string}
     * @since     5.0.0
     * @apioption plotOptions.series.className
     */
    /**
     * Disable this option to allow series rendering in the whole plotting
     * area.
     *
     * **Note:** Clipping should be always enabled when
     * [chart.zoomType](#chart.zoomType) is set
     *
     * @sample {highcharts} highcharts/plotoptions/series-clip/
     *         Disabled clipping
     *
     * @default   true
     * @type      {boolean}
     * @since     3.0.0
     * @apioption plotOptions.series.clip
     */
    /**
     * The main color of the series. In line type series it applies to the
     * line and the point markers unless otherwise specified. In bar type
     * series it applies to the bars unless a color is specified per point.
     * The default value is pulled from the `options.colors` array.
     *
     * In styled mode, the color can be defined by the
     * [colorIndex](#plotOptions.series.colorIndex) option. Also, the series
     * color can be set with the `.highcharts-series`,
     * `.highcharts-color-{n}`, `.highcharts-{type}-series` or
     * `.highcharts-series-{n}` class, or individual classes given by the
     * `className` option.
     *
     * @productdesc {highmaps}
     * In maps, the series color is rarely used, as most choropleth maps use
     * the color to denote the value of each point. The series color can
     * however be used in a map with multiple series holding categorized
     * data.
     *
     * @sample {highcharts} highcharts/plotoptions/series-color-general/
     *         General plot option
     * @sample {highcharts} highcharts/plotoptions/series-color-specific/
     *         One specific series
     * @sample {highcharts} highcharts/plotoptions/series-color-area/
     *         Area color
     * @sample {highcharts} highcharts/series/infographic/
     *         Pattern fill
     * @sample {highmaps} maps/demo/category-map/
     *         Category map by multiple series
     *
     * @type      {Highcharts.ColorString|Highcharts.GradientColorObject|Highcharts.PatternObject}
     * @apioption plotOptions.series.color
     */
    /**
     * Styled mode only. A specific color index to use for the series, so
     * its graphic representations are given the class name
     * `highcharts-color-{n}`.
     *
     * @type      {number}
     * @since     5.0.0
     * @apioption plotOptions.series.colorIndex
     */
    /**
     * Whether to connect a graph line across null points, or render a gap
     * between the two points on either side of the null.
     *
     * @sample {highcharts} highcharts/plotoptions/series-connectnulls-false/
     *         False by default
     * @sample {highcharts} highcharts/plotoptions/series-connectnulls-true/
     *         True
     *
     * @type      {boolean}
     * @default   false
     * @product   highcharts highstock
     * @apioption plotOptions.series.connectNulls
     */
    /**
     * You can set the cursor to "pointer" if you have click events attached
     * to the series, to signal to the user that the points and lines can
     * be clicked.
     *
     * In styled mode, the series cursor can be set with the same classes
     * as listed under [series.color](#plotOptions.series.color).
     *
     * @sample {highcharts} highcharts/plotoptions/series-cursor-line/
     *         On line graph
     * @sample {highcharts} highcharts/plotoptions/series-cursor-column/
     *         On columns
     * @sample {highcharts} highcharts/plotoptions/series-cursor-scatter/
     *         On scatter markers
     * @sample {highstock} stock/plotoptions/cursor/
     *         Pointer on a line graph
     * @sample {highmaps} maps/plotoptions/series-allowpointselect/
     *         Map area
     * @sample {highmaps} maps/plotoptions/mapbubble-allowpointselect/
     *         Map bubble
     *
     * @type      {string|Highcharts.CursorValue}
     * @apioption plotOptions.series.cursor
     */
    /**
     * A name for the dash style to use for the graph, or for some series
     * types the outline of each shape.
     *
     * In styled mode, the
     * [stroke dash-array](https://jsfiddle.net/gh/get/library/pure/highcharts/highcharts/tree/master/samples/highcharts/css/series-dashstyle/)
     * can be set with the same classes as listed under
     * [series.color](#plotOptions.series.color).
     *
     * @sample {highcharts} highcharts/plotoptions/series-dashstyle-all/
     *         Possible values demonstrated
     * @sample {highcharts} highcharts/plotoptions/series-dashstyle/
     *         Chart suitable for printing in black and white
     * @sample {highstock} highcharts/plotoptions/series-dashstyle-all/
     *         Possible values demonstrated
     * @sample {highmaps} highcharts/plotoptions/series-dashstyle-all/
     *         Possible values demonstrated
     * @sample {highmaps} maps/plotoptions/series-dashstyle/
     *         Dotted borders on a map
     *
     * @type      {Highcharts.DashStyleValue}
     * @default   Solid
     * @since     2.1
     * @apioption plotOptions.series.dashStyle
     */
    /**
     * A description of the series to add to the screen reader information
     * about the series.
     *
     * @type      {string}
     * @since     5.0.0
     * @requires  modules/accessibility
     * @apioption plotOptions.series.description
     */
    /**
     * Options for the series data sorting.
     *
     * @type      {Highcharts.DataSortingOptionsObject}
     * @since     8.0.0
     * @product   highcharts highstock
     * @apioption plotOptions.series.dataSorting
     */
    /**
     * Enable or disable data sorting for the series. Use [xAxis.reversed](
     * #xAxis.reversed) to change the sorting order.
     *
     * @sample {highcharts} highcharts/datasorting/animation/
     *         Data sorting in scatter-3d
     * @sample {highcharts} highcharts/datasorting/labels-animation/
     *         Axis labels animation
     * @sample {highcharts} highcharts/datasorting/dependent-sorting/
     *         Dependent series sorting
     * @sample {highcharts} highcharts/datasorting/independent-sorting/
     *         Independent series sorting
     *
     * @type      {boolean}
     * @since     8.0.0
     * @apioption plotOptions.series.dataSorting.enabled
     */
    /**
     * Whether to allow matching points by name in an update. If this option
     * is disabled, points will be matched by order.
     *
     * @sample {highcharts} highcharts/datasorting/match-by-name/
     *         Enabled match by name
     *
     * @type      {boolean}
     * @since     8.0.0
     * @apioption plotOptions.series.dataSorting.matchByName
     */
    /**
     * Determines what data value should be used to sort by.
     *
     * @sample {highcharts} highcharts/datasorting/sort-key/
     *         Sort key as `z` value
     *
     * @type      {string}
     * @since     8.0.0
     * @default   y
     * @apioption plotOptions.series.dataSorting.sortKey
     */
    /**
     * Enable or disable the mouse tracking for a specific series. This
     * includes point tooltips and click events on graphs and points. For
     * large datasets it improves performance.
     *
     * @sample {highcharts} highcharts/plotoptions/series-enablemousetracking-false/
     *         No mouse tracking
     * @sample {highmaps} maps/plotoptions/series-enablemousetracking-false/
     *         No mouse tracking
     *
     * @type      {boolean}
     * @default   true
     * @apioption plotOptions.series.enableMouseTracking
     */
    /**
     * Whether to use the Y extremes of the total chart width or only the
     * zoomed area when zooming in on parts of the X axis. By default, the
     * Y axis adjusts to the min and max of the visible data. Cartesian
     * series only.
     *
     * @type      {boolean}
     * @default   false
     * @since     4.1.6
     * @product   highcharts highstock gantt
     * @apioption plotOptions.series.getExtremesFromAll
     */
    /**
     * An array specifying which option maps to which key in the data point
     * array. This makes it convenient to work with unstructured data arrays
     * from different sources.
     *
     * @see [series.data](#series.line.data)
     *
     * @sample {highcharts|highstock} highcharts/series/data-keys/
     *         An extended data array with keys
     * @sample {highcharts|highstock} highcharts/series/data-nested-keys/
     *         Nested keys used to access object properties
     *
     * @type      {Array<string>}
     * @since     4.1.6
     * @apioption plotOptions.series.keys
     */
    /**
     * The line cap used for line ends and line joins on the graph.
     *
     * @type       {Highcharts.SeriesLinecapValue}
     * @default    round
     * @product    highcharts highstock
     * @apioption  plotOptions.series.linecap
     */
    /**
     * The [id](#series.id) of another series to link to. Additionally,
     * the value can be ":previous" to link to the previous series. When
     * two series are linked, only the first one appears in the legend.
     * Toggling the visibility of this also toggles the linked series.
     *
     * If master series uses data sorting and linked series does not have
     * its own sorting definition, the linked series will be sorted in the
     * same order as the master one.
     *
     * @sample {highcharts|highstock} highcharts/demo/arearange-line/
     *         Linked series
     *
     * @type      {string}
     * @since     3.0
     * @product   highcharts highstock gantt
     * @apioption plotOptions.series.linkedTo
     */
    /**
     * Options for the corresponding navigator series if `showInNavigator`
     * is `true` for this series. Available options are the same as any
     * series, documented at [plotOptions](#plotOptions.series) and
     * [series](#series).
     *
     * These options are merged with options in [navigator.series](
     * #navigator.series), and will take precedence if the same option is
     * defined both places.
     *
     * @see [navigator.series](#navigator.series)
     *
     * @type      {Highcharts.PlotSeriesOptions}
     * @since     5.0.0
     * @product   highstock
     * @apioption plotOptions.series.navigatorOptions
     */
    /**
     * The color for the parts of the graph or points that are below the
     * [threshold](#plotOptions.series.threshold).
     *
     * @see In styled mode, a negative color is applied by setting this option
     *      to `true` combined with the `.highcharts-negative` class name.
     *
     * @sample {highcharts} highcharts/plotoptions/series-negative-color/
     *         Spline, area and column
     * @sample {highcharts} highcharts/plotoptions/arearange-negativecolor/
     *         Arearange
     * @sample {highcharts} highcharts/css/series-negative-color/
     *         Styled mode
     * @sample {highstock} highcharts/plotoptions/series-negative-color/
     *         Spline, area and column
     * @sample {highstock} highcharts/plotoptions/arearange-negativecolor/
     *         Arearange
     * @sample {highmaps} highcharts/plotoptions/series-negative-color/
     *         Spline, area and column
     * @sample {highmaps} highcharts/plotoptions/arearange-negativecolor/
     *         Arearange
     *
     * @type      {Highcharts.ColorString|Highcharts.GradientColorObject|Highcharts.PatternObject}
     * @since     3.0
     * @apioption plotOptions.series.negativeColor
     */
    /**
     * Same as
     * [accessibility.pointDescriptionFormatter](#accessibility.pointDescriptionFormatter),
     * but for an individual series. Overrides the chart wide configuration.
     *
     * @type      {Function}
     * @since     5.0.12
     * @apioption plotOptions.series.pointDescriptionFormatter
     */
    /**
     * If no x values are given for the points in a series, `pointInterval`
     * defines the interval of the x values. For example, if a series
     * contains one value every decade starting from year 0, set
     * `pointInterval` to `10`. In true `datetime` axes, the `pointInterval`
     * is set in milliseconds.
     *
     * It can be also be combined with `pointIntervalUnit` to draw irregular
     * time intervals.
     *
     * Please note that this options applies to the _series data_, not the
     * interval of the axis ticks, which is independent.
     *
     * @sample {highcharts} highcharts/plotoptions/series-pointstart-datetime/
     *         Datetime X axis
     * @sample {highstock} stock/plotoptions/pointinterval-pointstart/
     *         Using pointStart and pointInterval
     *
     * @type      {number}
     * @default   1
     * @product   highcharts highstock gantt
     * @apioption plotOptions.series.pointInterval
     */
    /**
     * On datetime series, this allows for setting the
     * [pointInterval](#plotOptions.series.pointInterval) to irregular time
     * units, `day`, `month` and `year`. A day is usually the same as 24
     * hours, but `pointIntervalUnit` also takes the DST crossover into
     * consideration when dealing with local time. Combine this option with
     * `pointInterval` to draw weeks, quarters, 6 months, 10 years etc.
     *
     * Please note that this options applies to the _series data_, not the
     * interval of the axis ticks, which is independent.
     *
     * @sample {highcharts} highcharts/plotoptions/series-pointintervalunit/
     *         One point a month
     * @sample {highstock} highcharts/plotoptions/series-pointintervalunit/
     *         One point a month
     *
     * @type       {string}
     * @since      4.1.0
     * @product    highcharts highstock gantt
     * @validvalue ["day", "month", "year"]
     * @apioption  plotOptions.series.pointIntervalUnit
     */
    /**
     * Possible values: `"on"`, `"between"`, `number`.
     *
     * In a column chart, when pointPlacement is `"on"`, the point will not
     * create any padding of the X axis. In a polar column chart this means
     * that the first column points directly north. If the pointPlacement is
     * `"between"`, the columns will be laid out between ticks. This is
     * useful for example for visualising an amount between two points in
     * time or in a certain sector of a polar chart.
     *
     * Since Highcharts 3.0.2, the point placement can also be numeric,
     * where 0 is on the axis value, -0.5 is between this value and the
     * previous, and 0.5 is between this value and the next. Unlike the
     * textual options, numeric point placement options won't affect axis
     * padding.
     *
     * Note that pointPlacement needs a [pointRange](
     * #plotOptions.series.pointRange) to work. For column series this is
     * computed, but for line-type series it needs to be set.
     *
     * For the `xrange` series type and gantt charts, if the Y axis is a
     * category axis, the `pointPlacement` applies to the Y axis rather than
     * the (typically datetime) X axis.
     *
     * Defaults to `undefined` in cartesian charts, `"between"` in polar
     * charts.
     *
     * @see [xAxis.tickmarkPlacement](#xAxis.tickmarkPlacement)
     *
     * @sample {highcharts|highstock} highcharts/plotoptions/series-pointplacement-between/
     *         Between in a column chart
     * @sample {highcharts|highstock} highcharts/plotoptions/series-pointplacement-numeric/
     *         Numeric placement for custom layout
     * @sample {highcharts|highstock} maps/plotoptions/heatmap-pointplacement/
     *         Placement in heatmap
     *
     * @type      {string|number}
     * @since     2.3.0
     * @product   highcharts highstock gantt
     * @apioption plotOptions.series.pointPlacement
     */
    /**
     * If no x values are given for the points in a series, pointStart
     * defines on what value to start. For example, if a series contains one
     * yearly value starting from 1945, set pointStart to 1945.
     *
     * @sample {highcharts} highcharts/plotoptions/series-pointstart-linear/
     *         Linear
     * @sample {highcharts} highcharts/plotoptions/series-pointstart-datetime/
     *         Datetime
     * @sample {highstock} stock/plotoptions/pointinterval-pointstart/
     *         Using pointStart and pointInterval
     *
     * @type      {number}
     * @default   0
     * @product   highcharts highstock gantt
     * @apioption plotOptions.series.pointStart
     */
    /**
     * Whether to select the series initially. If `showCheckbox` is true,
     * the checkbox next to the series name in the legend will be checked
     * for a selected series.
     *
     * @sample {highcharts} highcharts/plotoptions/series-selected/
     *         One out of two series selected
     *
     * @type      {boolean}
     * @default   false
     * @since     1.2.0
     * @apioption plotOptions.series.selected
     */
    /**
     * Whether to apply a drop shadow to the graph line. Since 2.3 the
     * shadow can be an object configuration containing `color`, `offsetX`,
     * `offsetY`, `opacity` and `width`.
     *
     * @sample {highcharts} highcharts/plotoptions/series-shadow/
     *         Shadow enabled
     *
     * @type      {boolean|Highcharts.ShadowOptionsObject}
     * @default   false
     * @apioption plotOptions.series.shadow
     */
    /**
     * Whether to display this particular series or series type in the
     * legend. Standalone series are shown in legend by default, and linked
     * series are not. Since v7.2.0 it is possible to show series that use
     * colorAxis by setting this option to `true`.
     *
     * @sample {highcharts} highcharts/plotoptions/series-showinlegend/
     *         One series in the legend, one hidden
     *
     * @type      {boolean}
     * @apioption plotOptions.series.showInLegend
     */
    /**
     * Whether or not to show the series in the navigator. Takes precedence
     * over [navigator.baseSeries](#navigator.baseSeries) if defined.
     *
     * @type      {boolean}
     * @since     5.0.0
     * @product   highstock
     * @apioption plotOptions.series.showInNavigator
     */
    /**
     * If set to `true`, the accessibility module will skip past the points
     * in this series for keyboard navigation.
     *
     * @type      {boolean}
     * @since     5.0.12
     * @apioption plotOptions.series.skipKeyboardNavigation
     */
    /**
     * Whether to stack the values of each series on top of each other.
     * Possible values are `undefined` to disable, `"normal"` to stack by
     * value or `"percent"`. When stacking is enabled, data must be sorted
     * in ascending X order. A special stacking option is with the
     * streamgraph series type, where the stacking option is set to
     * `"stream"`. The second one is `"overlap"`, which only applies to
     * waterfall series.
     *
     * @see [yAxis.reversedStacks](#yAxis.reversedStacks)
     *
     * @sample {highcharts} highcharts/plotoptions/series-stacking-line/
     *         Line
     * @sample {highcharts} highcharts/plotoptions/series-stacking-column/
     *         Column
     * @sample {highcharts} highcharts/plotoptions/series-stacking-bar/
     *         Bar
     * @sample {highcharts} highcharts/plotoptions/series-stacking-area/
     *         Area
     * @sample {highcharts} highcharts/plotoptions/series-stacking-percent-line/
     *         Line
     * @sample {highcharts} highcharts/plotoptions/series-stacking-percent-column/
     *         Column
     * @sample {highcharts} highcharts/plotoptions/series-stacking-percent-bar/
     *         Bar
     * @sample {highcharts} highcharts/plotoptions/series-stacking-percent-area/
     *         Area
     * @sample {highcharts} highcharts/plotoptions/series-waterfall-with-normal-stacking
     *         Waterfall with normal stacking
     * @sample {highcharts} highcharts/plotoptions/series-waterfall-with-overlap-stacking
     *         Waterfall with overlap stacking
     * @sample {highstock} stock/plotoptions/stacking/
     *         Area
     *
     * @type       {string}
     * @product    highcharts highstock
     * @validvalue ["normal", "overlap", "percent", "stream"]
     * @apioption  plotOptions.series.stacking
     */
    /**
     * Whether to apply steps to the line. Possible values are `left`,
     * `center` and `right`.
     *
     * @sample {highcharts} highcharts/plotoptions/line-step/
     *         Different step line options
     * @sample {highcharts} highcharts/plotoptions/area-step/
     *         Stepped, stacked area
     * @sample {highstock} stock/plotoptions/line-step/
     *         Step line
     *
     * @type       {string}
     * @since      1.2.5
     * @product    highcharts highstock
     * @validvalue ["left", "center", "right"]
     * @apioption  plotOptions.series.step
     */
    /**
     * The threshold, also called zero level or base level. For line type
     * series this is only used in conjunction with
     * [negativeColor](#plotOptions.series.negativeColor).
     *
     * @see [softThreshold](#plotOptions.series.softThreshold).
     *
     * @type      {number}
     * @default   0
     * @since     3.0
     * @product   highcharts highstock
     * @apioption plotOptions.series.threshold
     */
    /**
     * Set the initial visibility of the series.
     *
     * @sample {highcharts} highcharts/plotoptions/series-visible/
     *         Two series, one hidden and one visible
     * @sample {highstock} stock/plotoptions/series-visibility/
     *         Hidden series
     *
     * @type      {boolean}
     * @default   true
     * @apioption plotOptions.series.visible
     */
    /**
     * Defines the Axis on which the zones are applied.
     *
     * @see [zones](#plotOptions.series.zones)
     *
     * @sample {highcharts} highcharts/series/color-zones-zoneaxis-x/
     *         Zones on the X-Axis
     * @sample {highstock} highcharts/series/color-zones-zoneaxis-x/
     *         Zones on the X-Axis
     *
     * @type      {string}
     * @default   y
     * @since     4.1.0
     * @product   highcharts highstock
     * @apioption plotOptions.series.zoneAxis
     */
    /**
     * General event handlers for the series items. These event hooks can
     * also be attached to the series at run time using the
     * `Highcharts.addEvent` function.
     *
     * @declare Highcharts.SeriesEventsOptionsObject
     *
     * @private
     */
    events: {},
    /**
     * Fires after the series has finished its initial animation, or in case
     * animation is disabled, immediately as the series is displayed.
     *
     * @sample {highcharts} highcharts/plotoptions/series-events-afteranimate/
     *         Show label after animate
     * @sample {highstock} highcharts/plotoptions/series-events-afteranimate/
     *         Show label after animate
     *
     * @type      {Highcharts.SeriesAfterAnimateCallbackFunction}
     * @since     4.0
     * @product   highcharts highstock gantt
     * @context   Highcharts.Series
     * @apioption plotOptions.series.events.afterAnimate
     */
    /**
     * Fires when the checkbox next to the series' name in the legend is
     * clicked. One parameter, `event`, is passed to the function. The state
     * of the checkbox is found by `event.checked`. The checked item is
     * found by `event.item`. Return `false` to prevent the default action
     * which is to toggle the select state of the series.
     *
     * @sample {highcharts} highcharts/plotoptions/series-events-checkboxclick/
     *         Alert checkbox status
     *
     * @type      {Highcharts.SeriesCheckboxClickCallbackFunction}
     * @since     1.2.0
     * @context   Highcharts.Series
     * @apioption plotOptions.series.events.checkboxClick
     */
    /**
     * Fires when the series is clicked. One parameter, `event`, is passed
     * to the function, containing common event information. Additionally,
     * `event.point` holds a pointer to the nearest point on the graph.
     *
     * @sample {highcharts} highcharts/plotoptions/series-events-click/
     *         Alert click info
     * @sample {highstock} stock/plotoptions/series-events-click/
     *         Alert click info
     * @sample {highmaps} maps/plotoptions/series-events-click/
     *         Display click info in subtitle
     *
     * @type      {Highcharts.SeriesClickCallbackFunction}
     * @context   Highcharts.Series
     * @apioption plotOptions.series.events.click
     */
    /**
     * Fires when the series is hidden after chart generation time, either
     * by clicking the legend item or by calling `.hide()`.
     *
     * @sample {highcharts} highcharts/plotoptions/series-events-hide/
     *         Alert when the series is hidden by clicking the legend item
     *
     * @type      {Highcharts.SeriesHideCallbackFunction}
     * @since     1.2.0
     * @context   Highcharts.Series
     * @apioption plotOptions.series.events.hide
     */
    /**
     * Fires when the legend item belonging to the series is clicked. One
     * parameter, `event`, is passed to the function. The default action
     * is to toggle the visibility of the series. This can be prevented
     * by returning `false` or calling `event.preventDefault()`.
     *
     * @sample {highcharts} highcharts/plotoptions/series-events-legenditemclick/
     *         Confirm hiding and showing
     *
     * @type      {Highcharts.SeriesLegendItemClickCallbackFunction}
     * @context   Highcharts.Series
     * @apioption plotOptions.series.events.legendItemClick
     */
    /**
     * Fires when the mouse leaves the graph. One parameter, `event`, is
     * passed to the function, containing common event information. If the
     * [stickyTracking](#plotOptions.series) option is true, `mouseOut`
     * doesn't happen before the mouse enters another graph or leaves the
     * plot area.
     *
     * @sample {highcharts} highcharts/plotoptions/series-events-mouseover-sticky/
     *         With sticky tracking by default
     * @sample {highcharts} highcharts/plotoptions/series-events-mouseover-no-sticky/
     *         Without sticky tracking
     *
     * @type      {Highcharts.SeriesMouseOutCallbackFunction}
     * @context   Highcharts.Series
     * @apioption plotOptions.series.events.mouseOut
     */
    /**
     * Fires when the mouse enters the graph. One parameter, `event`, is
     * passed to the function, containing common event information.
     *
     * @sample {highcharts} highcharts/plotoptions/series-events-mouseover-sticky/
     *         With sticky tracking by default
     * @sample {highcharts} highcharts/plotoptions/series-events-mouseover-no-sticky/
     *         Without sticky tracking
     *
     * @type      {Highcharts.SeriesMouseOverCallbackFunction}
     * @context   Highcharts.Series
     * @apioption plotOptions.series.events.mouseOver
     */
    /**
     * Fires when the series is shown after chart generation time, either
     * by clicking the legend item or by calling `.show()`.
     *
     * @sample {highcharts} highcharts/plotoptions/series-events-show/
     *         Alert when the series is shown by clicking the legend item.
     *
     * @type      {Highcharts.SeriesShowCallbackFunction}
     * @since     1.2.0
     * @context   Highcharts.Series
     * @apioption plotOptions.series.events.show
     */
    /**
     * Options for the point markers of line-like series. Properties like
     * `fillColor`, `lineColor` and `lineWidth` define the visual appearance
     * of the markers. Other series types, like column series, don't have
     * markers, but have visual options on the series level instead.
     *
     * In styled mode, the markers can be styled with the
     * `.highcharts-point`, `.highcharts-point-hover` and
     * `.highcharts-point-select` class names.
     *
     * @declare Highcharts.PointMarkerOptionsObject
     *
     * @private
     */
    marker: {
        /**
         * Enable or disable the point marker. If `undefined`, the markers
         * are hidden when the data is dense, and shown for more widespread
         * data points.
         *
         * @sample {highcharts} highcharts/plotoptions/series-marker-enabled/
         *         Disabled markers
         * @sample {highcharts} highcharts/plotoptions/series-marker-enabled-false/
         *         Disabled in normal state but enabled on hover
         * @sample {highstock} stock/plotoptions/series-marker/
         *         Enabled markers
         *
         * @type      {boolean}
         * @default   {highcharts} undefined
         * @default   {highstock} false
         * @apioption plotOptions.series.marker.enabled
         */
        /**
         * The threshold for how dense the point markers should be before
         * they are hidden, given that `enabled` is not defined. The number
         * indicates the horizontal distance between the two closest points
         * in the series, as multiples of the `marker.radius`. In other
         * words, the default value of 2 means points are hidden if
         * overlapping horizontally.
         *
         * @sample highcharts/plotoptions/series-marker-enabledthreshold
         *         A higher threshold
         *
         * @since 6.0.5
         */
        enabledThreshold: 2,
        /**
         * The fill color of the point marker. When `undefined`, the series'
         * or point's color is used.
         *
         * @sample {highcharts} highcharts/plotoptions/series-marker-fillcolor/
         *         White fill
         *
         * @type      {Highcharts.ColorString|Highcharts.GradientColorObject|Highcharts.PatternObject}
         * @apioption plotOptions.series.marker.fillColor
         */
        /**
         * Image markers only. Set the image width explicitly. When using
         * this option, a `width` must also be set.
         *
         * @sample {highcharts} highcharts/plotoptions/series-marker-width-height/
         *         Fixed width and height
         * @sample {highstock} highcharts/plotoptions/series-marker-width-height/
         *         Fixed width and height
         *
         * @type      {number}
         * @since     4.0.4
         * @apioption plotOptions.series.marker.height
         */
        /**
         * The color of the point marker's outline. When `undefined`, the
         * series' or point's color is used.
         *
         * @sample {highcharts} highcharts/plotoptions/series-marker-fillcolor/
         *         Inherit from series color (undefined)
         *
         * @type {Highcharts.ColorString|Highcharts.GradientColorObject|Highcharts.PatternObject}
         */
        lineColor: '${palette.backgroundColor}',
        /**
         * The width of the point marker's outline.
         *
         * @sample {highcharts} highcharts/plotoptions/series-marker-fillcolor/
         *         2px blue marker
         */
        lineWidth: 0,
        /**
         * The radius of the point marker.
         *
         * @sample {highcharts} highcharts/plotoptions/series-marker-radius/
         *         Bigger markers
         *
         * @default {highstock} 2
         */
        radius: 4,
        /**
         * A predefined shape or symbol for the marker. When undefined, the
         * symbol is pulled from options.symbols. Other possible values are
         * `'circle'`, `'square'`,`'diamond'`, `'triangle'` and
         * `'triangle-down'`.
         *
         * Additionally, the URL to a graphic can be given on this form:
         * `'url(graphic.png)'`. Note that for the image to be applied to
         * exported charts, its URL needs to be accessible by the export
         * server.
         *
         * Custom callbacks for symbol path generation can also be added to
         * `Highcharts.SVGRenderer.prototype.symbols`. The callback is then
         * used by its method name, as shown in the demo.
         *
         * @sample {highcharts} highcharts/plotoptions/series-marker-symbol/
         *         Predefined, graphic and custom markers
         * @sample {highstock} highcharts/plotoptions/series-marker-symbol/
         *         Predefined, graphic and custom markers
         *
         * @type      {string}
         * @apioption plotOptions.series.marker.symbol
         */
        /**
         * Image markers only. Set the image width explicitly. When using
         * this option, a `height` must also be set.
         *
         * @sample {highcharts} highcharts/plotoptions/series-marker-width-height/
         *         Fixed width and height
         * @sample {highstock} highcharts/plotoptions/series-marker-width-height/
         *         Fixed width and height
         *
         * @type      {number}
         * @since     4.0.4
         * @apioption plotOptions.series.marker.width
         */
        /**
         * States for a single point marker.
         *
         * @declare Highcharts.PointStatesOptionsObject
         */
        states: {
            /**
             * The normal state of a single point marker. Currently only
             * used for setting animation when returning to normal state
             * from hover.
             *
             * @declare Highcharts.PointStatesNormalOptionsObject
             */
            normal: {
                /**
                 * Animation when returning to normal state after hovering.
                 *
                 * @type {boolean|Highcharts.AnimationOptionsObject}
                 */
                animation: true
            },
            /**
             * The hover state for a single point marker.
             *
             * @declare Highcharts.PointStatesHoverOptionsObject
             */
            hover: {
                /**
                 * Animation when hovering over the marker.
                 *
                 * @type {boolean|Highcharts.AnimationOptionsObject}
                 */
                animation: {
                    /** @internal */
                    duration: 50
                },
                /**
                 * Enable or disable the point marker.
                 *
                 * @sample {highcharts} highcharts/plotoptions/series-marker-states-hover-enabled/
                 *         Disabled hover state
                 */
                enabled: true,
                /**
                 * The fill color of the marker in hover state. When
                 * `undefined`, the series' or point's fillColor for normal
                 * state is used.
                 *
                 * @type      {Highcharts.ColorString|Highcharts.GradientColorObject|Highcharts.PatternObject}
                 * @apioption plotOptions.series.marker.states.hover.fillColor
                 */
                /**
                 * The color of the point marker's outline. When
                 * `undefined`, the series' or point's lineColor for normal
                 * state is used.
                 *
                 * @sample {highcharts} highcharts/plotoptions/series-marker-states-hover-linecolor/
                 *         White fill color, black line color
                 *
                 * @type      {Highcharts.ColorString|Highcharts.GradientColorObject|Highcharts.PatternObject}
                 * @apioption plotOptions.series.marker.states.hover.lineColor
                 */
                /**
                 * The width of the point marker's outline. When
                 * `undefined`, the series' or point's lineWidth for normal
                 * state is used.
                 *
                 * @sample {highcharts} highcharts/plotoptions/series-marker-states-hover-linewidth/
                 *         3px line width
                 *
                 * @type      {number}
                 * @apioption plotOptions.series.marker.states.hover.lineWidth
                 */
                /**
                 * The radius of the point marker. In hover state, it
                 * defaults to the normal state's radius + 2 as per the
                 * [radiusPlus](#plotOptions.series.marker.states.hover.radiusPlus)
                 * option.
                 *
                 * @sample {highcharts} highcharts/plotoptions/series-marker-states-hover-radius/
                 *         10px radius
                 *
                 * @type      {number}
                 * @apioption plotOptions.series.marker.states.hover.radius
                 */
                /**
                 * The number of pixels to increase the radius of the
                 * hovered point.
                 *
                 * @sample {highcharts} highcharts/plotoptions/series-states-hover-linewidthplus/
                 *         5 pixels greater radius on hover
                 * @sample {highstock} highcharts/plotoptions/series-states-hover-linewidthplus/
                 *         5 pixels greater radius on hover
                 *
                 * @since 4.0.3
                 */
                radiusPlus: 2,
                /**
                 * The additional line width for a hovered point.
                 *
                 * @sample {highcharts} highcharts/plotoptions/series-states-hover-linewidthplus/
                 *         2 pixels wider on hover
                 * @sample {highstock} highcharts/plotoptions/series-states-hover-linewidthplus/
                 *         2 pixels wider on hover
                 *
                 * @since 4.0.3
                 */
                lineWidthPlus: 1
            },
            /**
             * The appearance of the point marker when selected. In order to
             * allow a point to be selected, set the
             * `series.allowPointSelect` option to true.
             *
             * @declare Highcharts.PointStatesSelectOptionsObject
             */
            select: {
                /**
                 * Enable or disable visible feedback for selection.
                 *
                 * @sample {highcharts} highcharts/plotoptions/series-marker-states-select-enabled/
                 *         Disabled select state
                 *
                 * @type      {boolean}
                 * @default   true
                 * @apioption plotOptions.series.marker.states.select.enabled
                 */
                /**
                 * The radius of the point marker. In hover state, it
                 * defaults to the normal state's radius + 2.
                 *
                 * @sample {highcharts} highcharts/plotoptions/series-marker-states-select-radius/
                 *         10px radius for selected points
                 *
                 * @type      {number}
                 * @apioption plotOptions.series.marker.states.select.radius
                 */
                /**
                 * The fill color of the point marker.
                 *
                 * @sample {highcharts} highcharts/plotoptions/series-marker-states-select-fillcolor/
                 *         Solid red discs for selected points
                 *
                 * @type {Highcharts.ColorString|Highcharts.GradientColorObject|Highcharts.PatternObject}
                 */
                fillColor: '${palette.neutralColor20}',
                /**
                 * The color of the point marker's outline. When
                 * `undefined`, the series' or point's color is used.
                 *
                 * @sample {highcharts} highcharts/plotoptions/series-marker-states-select-linecolor/
                 *         Red line color for selected points
                 *
                 * @type {Highcharts.ColorString|Highcharts.GradientColorObject|Highcharts.PatternObject}
                 */
                lineColor: '${palette.neutralColor100}',
                /**
                 * The width of the point marker's outline.
                 *
                 * @sample {highcharts} highcharts/plotoptions/series-marker-states-select-linewidth/
                 *         3px line width for selected points
                 */
                lineWidth: 2
            }
        }
    },
    /**
     * Properties for each single point.
     *
     * @declare Highcharts.PlotSeriesPointOptions
     *
     * @private
     */
    point: {
        /**
         * Fires when a point is clicked. One parameter, `event`, is passed
         * to the function, containing common event information.
         *
         * If the `series.allowPointSelect` option is true, the default
         * action for the point's click event is to toggle the point's
         * select state. Returning `false` cancels this action.
         *
         * @sample {highcharts} highcharts/plotoptions/series-point-events-click/
         *         Click marker to alert values
         * @sample {highcharts} highcharts/plotoptions/series-point-events-click-column/
         *         Click column
         * @sample {highcharts} highcharts/plotoptions/series-point-events-click-url/
         *         Go to URL
         * @sample {highmaps} maps/plotoptions/series-point-events-click/
         *         Click marker to display values
         * @sample {highmaps} maps/plotoptions/series-point-events-click-url/
         *         Go to URL
         *
         * @type      {Highcharts.PointClickCallbackFunction}
         * @context   Highcharts.Point
         * @apioption plotOptions.series.point.events.click
         */
        /**
         * Fires when the mouse leaves the area close to the point. One
         * parameter, `event`, is passed to the function, containing common
         * event information.
         *
         * @sample {highcharts} highcharts/plotoptions/series-point-events-mouseover/
         *         Show values in the chart's corner on mouse over
         *
         * @type      {Highcharts.PointMouseOutCallbackFunction}
         * @context   Highcharts.Point
         * @apioption plotOptions.series.point.events.mouseOut
         */
        /**
         * Fires when the mouse enters the area close to the point. One
         * parameter, `event`, is passed to the function, containing common
         * event information.
         *
         * @sample {highcharts} highcharts/plotoptions/series-point-events-mouseover/
         *         Show values in the chart's corner on mouse over
         *
         * @type      {Highcharts.PointMouseOverCallbackFunction}
         * @context   Highcharts.Point
         * @apioption plotOptions.series.point.events.mouseOver
         */
        /**
         * Fires when the point is removed using the `.remove()` method. One
         * parameter, `event`, is passed to the function. Returning `false`
         * cancels the operation.
         *
         * @sample {highcharts} highcharts/plotoptions/series-point-events-remove/
         *         Remove point and confirm
         *
         * @type      {Highcharts.PointRemoveCallbackFunction}
         * @since     1.2.0
         * @context   Highcharts.Point
         * @apioption plotOptions.series.point.events.remove
         */
        /**
         * Fires when the point is selected either programmatically or
         * following a click on the point. One parameter, `event`, is passed
         * to the function. Returning `false` cancels the operation.
         *
         * @sample {highcharts} highcharts/plotoptions/series-point-events-select/
         *         Report the last selected point
         * @sample {highmaps} maps/plotoptions/series-allowpointselect/
         *         Report select and unselect
         *
         * @type      {Highcharts.PointSelectCallbackFunction}
         * @since     1.2.0
         * @context   Highcharts.Point
         * @apioption plotOptions.series.point.events.select
         */
        /**
         * Fires when the point is unselected either programmatically or
         * following a click on the point. One parameter, `event`, is passed
         * to the function.
         *  Returning `false` cancels the operation.
         *
         * @sample {highcharts} highcharts/plotoptions/series-point-events-unselect/
         *         Report the last unselected point
         * @sample {highmaps} maps/plotoptions/series-allowpointselect/
         *         Report select and unselect
         *
         * @type      {Highcharts.PointUnselectCallbackFunction}
         * @since     1.2.0
         * @context   Highcharts.Point
         * @apioption plotOptions.series.point.events.unselect
         */
        /**
         * Fires when the point is updated programmatically through the
         * `.update()` method. One parameter, `event`, is passed to the
         * function. The new point options can be accessed through
         * `event.options`. Returning `false` cancels the operation.
         *
         * @sample {highcharts} highcharts/plotoptions/series-point-events-update/
         *         Confirm point updating
         *
         * @type      {Highcharts.PointUpdateCallbackFunction}
         * @since     1.2.0
         * @context   Highcharts.Point
         * @apioption plotOptions.series.point.events.update
         */
        /**
         * Events for each single point.
         *
         * @declare Highcharts.PointEventsOptionsObject
         */
        events: {}
    },
    /**
     * Options for the series data labels, appearing next to each data
     * point.
     *
     * Since v6.2.0, multiple data labels can be applied to each single
     * point by defining them as an array of configs.
     *
     * In styled mode, the data labels can be styled with the
     * `.highcharts-data-label-box` and `.highcharts-data-label` class names
     * ([see example](https://www.highcharts.com/samples/highcharts/css/series-datalabels)).
     *
     * @sample {highcharts} highcharts/plotoptions/series-datalabels-enabled
     *         Data labels enabled
     * @sample {highcharts} highcharts/plotoptions/series-datalabels-multiple
     *         Multiple data labels on a bar series
     * @sample {highcharts} highcharts/css/series-datalabels
     *         Style mode example
     *
     * @declare Highcharts.DataLabelsOptionsObject
     * @type    {*|Array<*>}
     * @product highcharts highstock highmaps gantt
     *
     * @private
     */
    dataLabels: {
        /**
         * The alignment of the data label compared to the point. If
         * `right`, the right side of the label should be touching the
         * point. For points with an extent, like columns, the alignments
         * also dictates how to align it inside the box, as given with the
         * [inside](#plotOptions.column.dataLabels.inside)
         * option. Can be one of `left`, `center` or `right`.
         *
         * @sample {highcharts} highcharts/plotoptions/series-datalabels-align-left/
         *         Left aligned
         * @sample {highcharts} highcharts/plotoptions/bar-datalabels-align-inside-bar/
         *         Data labels inside the bar
         *
         * @name Highcharts.DataLabelsOptionsObject#align
         * @type {Highcharts.AlignValue|null}
         */
        align: 'center',
        /**
         * Whether to allow data labels to overlap. To make the labels less
         * sensitive for overlapping, the
         * [dataLabels.padding](#plotOptions.series.dataLabels.padding)
         * can be set to 0.
         *
         * @sample {highcharts} highcharts/plotoptions/series-datalabels-allowoverlap-false/
         *         Don't allow overlap
         *
         * @type      {boolean}
         * @default   false
         * @since     4.1.0
         * @apioption plotOptions.series.dataLabels.allowOverlap
         */
        /**
         * The background color or gradient for the data label.
         *
         * @sample {highcharts} highcharts/plotoptions/series-datalabels-box/
         *         Data labels box options
         * @sample {highmaps} maps/plotoptions/series-datalabels-box/
         *         Data labels box options
         *
         * @type      {Highcharts.ColorString|Highcharts.GradientColorObject|Highcharts.PatternObject}
         * @since     2.2.1
         * @apioption plotOptions.series.dataLabels.backgroundColor
         */
        /**
         * The border color for the data label. Defaults to `undefined`.
         *
         * @sample {highcharts} highcharts/plotoptions/series-datalabels-box/
         *         Data labels box options
         *
         * @type      {Highcharts.ColorString|Highcharts.GradientColorObject|Highcharts.PatternObject}
         * @since     2.2.1
         * @apioption plotOptions.series.dataLabels.borderColor
         */
        /**
         * The border radius in pixels for the data label.
         *
         * @sample {highcharts} highcharts/plotoptions/series-datalabels-box/
         *         Data labels box options
         * @sample {highmaps} maps/plotoptions/series-datalabels-box/
         *         Data labels box options
         *
         * @type      {number}
         * @default   0
         * @since     2.2.1
         * @apioption plotOptions.series.dataLabels.borderRadius
         */
        /**
         * The border width in pixels for the data label.
         *
         * @sample {highcharts} highcharts/plotoptions/series-datalabels-box/
         *         Data labels box options
         *
         * @type      {number}
         * @default   0
         * @since     2.2.1
         * @apioption plotOptions.series.dataLabels.borderWidth
         */
        /**
         * A class name for the data label. Particularly in styled mode,
         * this can be used to give each series' or point's data label
         * unique styling. In addition to this option, a default color class
         * name is added so that we can give the labels a contrast text
         * shadow.
         *
         * @sample {highcharts} highcharts/css/data-label-contrast/
         *         Contrast text shadow
         * @sample {highcharts} highcharts/css/series-datalabels/
         *         Styling by CSS
         *
         * @type      {string}
         * @since     5.0.0
         * @apioption plotOptions.series.dataLabels.className
         */
        /**
         * The text color for the data labels. Defaults to `undefined`. For
         * certain series types, like column or map, the data labels can be
         * drawn inside the points. In this case the data label will be
         * drawn with maximum contrast by default. Additionally, it will be
         * given a `text-outline` style with the opposite color, to further
         * increase the contrast. This can be overridden by setting the
         * `text-outline` style to `none` in the `dataLabels.style` option.
         *
         * @sample {highcharts} highcharts/plotoptions/series-datalabels-color/
         *         Red data labels
         * @sample {highmaps} maps/demo/color-axis/
         *         White data labels
         *
         * @type      {Highcharts.ColorString|Highcharts.GradientColorObject|Highcharts.PatternObject}
         * @apioption plotOptions.series.dataLabels.color
         */
        /**
         * Whether to hide data labels that are outside the plot area. By
         * default, the data label is moved inside the plot area according
         * to the
         * [overflow](#plotOptions.series.dataLabels.overflow)
         * option.
         *
         * @type      {boolean}
         * @default   true
         * @since     2.3.3
         * @apioption plotOptions.series.dataLabels.crop
         */
        /**
         * Whether to defer displaying the data labels until the initial
         * series animation has finished.
         *
         * @type      {boolean}
         * @default   true
         * @since     4.0.0
         * @product   highcharts highstock gantt
         * @apioption plotOptions.series.dataLabels.defer
         */
        /**
         * Enable or disable the data labels.
         *
         * @sample {highcharts} highcharts/plotoptions/series-datalabels-enabled/
         *         Data labels enabled
         * @sample {highmaps} maps/demo/color-axis/
         *         Data labels enabled
         *
         * @type      {boolean}
         * @default   false
         * @apioption plotOptions.series.dataLabels.enabled
         */
        /**
         * A declarative filter to control of which data labels to display.
         * The declarative filter is designed for use when callback
         * functions are not available, like when the chart options require
         * a pure JSON structure or for use with graphical editors. For
         * programmatic control, use the `formatter` instead, and return
         * `undefined` to disable a single data label.
         *
         * @example
         * filter: {
         *     property: 'percentage',
         *     operator: '>',
         *     value: 4
         * }
         *
         * @sample {highcharts} highcharts/demo/pie-monochrome
         *         Data labels filtered by percentage
         *
         * @declare   Highcharts.DataLabelsFilterOptionsObject
         * @since     6.0.3
         * @apioption plotOptions.series.dataLabels.filter
         */
        /**
         * The operator to compare by. Can be one of `>`, `<`, `>=`, `<=`,
         * `==`, and `===`.
         *
         * @type       {string}
         * @validvalue [">", "<", ">=", "<=", "==", "==="]
         * @apioption  plotOptions.series.dataLabels.filter.operator
         */
        /**
         * The point property to filter by. Point options are passed
         * directly to properties, additionally there are `y` value,
         * `percentage` and others listed under {@link Highcharts.Point}
         * members.
         *
         * @type      {string}
         * @apioption plotOptions.series.dataLabels.filter.property
         */
        /**
         * The value to compare against.
         *
         * @type      {number}
         * @apioption plotOptions.series.dataLabels.filter.value
         */
        /**
         * A
         * [format string](https://www.highcharts.com/docs/chart-concepts/labels-and-string-formatting)
         * for the data label. Available variables are the same as for
         * `formatter`.
         *
         * @sample {highcharts} highcharts/plotoptions/series-datalabels-format/
         *         Add a unit
         * @sample {highmaps} maps/plotoptions/series-datalabels-format/
         *         Formatted value in the data label
         *
         * @type      {string}
         * @default   y
         * @default   point.value
         * @since     3.0
         * @apioption plotOptions.series.dataLabels.format
         */
        // eslint-disable-next-line valid-jsdoc
        /**
         * Callback JavaScript function to format the data label. Note that
         * if a `format` is defined, the format takes precedence and the
         * formatter is ignored.
         *
         * @sample {highmaps} maps/plotoptions/series-datalabels-format/
         *         Formatted value
         *
         * @type {Highcharts.DataLabelsFormatterCallbackFunction}
         */
        formatter: function () {
            var numberFormatter = this.series.chart.numberFormatter;
            return this.y === null ? '' : numberFormatter(this.y, -1);
        },
        /**
         * For points with an extent, like columns or map areas, whether to
         * align the data label inside the box or to the actual value point.
         * Defaults to `false` in most cases, `true` in stacked columns.
         *
         * @type      {boolean}
         * @since     3.0
         * @apioption plotOptions.series.dataLabels.inside
         */
        /**
         * Format for points with the value of null. Works analogously to
         * [format](#plotOptions.series.dataLabels.format). `nullFormat` can
         * be applied only to series which support displaying null points.
         *
         * @sample {highcharts} highcharts/plotoptions/series-datalabels-format/
         *         Format data label and tooltip for null point.
         *
         * @type      {boolean|string}
         * @since     7.1.0
         * @apioption plotOptions.series.dataLabels.nullFormat
         */
        /**
         * Callback JavaScript function that defines formatting for points
         * with the value of null. Works analogously to
         * [formatter](#plotOptions.series.dataLabels.formatter).
         * `nullPointFormatter` can be applied only to series which support
         * displaying null points.
         *
         * @sample {highcharts} highcharts/plotoptions/series-datalabels-format/
         *         Format data label and tooltip for null point.
         *
         * @type      {Highcharts.DataLabelsFormatterCallbackFunction}
         * @since     7.1.0
         * @apioption plotOptions.series.dataLabels.nullFormatter
         */
        /**
         * How to handle data labels that flow outside the plot area. The
         * default is `"justify"`, which aligns them inside the plot area.
         * For columns and bars, this means it will be moved inside the bar.
         * To display data labels outside the plot area, set `crop` to
         * `false` and `overflow` to `"allow"`.
         *
         * @type       {Highcharts.DataLabelsOverflowValue}
         * @default    justify
         * @since      3.0.6
         * @apioption  plotOptions.series.dataLabels.overflow
         */
        /**
         * When either the `borderWidth` or the `backgroundColor` is set,
         * this is the padding within the box.
         *
         * @sample {highcharts} highcharts/plotoptions/series-datalabels-box/
         *         Data labels box options
         * @sample {highmaps} maps/plotoptions/series-datalabels-box/
         *         Data labels box options
         *
         * @since 2.2.1
         */
        padding: 5,
        /**
         * Aligns data labels relative to points. If `center` alignment is
         * not possible, it defaults to `right`.
         *
         * @type      {Highcharts.AlignValue}
         * @default   center
         * @apioption plotOptions.series.dataLabels.position
         */
        /**
         * Text rotation in degrees. Note that due to a more complex
         * structure, backgrounds, borders and padding will be lost on a
         * rotated data label.
         *
         * @sample {highcharts} highcharts/plotoptions/series-datalabels-rotation/
         *         Vertical labels
         *
         * @type      {number}
         * @default   0
         * @apioption plotOptions.series.dataLabels.rotation
         */
        /**
         * The shadow of the box. Works best with `borderWidth` or
         * `backgroundColor`. Since 2.3 the shadow can be an object
         * configuration containing `color`, `offsetX`, `offsetY`, `opacity`
         * and `width`.
         *
         * @sample {highcharts} highcharts/plotoptions/series-datalabels-box/
         *         Data labels box options
         *
         * @type      {boolean|Highcharts.ShadowOptionsObject}
         * @default   false
         * @since     2.2.1
         * @apioption plotOptions.series.dataLabels.shadow
         */
        /**
         * The name of a symbol to use for the border around the label.
         * Symbols are predefined functions on the Renderer object.
         *
         * @sample {highcharts} highcharts/plotoptions/series-datalabels-shape/
         *         A callout for annotations
         *
         * @type      {string}
         * @default   square
         * @since     4.1.2
         * @apioption plotOptions.series.dataLabels.shape
         */
        /**
         * Styles for the label. The default `color` setting is
         * `"contrast"`, which is a pseudo color that Highcharts picks up
         * and applies the maximum contrast to the underlying point item,
         * for example the bar in a bar chart.
         *
         * The `textOutline` is a pseudo property that applies an outline of
         * the given width with the given color, which by default is the
         * maximum contrast to the text. So a bright text color will result
         * in a black text outline for maximum readability on a mixed
         * background. In some cases, especially with grayscale text, the
         * text outline doesn't work well, in which cases it can be disabled
         * by setting it to `"none"`. When `useHTML` is true, the
         * `textOutline` will not be picked up. In this, case, the same
         * effect can be acheived through the `text-shadow` CSS property.
         *
         * For some series types, where each point has an extent, like for
         * example tree maps, the data label may overflow the point. There
         * are two strategies for handling overflow. By default, the text
         * will wrap to multiple lines. The other strategy is to set
         * `style.textOverflow` to `ellipsis`, which will keep the text on
         * one line plus it will break inside long words.
         *
         * @sample {highcharts} highcharts/plotoptions/series-datalabels-style/
         *         Bold labels
         * @sample {highcharts} highcharts/plotOptions/pie-datalabels-overflow/
         *         Long labels truncated with an ellipsis in a pie
         * @sample {highcharts} highcharts/plotOptions/pie-datalabels-overflow-wrap/
         *         Long labels are wrapped in a pie
         * @sample {highmaps} maps/demo/color-axis/
         *         Bold labels
         *
         * @type      {Highcharts.CSSObject}
         * @since     4.1.0
         * @apioption plotOptions.series.dataLabels.style
         */
        style: {
            /** @internal */
            fontSize: '11px',
            /** @internal */
            fontWeight: 'bold',
            /** @internal */
            color: 'contrast',
            /** @internal */
            textOutline: '1px contrast'
        },
        /**
         * Options for a label text which should follow marker's shape.
         * Border and background are disabled for a label that follows a
         * path.
         *
         * **Note:** Only SVG-based renderer supports this option. Setting
         * `useHTML` to true will disable this option.
         *
         * @declare   Highcharts.DataLabelsTextPathOptionsObject
         * @since     7.1.0
         * @apioption plotOptions.series.dataLabels.textPath
         */
        /**
         * Presentation attributes for the text path.
         *
         * @type      {Highcharts.SVGAttributes}
         * @since     7.1.0
         * @apioption plotOptions.series.dataLabels.textPath.attributes
         */
        /**
         * Enable or disable `textPath` option for link's or marker's data
         * labels.
         *
         * @type      {boolean}
         * @since     7.1.0
         * @apioption plotOptions.series.dataLabels.textPath.enabled
         */
        /**
         * Whether to
         * [use HTML](https://www.highcharts.com/docs/chart-concepts/labels-and-string-formatting#html)
         * to render the labels.
         *
         * @type      {boolean}
         * @default   false
         * @apioption plotOptions.series.dataLabels.useHTML
         */
        /**
         * The vertical alignment of a data label. Can be one of `top`,
         * `middle` or `bottom`. The default value depends on the data, for
         * instance in a column chart, the label is above positive values
         * and below negative values.
         *
         * @type  {Highcharts.VerticalAlignValue|null}
         * @since 2.3.3
         */
        verticalAlign: 'bottom',
        /**
         * The x position offset of the label relative to the point in
         * pixels.
         *
         * @sample {highcharts} highcharts/plotoptions/series-datalabels-rotation/
         *         Vertical and positioned
         * @sample {highcharts} highcharts/plotoptions/bar-datalabels-align-inside-bar/
         *         Data labels inside the bar
         */
        x: 0,
        /**
         * The Z index of the data labels. The default Z index puts it above
         * the series. Use a Z index of 2 to display it behind the series.
         *
         * @type      {number}
         * @default   6
         * @since     2.3.5
         * @apioption plotOptions.series.dataLabels.z
         */
        /**
         * The y position offset of the label relative to the point in
         * pixels.
         *
         * @sample {highcharts} highcharts/plotoptions/series-datalabels-rotation/
         *         Vertical and positioned
         */
        y: 0
    },
    /**
     * When the series contains less points than the crop threshold, all
     * points are drawn, even if the points fall outside the visible plot
     * area at the current zoom. The advantage of drawing all points
     * (including markers and columns), is that animation is performed on
     * updates. On the other hand, when the series contains more points than
     * the crop threshold, the series data is cropped to only contain points
     * that fall within the plot area. The advantage of cropping away
     * invisible points is to increase performance on large series.
     *
     * @since   2.2
     * @product highcharts highstock
     *
     * @private
     */
    cropThreshold: 300,
    /**
     * Opacity of a series parts: line, fill (e.g. area) and dataLabels.
     *
     * @see [states.inactive.opacity](#plotOptions.series.states.inactive.opacity)
     *
     * @since 7.1.0
     *
     * @private
     */
    opacity: 1,
    /**
     * The width of each point on the x axis. For example in a column chart
     * with one value each day, the pointRange would be 1 day (= 24 * 3600
     * * 1000 milliseconds). This is normally computed automatically, but
     * this option can be used to override the automatic value.
     *
     * @product highstock
     *
     * @private
     */
    pointRange: 0,
    /**
     * When this is true, the series will not cause the Y axis to cross
     * the zero plane (or [threshold](#plotOptions.series.threshold) option)
     * unless the data actually crosses the plane.
     *
     * For example, if `softThreshold` is `false`, a series of 0, 1, 2,
     * 3 will make the Y axis show negative values according to the
     * `minPadding` option. If `softThreshold` is `true`, the Y axis starts
     * at 0.
     *
     * @since   4.1.9
     * @product highcharts highstock
     *
     * @private
     */
    softThreshold: true,
    /**
     * @declare Highcharts.SeriesStatesOptionsObject
     */
    states: {
        /**
         * The normal state of a series, or for point items in column, pie
         * and similar series. Currently only used for setting animation
         * when returning to normal state from hover.
         *
         * @declare Highcharts.SeriesStatesNormalOptionsObject
         */
        normal: {
            /**
             * Animation when returning to normal state after hovering.
             *
             * @type {boolean|Highcharts.AnimationOptionsObject}
             */
            animation: true
        },
        /**
         * Options for the hovered series. These settings override the
         * normal state options when a series is moused over or touched.
         *
         * @declare Highcharts.SeriesStatesHoverOptionsObject
         */
        hover: {
            /**
             * Enable separate styles for the hovered series to visualize
             * that the user hovers either the series itself or the legend.
             *
             * @sample {highcharts} highcharts/plotoptions/series-states-hover-enabled/
             *         Line
             * @sample {highcharts} highcharts/plotoptions/series-states-hover-enabled-column/
             *         Column
             * @sample {highcharts} highcharts/plotoptions/series-states-hover-enabled-pie/
             *         Pie
             *
             * @type      {boolean}
             * @default   true
             * @since     1.2
             * @apioption plotOptions.series.states.hover.enabled
             */
            /**
             * Animation setting for hovering the graph in line-type series.
             *
             * @type    {boolean|Highcharts.AnimationOptionsObject}
             * @since   5.0.8
             * @product highcharts highstock
             */
            animation: {
                /**
                 * The duration of the hover animation in milliseconds. By
                 * default the hover state animates quickly in, and slowly
                 * back to normal.
                 *
                 * @internal
                 */
                duration: 50
            },
            /**
             * Pixel width of the graph line. By default this property is
             * undefined, and the `lineWidthPlus` property dictates how much
             * to increase the linewidth from normal state.
             *
             * @sample {highcharts} highcharts/plotoptions/series-states-hover-linewidth/
             *         5px line on hover
             *
             * @type      {number}
             * @product   highcharts highstock
             * @apioption plotOptions.series.states.hover.lineWidth
             */
            /**
             * The additional line width for the graph of a hovered series.
             *
             * @sample {highcharts} highcharts/plotoptions/series-states-hover-linewidthplus/
             *         5 pixels wider
             * @sample {highstock} highcharts/plotoptions/series-states-hover-linewidthplus/
             *         5 pixels wider
             *
             * @since   4.0.3
             * @product highcharts highstock
             */
            lineWidthPlus: 1,
            /**
             * In Highcharts 1.0, the appearance of all markers belonging
             * to the hovered series. For settings on the hover state of the
             * individual point, see
             * [marker.states.hover](#plotOptions.series.marker.states.hover).
             *
             * @deprecated
             *
             * @extends   plotOptions.series.marker
             * @excluding states
             * @product   highcharts highstock
             */
            marker: {
            // lineWidth: base + 1,
            // radius: base + 1
            },
            /**
             * Options for the halo appearing around the hovered point in
             * line-type series as well as outside the hovered slice in pie
             * charts. By default the halo is filled by the current point or
             * series color with an opacity of 0.25\. The halo can be
             * disabled by setting the `halo` option to `null`.
             *
             * In styled mode, the halo is styled with the
             * `.highcharts-halo` class, with colors inherited from
             * `.highcharts-color-{n}`.
             *
             * @sample {highcharts} highcharts/plotoptions/halo/
             *         Halo options
             * @sample {highstock} highcharts/plotoptions/halo/
             *         Halo options
             *
             * @declare Highcharts.SeriesStatesHoverHaloOptionsObject
             * @type    {null|*}
             * @since   4.0
             * @product highcharts highstock
             */
            halo: {
                /**
                 * A collection of SVG attributes to override the appearance
                 * of the halo, for example `fill`, `stroke` and
                 * `stroke-width`.
                 *
                 * @type      {Highcharts.SVGAttributes}
                 * @since     4.0
                 * @product   highcharts highstock
                 * @apioption plotOptions.series.states.hover.halo.attributes
                 */
                /**
                 * The pixel size of the halo. For point markers this is the
                 * radius of the halo. For pie slices it is the width of the
                 * halo outside the slice. For bubbles it defaults to 5 and
                 * is the width of the halo outside the bubble.
                 *
                 * @since   4.0
                 * @product highcharts highstock
                 */
                size: 10,
                /**
                 * Opacity for the halo unless a specific fill is overridden
                 * using the `attributes` setting. Note that Highcharts is
                 * only able to apply opacity to colors of hex or rgb(a)
                 * formats.
                 *
                 * @since   4.0
                 * @product highcharts highstock
                 */
                opacity: 0.25
            }
        },
        /**
         * Specific options for point in selected states, after being
         * selected by
         * [allowPointSelect](#plotOptions.series.allowPointSelect)
         * or programmatically.
         *
         * @sample maps/plotoptions/series-allowpointselect/
         *         Allow point select demo
         *
         * @declare   Highcharts.SeriesStatesSelectOptionsObject
         * @extends   plotOptions.series.states.hover
         * @excluding brightness
         */
        select: {
            animation: {
                /** @internal */
                duration: 0
            }
        },
        /**
         * The opposite state of a hover for series.
         *
         * @sample highcharts/plotoptions/series-states-inactive-opacity
         *         Disabled inactive state by setting opacity
         *
         * @declare Highcharts.SeriesStatesInactiveOptionsObject
         */
        inactive: {
            /**
             * The animation for entering the inactive state.
             *
             * @type {boolean|Highcharts.AnimationOptionsObject}
             */
            animation: {
                /** @internal */
                duration: 50
            },
            /**
             * Opacity of series elements (dataLabels, line, area). Set to 1
             * to disable inactive state.
             *
             * @apioption plotOptions.series.states.inactive.opacity
             * @type {number}
             * @sample highcharts/plotoptions/series-states-inactive-opacity
             *         Disabled inactive state
             */
            opacity: 0.2
        }
    },
    /**
     * Sticky tracking of mouse events. When true, the `mouseOut` event on a
     * series isn't triggered until the mouse moves over another series, or
     * out of the plot area. When false, the `mouseOut` event on a series is
     * triggered when the mouse leaves the area around the series' graph or
     * markers. This also implies the tooltip when not shared. When
     * `stickyTracking` is false and `tooltip.shared` is false, the tooltip
     * will be hidden when moving the mouse between series. Defaults to true
     * for line and area type series, but to false for columns, pies etc.
     *
     * **Note:** The boost module will force this option because of
     * technical limitations.
     *
     * @sample {highcharts} highcharts/plotoptions/series-stickytracking-true/
     *         True by default
     * @sample {highcharts} highcharts/plotoptions/series-stickytracking-false/
     *         False
     *
     * @default {highcharts} true
     * @default {highstock} true
     * @default {highmaps} false
     * @since   2.0
     *
     * @private
     */
    stickyTracking: true,
    /**
     * A configuration object for the tooltip rendering of each single
     * series. Properties are inherited from [tooltip](#tooltip), but only
     * the following properties can be defined on a series level.
     *
     * @declare   Highcharts.SeriesTooltipOptionsObject
     * @since     2.3
     * @extends   tooltip
     * @excluding animation, backgroundColor, borderColor, borderRadius,
     *            borderWidth, className, crosshairs, enabled, formatter,
     *            headerShape, hideDelay, outside, padding, positioner,
     *            shadow, shape, shared, snap, split, style, useHTML
     * @apioption plotOptions.series.tooltip
     */
    /**
     * When a series contains a data array that is longer than this, only
     * one dimensional arrays of numbers, or two dimensional arrays with
     * x and y values are allowed. Also, only the first point is tested,
     * and the rest are assumed to be the same format. This saves expensive
     * data checking and indexing in long series. Set it to `0` disable.
     *
     * Note:
     * In boost mode turbo threshold is forced. Only array of numbers or
     * two dimensional arrays are allowed.
     *
     * @since   2.2
     * @product highcharts highstock gantt
     *
     * @private
     */
    turboThreshold: 1000,
    /**
     * An array defining zones within a series. Zones can be applied to the
     * X axis, Y axis or Z axis for bubbles, according to the `zoneAxis`
     * option. The zone definitions have to be in ascending order regarding
     * to the value.
     *
     * In styled mode, the color zones are styled with the
     * `.highcharts-zone-{n}` class, or custom classed from the `className`
     * option
     * ([view live demo](https://jsfiddle.net/gh/get/library/pure/highcharts/highcharts/tree/master/samples/highcharts/css/color-zones/)).
     *
     * @see [zoneAxis](#plotOptions.series.zoneAxis)
     *
     * @sample {highcharts} highcharts/series/color-zones-simple/
     *         Color zones
     * @sample {highstock} highcharts/series/color-zones-simple/
     *         Color zones
     *
     * @declare   Highcharts.SeriesZonesOptionsObject
     * @type      {Array<*>}
     * @since     4.1.0
     * @product   highcharts highstock
     * @apioption plotOptions.series.zones
     */
    /**
     * Styled mode only. A custom class name for the zone.
     *
     * @sample highcharts/css/color-zones/
     *         Zones styled by class name
     *
     * @type      {string}
     * @since     5.0.0
     * @apioption plotOptions.series.zones.className
     */
    /**
     * Defines the color of the series.
     *
     * @see [series color](#plotOptions.series.color)
     *
     * @type      {Highcharts.ColorString|Highcharts.GradientColorObject|Highcharts.PatternObject}
     * @since     4.1.0
     * @product   highcharts highstock
     * @apioption plotOptions.series.zones.color
     */
    /**
     * A name for the dash style to use for the graph.
     *
     * @see [plotOptions.series.dashStyle](#plotOptions.series.dashStyle)
     *
     * @sample {highcharts|highstock} highcharts/series/color-zones-dashstyle-dot/
     *         Dashed line indicates prognosis
     *
     * @type      {Highcharts.DashStyleValue}
     * @since     4.1.0
     * @product   highcharts highstock
     * @apioption plotOptions.series.zones.dashStyle
     */
    /**
     * Defines the fill color for the series (in area type series)
     *
     * @see [fillColor](#plotOptions.area.fillColor)
     *
     * @type      {Highcharts.ColorString|Highcharts.GradientColorObject|Highcharts.PatternObject}
     * @since     4.1.0
     * @product   highcharts highstock
     * @apioption plotOptions.series.zones.fillColor
     */
    /**
     * The value up to where the zone extends, if undefined the zones
     * stretches to the last value in the series.
     *
     * @type      {number}
     * @since     4.1.0
     * @product   highcharts highstock
     * @apioption plotOptions.series.zones.value
     */
    /**
     * When using dual or multiple color axes, this number defines which
     * colorAxis the particular series is connected to. It refers to
     * either the
     * {@link #colorAxis.id|axis id}
     * or the index of the axis in the colorAxis array, with 0 being the
     * first. Set this option to false to prevent a series from connecting
     * to the default color axis.
     *
     * Since v7.2.0 the option can also be an axis id or an axis index
     * instead of a boolean flag.
     *
     * @sample highcharts/coloraxis/coloraxis-with-pie/
     *         Color axis with pie series
     * @sample highcharts/coloraxis/multiple-coloraxis/
     *         Multiple color axis
     *
     * @type      {number|string|boolean}
     * @default   0
     * @product   highcharts highstock highmaps
     * @apioption plotOptions.series.colorAxis
     */
    /**
     * Determines what data value should be used to calculate point color
     * if `colorAxis` is used. Requires to set `min` and `max` if some
     * custom point property is used or if approximation for data grouping
     * is set to `'sum'`.
     *
     * @sample highcharts/coloraxis/custom-color-key/
     *         Custom color key
     * @sample highcharts/coloraxis/changed-default-color-key/
     *         Changed default color key
     *
     * @type      {string}
     * @default   y
     * @since     7.2.0
     * @product   highcharts highstock highmaps
     * @apioption plotOptions.series.colorKey
     */
    /**
     * Determines whether the series should look for the nearest point
     * in both dimensions or just the x-dimension when hovering the series.
     * Defaults to `'xy'` for scatter series and `'x'` for most other
     * series. If the data has duplicate x-values, it is recommended to
     * set this to `'xy'` to allow hovering over all points.
     *
     * Applies only to series types using nearest neighbor search (not
     * direct hover) for tooltip.
     *
     * @sample {highcharts} highcharts/series/findnearestpointby/
     *         Different hover behaviors
     * @sample {highstock} highcharts/series/findnearestpointby/
     *         Different hover behaviors
     * @sample {highmaps} highcharts/series/findnearestpointby/
     *         Different hover behaviors
     *
     * @since      5.0.10
     * @validvalue ["x", "xy"]
     *
     * @private
     */
    findNearestPointBy: 'x'
}, 
/* eslint-disable no-invalid-this, valid-jsdoc */
/** @lends Highcharts.Series.prototype */
{
    axisTypes: ['xAxis', 'yAxis'],
    coll: 'series',
    colorCounter: 0,
    cropShoulder: 1,
    directTouch: false,
    isCartesian: true,
    // each point's x and y values are stored in this.xData and this.yData
    parallelArrays: ['x', 'y'],
    pointClass: Point,
    requireSorting: true,
    sorted: true,
    init: function (chart, options) {
        fireEvent(this, 'init', { options: options });
        var series = this, events, chartSeries = chart.series, lastSeries;
        // A lookup over those events that are added by _options_ (not
        // programmatically). These are updated through Series.update()
        // (#10861).
        this.eventOptions = this.eventOptions || {};
        /**
         * Read only. The chart that the series belongs to.
         *
         * @name Highcharts.Series#chart
         * @type {Highcharts.Chart}
         */
        series.chart = chart;
        /**
         * Read only. The series' type, like "line", "area", "column" etc.
         * The type in the series options anc can be altered using
         * {@link Series#update}.
         *
         * @name Highcharts.Series#type
         * @type {string}
         */
        /**
         * Read only. The series' current options. To update, use
         * {@link Series#update}.
         *
         * @name Highcharts.Series#options
         * @type {Highcharts.SeriesOptionsType}
         */
        series.options = options = series.setOptions(options);
        series.linkedSeries = [];
        // bind the axes
        series.bindAxes();
        // set some variables
        extend(series, {
            /**
             * The series name as given in the options. Defaults to
             * "Series {n}".
             *
             * @name Highcharts.Series#name
             * @type {string}
             */
            name: options.name,
            state: '',
            /**
             * Read only. The series' visibility state as set by {@link
             * Series#show}, {@link Series#hide}, or in the initial
             * configuration.
             *
             * @name Highcharts.Series#visible
             * @type {boolean}
             */
            visible: options.visible !== false,
            /**
             * Read only. The series' selected state as set by {@link
             * Highcharts.Series#select}.
             *
             * @name Highcharts.Series#selected
             * @type {boolean}
             */
            selected: options.selected === true // false by default
        });
        // Register event listeners
        events = options.events;
        objectEach(events, function (event, eventType) {
            if (H.isFunction(event)) {
                // If event does not exist, or is changed by Series.update
                if (series.eventOptions[eventType] !== event) {
                    // Remove existing if set by option
                    if (H.isFunction(series.eventOptions[eventType])) {
                        removeEvent(series, eventType, series.eventOptions[eventType]);
                    }
                    series.eventOptions[eventType] = event;
                    addEvent(series, eventType, event);
                }
            }
        });
        if ((events && events.click) ||
            (options.point &&
                options.point.events &&
                options.point.events.click) ||
            options.allowPointSelect) {
            chart.runTrackerClick = true;
        }
        series.getColor();
        series.getSymbol();
        // Initialize the parallel data arrays
        series.parallelArrays.forEach(function (key) {
            if (!series[key + 'Data']) {
                series[key + 'Data'] = [];
            }
        });
        // Mark cartesian
        if (series.isCartesian) {
            chart.hasCartesianSeries = true;
        }
        // Get the index and register the series in the chart. The index is
        // one more than the current latest series index (#5960).
        if (chartSeries.length) {
            lastSeries = chartSeries[chartSeries.length - 1];
        }
        series._i = pick(lastSeries && lastSeries._i, -1) + 1;
        // Insert the series and re-order all series above the insertion
        // point.
        chart.orderSeries(this.insert(chartSeries));
        // Set options for series with sorting and set data later.
        if (options.dataSorting && options.dataSorting.enabled) {
            series.setDataSortingOptions();
        }
        else if (!series.points && !series.data) {
            series.setData(options.data, false);
        }
        fireEvent(this, 'afterInit');
    },
    /**
     * Insert the series in a collection with other series, either the chart
     * series or yAxis series, in the correct order according to the index
     * option. Used internally when adding series.
     *
     * @private
     * @function Highcharts.Series#insert
     * @param {Array<Highcharts.Series>} collection
     *        A collection of series, like `chart.series` or `xAxis.series`.
     * @return {number}
     *         The index of the series in the collection.
     */
    insert: function (collection) {
        var indexOption = this.options.index, i;
        // Insert by index option
        if (isNumber(indexOption)) {
            i = collection.length;
            while (i--) {
                // Loop down until the interted element has higher index
                if (indexOption >=
                    pick(collection[i].options.index, collection[i]._i)) {
                    collection.splice(i + 1, 0, this);
                    break;
                }
            }
            if (i === -1) {
                collection.unshift(this);
            }
            i = i + 1;
            // Or just push it to the end
        }
        else {
            collection.push(this);
        }
        return pick(i, collection.length - 1);
    },
    /**
     * Set the xAxis and yAxis properties of cartesian series, and register
     * the series in the `axis.series` array.
     *
     * @private
     * @function Highcharts.Series#bindAxes
     * @return {void}
     * @exception 18
     */
    bindAxes: function () {
        var series = this, seriesOptions = series.options, chart = series.chart, axisOptions;
        fireEvent(this, 'bindAxes', null, function () {
            // repeat for xAxis and yAxis
            (series.axisTypes || []).forEach(function (AXIS) {
                // loop through the chart's axis objects
                chart[AXIS].forEach(function (axis) {
                    axisOptions = axis.options;
                    // apply if the series xAxis or yAxis option mathches
                    // the number of the axis, or if undefined, use the
                    // first axis
                    if (seriesOptions[AXIS] ===
                        axisOptions.index ||
                        (typeof seriesOptions[AXIS] !==
                            'undefined' &&
                            seriesOptions[AXIS] === axisOptions.id) ||
                        (typeof seriesOptions[AXIS] ===
                            'undefined' &&
                            axisOptions.index === 0)) {
                        // register this series in the axis.series lookup
                        series.insert(axis.series);
                        // set this series.xAxis or series.yAxis reference
                        /**
                         * Read only. The unique xAxis object associated
                         * with the series.
                         *
                         * @name Highcharts.Series#xAxis
                         * @type {Highcharts.Axis}
                         */
                        /**
                         * Read only. The unique yAxis object associated
                         * with the series.
                         *
                         * @name Highcharts.Series#yAxis
                         * @type {Highcharts.Axis}
                         */
                        series[AXIS] = axis;
                        // mark dirty for redraw
                        axis.isDirty = true;
                    }
                });
                // The series needs an X and an Y axis
                if (!series[AXIS] &&
                    series.optionalAxis !== AXIS) {
                    H.error(18, true, chart);
                }
            });
        });
    },
    /**
     * For simple series types like line and column, the data values are
     * held in arrays like xData and yData for quick lookup to find extremes
     * and more. For multidimensional series like bubble and map, this can
     * be extended with arrays like zData and valueData by adding to the
     * `series.parallelArrays` array.
     *
     * @private
     * @function Highcharts.Series#updateParallelArrays
     * @param {Highcharts.Point} point
     * @param {number|string} i
     * @return {void}
     */
    updateParallelArrays: function (point, i) {
        var series = point.series, args = arguments, fn = isNumber(i) ?
            // Insert the value in the given position
            function (key) {
                var val = key === 'y' && series.toYData ?
                    series.toYData(point) :
                    point[key];
                series[key + 'Data'][i] = val;
            } :
            // Apply the method specified in i with the following
            // arguments as arguments
            function (key) {
                Array.prototype[i].apply(series[key + 'Data'], Array.prototype.slice.call(args, 2));
            };
        series.parallelArrays.forEach(fn);
    },
    /**
     * Define hasData functions for series. These return true if there
     * are data points on this series within the plot area.
     *
     * @private
     * @function Highcharts.Series#hasData
     * @return {boolean}
     */
    hasData: function () {
        return ((this.visible &&
            typeof this.dataMax !== 'undefined' &&
            typeof this.dataMin !== 'undefined') || ( // #3703
        this.visible &&
            this.yData &&
            this.yData.length > 0) // #9758
        );
    },
    /**
     * Return an auto incremented x value based on the pointStart and
     * pointInterval options. This is only used if an x value is not given
     * for the point that calls autoIncrement.
     *
     * @private
     * @function Highcharts.Series#autoIncrement
     * @return {number}
     */
    autoIncrement: function () {
        var options = this.options, xIncrement = this.xIncrement, date, pointInterval, pointIntervalUnit = options.pointIntervalUnit, time = this.chart.time;
        xIncrement = pick(xIncrement, options.pointStart, 0);
        this.pointInterval = pointInterval = pick(this.pointInterval, options.pointInterval, 1);
        // Added code for pointInterval strings
        if (pointIntervalUnit) {
            date = new time.Date(xIncrement);
            if (pointIntervalUnit === 'day') {
                time.set('Date', date, time.get('Date', date) + pointInterval);
            }
            else if (pointIntervalUnit === 'month') {
                time.set('Month', date, time.get('Month', date) + pointInterval);
            }
            else if (pointIntervalUnit === 'year') {
                time.set('FullYear', date, time.get('FullYear', date) + pointInterval);
            }
            pointInterval = date.getTime() - xIncrement;
        }
        this.xIncrement = xIncrement + pointInterval;
        return xIncrement;
    },
    /**
     * Internal function to set properties for series if data sorting is
     * enabled.
     *
     * @private
     * @function Highcharts.Series#setDataSortingOptions
     * @return {void}
     */
    setDataSortingOptions: function () {
        var options = this.options;
        extend(this, {
            requireSorting: false,
            sorted: false,
            forceDL: true,
            enabledDataSorting: true,
            allowDG: false
        });
        // To allow unsorted data for column series.
        if (!defined(options.pointRange)) {
            options.pointRange = 1;
        }
    },
    /**
     * Set the series options by merging from the options tree. Called
     * internally on initializing and updating series. This function will
     * not redraw the series. For API usage, use {@link Series#update}.
     * @private
     * @function Highcharts.Series#setOptions
     * @param {Highcharts.SeriesOptionsType} itemOptions
     *        The series options.
     * @return {Highcharts.SeriesOptionsType}
     * @fires Highcharts.Series#event:afterSetOptions
     */
    setOptions: function (itemOptions) {
        var chart = this.chart, chartOptions = chart.options, plotOptions = chartOptions.plotOptions, userOptions = chart.userOptions || {}, seriesUserOptions = merge(itemOptions), options, zones, zone, styledMode = chart.styledMode, e = {
            plotOptions: plotOptions,
            userOptions: seriesUserOptions
        };
        fireEvent(this, 'setOptions', e);
        // These may be modified by the event
        var typeOptions = e.plotOptions[this.type], userPlotOptions = (userOptions.plotOptions || {});
        // use copy to prevent undetected changes (#9762)
        this.userOptions = e.userOptions;
        options = merge(typeOptions, plotOptions.series, 
        // #3881, chart instance plotOptions[type] should trump
        // plotOptions.series
        userOptions.plotOptions &&
            userOptions.plotOptions[this.type], seriesUserOptions);
        // The tooltip options are merged between global and series specific
        // options. Importance order asscendingly:
        // globals: (1)tooltip, (2)plotOptions.series,
        // (3)plotOptions[this.type]
        // init userOptions with possible later updates: 4-6 like 1-3 and
        // (7)this series options
        this.tooltipOptions = merge(defaultOptions.tooltip, // 1
        defaultOptions.plotOptions.series &&
            defaultOptions.plotOptions.series.tooltip, // 2
        defaultOptions.plotOptions[this.type].tooltip, // 3
        chartOptions.tooltip.userOptions, // 4
        plotOptions.series &&
            plotOptions.series.tooltip, // 5
        plotOptions[this.type].tooltip, // 6
        seriesUserOptions.tooltip // 7
        );
        // When shared tooltip, stickyTracking is true by default,
        // unless user says otherwise.
        this.stickyTracking = pick(seriesUserOptions.stickyTracking, userPlotOptions[this.type] &&
            userPlotOptions[this.type].stickyTracking, userPlotOptions.series && userPlotOptions.series.stickyTracking, (this.tooltipOptions.shared && !this.noSharedTooltip ?
            true :
            options.stickyTracking));
        // Delete marker object if not allowed (#1125)
        if (typeOptions.marker === null) {
            delete options.marker;
        }
        // Handle color zones
        this.zoneAxis = options.zoneAxis;
        zones = this.zones = (options.zones || []).slice();
        if ((options.negativeColor || options.negativeFillColor) &&
            !options.zones) {
            zone = {
                value: options[this.zoneAxis + 'Threshold'] ||
                    options.threshold ||
                    0,
                className: 'highcharts-negative'
            };
            if (!styledMode) {
                zone.color = options.negativeColor;
                zone.fillColor = options.negativeFillColor;
            }
            zones.push(zone);
        }
        if (zones.length) { // Push one extra zone for the rest
            if (defined(zones[zones.length - 1].value)) {
                zones.push(styledMode ? {} : {
                    color: this.color,
                    fillColor: this.fillColor
                });
            }
        }
        fireEvent(this, 'afterSetOptions', { options: options });
        return options;
    },
    /**
     * Return series name in "Series {Number}" format or the one defined by
     * a user. This method can be simply overridden as series name format
     * can vary (e.g. technical indicators).
     *
     * @function Highcharts.Series#getName
     * @return {string}
     *         The series name.
     */
    getName: function () {
        // #4119
        return pick(this.options.name, 'Series ' + (this.index + 1));
    },
    /**
     * @private
     * @function Highcharts.Series#getCyclic
     * @param {string} prop
     * @param {*} [value]
     * @param {Highcharts.Dictionary<any>} [defaults]
     * @return {void}
     */
    getCyclic: function (prop, value, defaults) {
        var i, chart = this.chart, userOptions = this.userOptions, indexName = prop + 'Index', counterName = prop + 'Counter', len = defaults ? defaults.length : pick(chart.options.chart[prop + 'Count'], chart[prop + 'Count']), setting;
        if (!value) {
            // Pick up either the colorIndex option, or the _colorIndex
            // after Series.update()
            setting = pick(userOptions[indexName], userOptions['_' + indexName]);
            if (defined(setting)) { // after Series.update()
                i = setting;
            }
            else {
                // #6138
                if (!chart.series.length) {
                    chart[counterName] = 0;
                }
                userOptions['_' + indexName] = i =
                    chart[counterName] % len;
                chart[counterName] += 1;
            }
            if (defaults) {
                value = defaults[i];
            }
        }
        // Set the colorIndex
        if (typeof i !== 'undefined') {
            this[indexName] = i;
        }
        this[prop] = value;
    },
    /**
     * Get the series' color based on either the options or pulled from
     * global options.
     *
     * @private
     * @function Highcharts.Series#getColor
     * @return {void}
     */
    getColor: function () {
        if (this.chart.styledMode) {
            this.getCyclic('color');
        }
        else if (this.options.colorByPoint) {
            // #4359, selected slice got series.color even when colorByPoint
            // was set.
            this.options.color = null;
        }
        else {
            this.getCyclic('color', this.options.color ||
                defaultPlotOptions[this.type].color, this.chart.options.colors);
        }
    },
    /**
     * Get the series' symbol based on either the options or pulled from
     * global options.
     *
     * @private
     * @function Highcharts.Series#getSymbol
     * @return {void}
     */
    getSymbol: function () {
        var seriesMarkerOption = this.options.marker;
        this.getCyclic('symbol', seriesMarkerOption.symbol, this.chart.options.symbols);
    },
    /**
     * Finds the index of an existing point that matches the given point
     * options.
     *
     * @private
     * @function Highcharts.Series#findPointIndex
     * @param    {Highcharts.PointOptionsObject} optionsObject
     *           The options of the point.
     * @param    {number} fromIndex
     *           The index to start searching from, used for optimizing
     *           series with required sorting.
     * @returns  {number|undefined}
     *           Returns the index of a matching point, or undefined if no
     *           match is found.
     */
    findPointIndex: function (optionsObject, fromIndex) {
        var id = optionsObject.id, x = optionsObject.x, oldData = this.points, matchingPoint, matchedById, pointIndex, matchKey, dataSorting = this.options.dataSorting;
        if (id) {
            matchingPoint = this.chart.get(id);
<<<<<<< HEAD
        }
        else if (this.linkedParent || this.enabledDataSorting) {
            matchKey = (dataSorting && dataSorting.matchByName) ?
                'name' : 'index';
            matchingPoint = H.find(oldData, function (oldPoint) {
                return !oldPoint.touched && oldPoint[matchKey] ===
                    optionsObject[matchKey];
            });
            // Add unmatched point as a new point
            if (!matchingPoint) {
                return undefined;
            }
        }
        if (matchingPoint) {
            pointIndex = matchingPoint.index;
            if (pointIndex !== undefined) {
=======
            pointIndex = matchingPoint && matchingPoint.index;
            if (typeof pointIndex !== 'undefined') {
>>>>>>> 418a1f9c
                matchedById = true;
            }
        }
        // Search for the same X in the existing data set
        if (typeof pointIndex === 'undefined' && isNumber(x)) {
            pointIndex = this.xData.indexOf(x, fromIndex);
        }
        // Reduce pointIndex if data is cropped
        if (pointIndex !== -1 &&
            typeof pointIndex !== 'undefined' &&
            this.cropped) {
            pointIndex = (pointIndex >= this.cropStart) ?
                pointIndex - this.cropStart : pointIndex;
        }
        if (!matchedById &&
            oldData[pointIndex] && oldData[pointIndex].touched) {
            pointIndex = void 0;
        }
        return pointIndex;
    },
    /**
     * @private
     * @borrows LegendSymbolMixin.drawLineMarker as Highcharts.Series#drawLegendSymbol
     */
    drawLegendSymbol: LegendSymbolMixin.drawLineMarker,
    /**
     * Internal function called from setData. If the point count is the same
     * as is was, or if there are overlapping X values, just run
     * Point.update which is cheaper, allows animation, and keeps references
     * to points. This also allows adding or removing points if the X-es
     * don't match.
     *
     * @private
     * @function Highcharts.Series#updateData
     *
     * @param {Array<Highcharts.PointOptionsType>} data
     *
     * @return {boolean}
     */
    updateData: function (data, animation) {
        var options = this.options, dataSorting = options.dataSorting, oldData = this.points, pointsToAdd = [], hasUpdatedByKey, i, point, lastIndex, requireSorting = this.requireSorting, equalLength = data.length === oldData.length, succeeded = true;
        this.xIncrement = null;
        // Iterate the new data
        data.forEach(function (pointOptions, i) {
            var id, x, pointIndex, optionsObject = (defined(pointOptions) &&
                this.pointClass.prototype.optionsToObject.call({ series: this }, pointOptions)) || {};
            // Get the x of the new data point
            x = optionsObject.x;
            id = optionsObject.id;
            if (id || isNumber(x)) {
                pointIndex = this.findPointIndex(optionsObject, lastIndex);
                // Matching X not found
                // or used already due to ununique x values (#8995),
                // add point (but later)
                if (pointIndex === -1 ||
                    typeof pointIndex === 'undefined') {
                    pointsToAdd.push(pointOptions);
                    // Matching X found, update
                }
                else if (oldData[pointIndex] &&
                    pointOptions !== options.data[pointIndex]) {
                    oldData[pointIndex].update(pointOptions, false, null, false);
                    // Mark it touched, below we will remove all points that
                    // are not touched.
                    oldData[pointIndex].touched = true;
                    // Speed optimize by only searching after last known
                    // index. Performs ~20% bettor on large data sets.
                    if (requireSorting) {
                        lastIndex = pointIndex + 1;
                    }
                    // Point exists, no changes, don't remove it
                }
                else if (oldData[pointIndex]) {
                    oldData[pointIndex].touched = true;
                }
                // If the length is equal and some of the nodes had a
                // match in the same position, we don't want to remove
                // non-matches.
                if (!equalLength ||
                    i !== pointIndex ||
                    (dataSorting && dataSorting.enabled) ||
                    this.hasDerivedData) {
                    hasUpdatedByKey = true;
                }
            }
            else {
                // Gather all points that are not matched
                pointsToAdd.push(pointOptions);
            }
        }, this);
        // Remove points that don't exist in the updated data set
        if (hasUpdatedByKey) {
            i = oldData.length;
            while (i--) {
                point = oldData[i];
                if (point && !point.touched && point.remove) {
                    point.remove(false, animation);
                }
            }
            // If we did not find keys (ids or x-values), and the length is the
            // same, update one-to-one
        }
        else if (equalLength && (!dataSorting || !dataSorting.enabled)) {
            data.forEach(function (point, i) {
                // .update doesn't exist on a linked, hidden series (#3709)
                // (#10187)
                if (oldData[i].update && point !== oldData[i].y) {
                    oldData[i].update(point, false, null, false);
                }
            });
            // Don't add new points since those configs are used above
            pointsToAdd.length = 0;
            // Did not succeed in updating data
        }
        else {
            succeeded = false;
        }
        oldData.forEach(function (point) {
            if (point) {
                point.touched = false;
            }
        });
        if (!succeeded) {
            return false;
        }
        // Add new points
        pointsToAdd.forEach(function (point) {
            this.addPoint(point, false, null, null, false);
        }, this);
        if (this.xIncrement === null &&
            this.xData &&
            this.xData.length) {
            this.xIncrement = arrayMax(this.xData);
            this.autoIncrement();
        }
        return true;
    },
    /**
     * Apply a new set of data to the series and optionally redraw it. The
     * new data array is passed by reference (except in case of
     * `updatePoints`), and may later be mutated when updating the chart
     * data.
     *
     * Note the difference in behaviour when setting the same amount of
     * points, or a different amount of points, as handled by the
     * `updatePoints` parameter.
     *
     * @sample highcharts/members/series-setdata/
     *         Set new data from a button
     * @sample highcharts/members/series-setdata-pie/
     *         Set data in a pie
     * @sample stock/members/series-setdata/
     *         Set new data in Highstock
     * @sample maps/members/series-setdata/
     *         Set new data in Highmaps
     *
     * @function Highcharts.Series#setData
     *
     * @param {Array<Highcharts.PointOptionsType>} data
     *        Takes an array of data in the same format as described under
     *        `series.{type}.data` for the given series type, for example a
     *        line series would take data in the form described under
     *        [series.line.data](https://api.highcharts.com/highcharts/series.line.data).
     *
     * @param {boolean} [redraw=true]
     *        Whether to redraw the chart after the series is altered. If
     *        doing more operations on the chart, it is a good idea to set
     *        redraw to false and call {@link Chart#redraw} after.
     *
     * @param {boolean|Highcharts.AnimationOptionsObject} [animation]
     *        When the updated data is the same length as the existing data,
     *        points will be updated by default, and animation visualizes
     *        how the points are changed. Set false to disable animation, or
     *        a configuration object to set duration or easing.
     *
     * @param {boolean} [updatePoints=true]
     *        When this is true, points will be updated instead of replaced
     *        whenever possible. This occurs a) when the updated data is the
     *        same length as the existing data, b) when points are matched
     *        by their id's, or c) when points can be matched by X values.
     *        This allows updating with animation and performs better. In
     *        this case, the original array is not passed by reference. Set
     *        `false` to prevent.
     *
     * @return {void}
     */
    setData: function (data, redraw, animation, updatePoints) {
        var series = this, oldData = series.points, oldDataLength = (oldData && oldData.length) || 0, dataLength, options = series.options, chart = series.chart, dataSorting = options.dataSorting, firstPoint = null, xAxis = series.xAxis, i, turboThreshold = options.turboThreshold, pt, xData = this.xData, yData = this.yData, pointArrayMap = series.pointArrayMap, valueCount = pointArrayMap && pointArrayMap.length, keys = options.keys, indexOfX = 0, indexOfY = 1, updatedData;
        data = data || [];
        dataLength = data.length;
        redraw = pick(redraw, true);
        if (dataSorting && dataSorting.enabled) {
            data = this.sortData(data);
        }
        // First try to run Point.update which is cheaper, allows animation,
        // and keeps references to points.
        if (updatePoints !== false &&
            dataLength &&
            oldDataLength &&
            !series.cropped &&
            !series.hasGroupedData &&
            series.visible &&
            // Soft updating has no benefit in boost, and causes JS error
            // (#8355)
            !series.isSeriesBoosting) {
            updatedData = this.updateData(data, animation);
        }
        if (!updatedData) {
            // Reset properties
            series.xIncrement = null;
            series.colorCounter = 0; // for series with colorByPoint (#1547)
            // Update parallel arrays
            this.parallelArrays.forEach(function (key) {
                series[key + 'Data'].length = 0;
            });
            // In turbo mode, only one- or twodimensional arrays of numbers
            // are allowed. The first value is tested, and we assume that
            // all the rest are defined the same way. Although the 'for'
            // loops are similar, they are repeated inside each if-else
            // conditional for max performance.
            if (turboThreshold && dataLength > turboThreshold) {
                firstPoint = series.getFirstValidPoint(data);
                if (isNumber(firstPoint)) { // assume all points are numbers
                    for (i = 0; i < dataLength; i++) {
                        xData[i] = this.autoIncrement();
                        yData[i] = data[i];
                    }
                    // Assume all points are arrays when first point is
                }
                else if (isArray(firstPoint)) {
                    if (valueCount) { // [x, low, high] or [x, o, h, l, c]
                        for (i = 0; i < dataLength; i++) {
                            pt = data[i];
                            xData[i] = pt[0];
                            yData[i] =
                                pt.slice(1, valueCount + 1);
                        }
                    }
                    else { // [x, y]
                        if (keys) {
                            indexOfX = keys.indexOf('x');
                            indexOfY = keys.indexOf('y');
                            indexOfX = indexOfX >= 0 ? indexOfX : 0;
                            indexOfY = indexOfY >= 0 ? indexOfY : 1;
                        }
                        for (i = 0; i < dataLength; i++) {
                            pt = data[i];
                            xData[i] = pt[indexOfX];
                            yData[i] = pt[indexOfY];
                        }
                    }
                }
                else {
                    // Highcharts expects configs to be numbers or arrays in
                    // turbo mode
                    H.error(12, false, chart);
                }
            }
            else {
                for (i = 0; i < dataLength; i++) {
                    // stray commas in oldIE:
                    if (typeof data[i] !== 'undefined') {
                        pt = { series: series };
                        series.pointClass.prototype.applyOptions.apply(pt, [data[i]]);
                        series.updateParallelArrays(pt, i);
                    }
                }
            }
            // Forgetting to cast strings to numbers is a common caveat when
            // handling CSV or JSON
            if (yData && isString(yData[0])) {
                H.error(14, true, chart);
            }
            series.data = [];
            series.options.data = series.userOptions.data = data;
            // destroy old points
            i = oldDataLength;
            while (i--) {
                if (oldData[i] && oldData[i].destroy) {
                    oldData[i].destroy();
                }
            }
            // reset minRange (#878)
            if (xAxis) {
                xAxis.minRange = xAxis.userMinRange;
            }
            // redraw
            series.isDirty = chart.isDirtyBox = true;
            series.isDirtyData = !!oldData;
            animation = false;
        }
        // Typically for pie series, points need to be processed and
        // generated prior to rendering the legend
        if (options.legendType === 'point') {
            this.processData();
            this.generatePoints();
        }
        if (redraw) {
            chart.redraw(animation);
        }
    },
    /**
     * Internal function to sort series data
     *
     * @private
     * @function Highcharts.Series#sortData
     * @param {Array<Highcharts.PointOptionsType>} data
     *        Force data grouping.
     * @return {Array<Highcharts.PointOptionsObject>}
     */
    sortData: function (data) {
        var series = this, options = series.options, dataSorting = options.dataSorting, sortKey = dataSorting.sortKey || 'y', sortedData, getPointOptionsObject = function (series, pointOptions) {
            return (defined(pointOptions) &&
                series.pointClass.prototype.optionsToObject.call({
                    series: series
                }, pointOptions)) || {};
        };
        data.forEach(function (pointOptions, i) {
            data[i] = getPointOptionsObject(series, pointOptions);
            data[i].index = i;
        }, this);
        // Sorting
        sortedData = data.concat().sort(function (a, b) {
            return isNumber(b[sortKey]) ?
                b[sortKey] - a[sortKey] :
                -1;
        });
        // Set x value depending on the position in the array
        sortedData.forEach(function (point, i) {
            point.x = i;
        }, this);
        // Set the same x for linked series points if they don't have their
        // own sorting
        if (series.linkedSeries) {
            series.linkedSeries.forEach(function (linkedSeries) {
                var options = linkedSeries.options, seriesData = options.data;
                if ((!options.dataSorting ||
                    !options.dataSorting.enabled) &&
                    seriesData) {
                    seriesData.forEach(function (pointOptions, i) {
                        seriesData[i] = getPointOptionsObject(linkedSeries, pointOptions);
                        if (data[i]) {
                            seriesData[i].x = data[i].x;
                            seriesData[i].index = i;
                        }
                    });
                    linkedSeries.setData(seriesData, false);
                }
            });
        }
        return data;
    },
    /**
     * Internal function to process the data by cropping away unused data
     * points if the series is longer than the crop threshold. This saves
     * computing time for large series. In Highstock, this function is
     * extended to provide data grouping.
     *
     * @private
     * @function Highcharts.Series#processData
     * @param {boolean} [force]
     *        Force data grouping.
     * @return {boolean|undefined}
     */
    processData: function (force) {
        var series = this, 
        // copied during slice operation:
        processedXData = series.xData, processedYData = series.yData, dataLength = processedXData.length, croppedData, cropStart = 0, cropped, distance, closestPointRange, xAxis = series.xAxis, i, // loop variable
        options = series.options, cropThreshold = options.cropThreshold, getExtremesFromAll = series.getExtremesFromAll ||
            options.getExtremesFromAll, // #4599
        isCartesian = series.isCartesian, xExtremes, val2lin = xAxis && xAxis.val2lin, isLog = xAxis && xAxis.isLog, throwOnUnsorted = series.requireSorting, min, max;
        // If the series data or axes haven't changed, don't go through
        // this. Return false to pass the message on to override methods
        // like in data grouping.
        if (isCartesian &&
            !series.isDirty &&
            !xAxis.isDirty &&
            !series.yAxis.isDirty &&
            !force) {
            return false;
        }
        if (xAxis) {
            // corrected for log axis (#3053)
            xExtremes = xAxis.getExtremes();
            min = xExtremes.min;
            max = xExtremes.max;
        }
        // optionally filter out points outside the plot area
        if (isCartesian &&
            series.sorted &&
            !getExtremesFromAll &&
            (!cropThreshold ||
                dataLength > cropThreshold ||
                series.forceCrop)) {
            // it's outside current extremes
            if (processedXData[dataLength - 1] < min ||
                processedXData[0] > max) {
                processedXData = [];
                processedYData = [];
                // only crop if it's actually spilling out
            }
            else if (series.yData && (processedXData[0] < min ||
                processedXData[dataLength - 1] > max)) {
                croppedData = this.cropData(series.xData, series.yData, min, max);
                processedXData = croppedData.xData;
                processedYData = croppedData.yData;
                cropStart = croppedData.start;
                cropped = true;
            }
        }
        // Find the closest distance between processed points
        i = processedXData.length || 1;
        while (--i) {
            distance = (isLog ?
                (val2lin(processedXData[i]) -
                    val2lin(processedXData[i - 1])) :
                (processedXData[i] -
                    processedXData[i - 1]));
            if (distance > 0 &&
                (typeof closestPointRange === 'undefined' ||
                    distance < closestPointRange)) {
                closestPointRange = distance;
                // Unsorted data is not supported by the line tooltip, as well
                // as data grouping and navigation in Stock charts (#725) and
                // width calculation of columns (#1900)
            }
            else if (distance < 0 && throwOnUnsorted) {
                H.error(15, false, series.chart);
                throwOnUnsorted = false; // Only once
            }
        }
        // Record the properties
        series.cropped = cropped; // undefined or true
        series.cropStart = cropStart;
        series.processedXData = processedXData;
        series.processedYData = processedYData;
        series.closestPointRange =
            series.basePointRange = closestPointRange;
    },
    /**
     * Iterate over xData and crop values between min and max. Returns
     * object containing crop start/end cropped xData with corresponding
     * part of yData, dataMin and dataMax within the cropped range.
     *
     * @private
     * @function Highcharts.Series#cropData
     * @param {Array<number>} xData
     * @param {Array<number>} yData
     * @param {number} min
     * @param {number} max
     * @param {number} [cropShoulder]
     * @return {Highcharts.SeriesCropDataObject}
     */
    cropData: function (xData, yData, min, max, cropShoulder) {
        var dataLength = xData.length, cropStart = 0, cropEnd = dataLength, i, j;
        // line-type series need one point outside
        cropShoulder = pick(cropShoulder, this.cropShoulder);
        // iterate up to find slice start
        for (i = 0; i < dataLength; i++) {
            if (xData[i] >= min) {
                cropStart = Math.max(0, i - cropShoulder);
                break;
            }
        }
        // proceed to find slice end
        for (j = i; j < dataLength; j++) {
            if (xData[j] > max) {
                cropEnd = j + cropShoulder;
                break;
            }
        }
        return {
            xData: xData.slice(cropStart, cropEnd),
            yData: yData.slice(cropStart, cropEnd),
            start: cropStart,
            end: cropEnd
        };
    },
    /**
     * Generate the data point after the data has been processed by cropping
     * away unused points and optionally grouped in Highcharts Stock.
     *
     * @private
     * @function Highcharts.Series#generatePoints
     * @return {void}
     */
    generatePoints: function () {
        var series = this, options = series.options, dataOptions = options.data, data = series.data, dataLength, processedXData = series.processedXData, processedYData = series.processedYData, PointClass = series.pointClass, processedDataLength = processedXData.length, cropStart = series.cropStart || 0, cursor, hasGroupedData = series.hasGroupedData, keys = options.keys, point, points = [], i;
        if (!data && !hasGroupedData) {
            var arr = [];
            arr.length = dataOptions.length;
            data = series.data = arr;
        }
        if (keys && hasGroupedData) {
            // grouped data has already applied keys (#6590)
            series.options.keys = false;
        }
        for (i = 0; i < processedDataLength; i++) {
            cursor = cropStart + i;
            if (!hasGroupedData) {
                point = data[cursor];
                // #970:
                if (!point &&
                    typeof dataOptions[cursor] !== 'undefined') {
                    data[cursor] = point = (new PointClass()).init(series, dataOptions[cursor], processedXData[i]);
                }
            }
            else {
                // splat the y data in case of ohlc data array
                point = (new PointClass()).init(series, [processedXData[i]].concat(splat(processedYData[i])));
                /**
                 * Highstock only. If a point object is created by data
                 * grouping, it doesn't reflect actual points in the raw
                 * data. In this case, the `dataGroup` property holds
                 * information that points back to the raw data.
                 *
                 * - `dataGroup.start` is the index of the first raw data
                 *   point in the group.
                 *
                 * - `dataGroup.length` is the amount of points in the
                 *   group.
                 *
                 * @product highstock
                 *
                 * @name Highcharts.Point#dataGroup
                 * @type {Highcharts.DataGroupingInfoObject|undefined}
                 */
                point.dataGroup = series.groupMap[i];
                if (point.dataGroup.options) {
                    point.options = point.dataGroup.options;
                    extend(point, point.dataGroup.options);
                    // Collision of props and options (#9770)
                    delete point.dataLabels;
                }
            }
            if (point) { // #6279
                /**
                 * Contains the point's index in the `Series.points` array.
                 *
                 * @name Highcharts.Point#index
                 * @type {number}
                 * @readonly
                 */
                point.index = cursor; // For faster access in Point.update
                points[i] = point;
            }
        }
        // restore keys options (#6590)
        series.options.keys = keys;
        // Hide cropped-away points - this only runs when the number of
        // points is above cropThreshold, or when swithching view from
        // non-grouped data to grouped data (#637)
        if (data &&
            (processedDataLength !== (dataLength = data.length) ||
                hasGroupedData)) {
            for (i = 0; i < dataLength; i++) {
                // when has grouped data, clear all points
                if (i === cropStart && !hasGroupedData) {
                    i += processedDataLength;
                }
                if (data[i]) {
                    data[i].destroyElements();
                    data[i].plotX = void 0; // #1003
                }
            }
        }
        /**
         * Read only. An array containing those values converted to points.
         * In case the series data length exceeds the `cropThreshold`, or if
         * the data is grouped, `series.data` doesn't contain all the
         * points. Also, in case a series is hidden, the `data` array may be
         * empty. To access raw values, `series.options.data` will always be
         * up to date. `Series.data` only contains the points that have been
         * created on demand. To modify the data, use
         * {@link Highcharts.Series#setData} or
         * {@link Highcharts.Point#update}.
         *
         * @see Series.points
         *
         * @name Highcharts.Series#data
         * @type {Array<Highcharts.Point>}
         */
        series.data = data;
        /**
         * An array containing all currently visible point objects. In case
         * of cropping, the cropped-away points are not part of this array.
         * The `series.points` array starts at `series.cropStart` compared
         * to `series.data` and `series.options.data`. If however the series
         * data is grouped, these can't be correlated one to one. To modify
         * the data, use {@link Highcharts.Series#setData} or
         * {@link Highcharts.Point#update}.
         *
         * @name Highcharts.Series#points
         * @type {Array<Highcharts.Point>}
         */
        series.points = points;
        fireEvent(this, 'afterGeneratePoints');
    },
    /**
     * Get current X extremes for the visible data.
     *
     * @private
     * @function Highcharts.Series#getExtremes
     *
     * @param {Array<number>} xData
     *        The data to inspect. Defaults to the current data within the
     *        visible range.
     * @return {Highcharts.RangeObject}
     */
    getXExtremes: function (xData) {
        return {
            min: arrayMin(xData),
            max: arrayMax(xData)
        };
    },
    /**
     * Calculate Y extremes for the visible data. The result is set as
     * `dataMin` and `dataMax` on the Series item.
     *
     * @private
     * @function Highcharts.Series#getExtremes
     * @param {Array<number>} [yData]
     *        The data to inspect. Defaults to the current data within the
     *        visible range.
     * @return {void}
     */
    getExtremes: function (yData) {
        var xAxis = this.xAxis, yAxis = this.yAxis, xData = this.processedXData || this.xData, yDataLength, activeYData = [], activeCounter = 0, 
        // #2117, need to compensate for log X axis
        xExtremes, xMin = 0, xMax = 0, validValue, withinRange, 
        // Handle X outside the viewed area. This does not work with
        // non-sorted data like scatter (#7639).
        shoulder = this.requireSorting ? this.cropShoulder : 0, positiveValuesOnly = yAxis ? yAxis.positiveValuesOnly : false, x, y, i, j;
        yData = yData || this.stackedYData || this.processedYData || [];
        yDataLength = yData.length;
        if (xAxis) {
            xExtremes = xAxis.getExtremes();
            xMin = xExtremes.min;
            xMax = xExtremes.max;
        }
        for (i = 0; i < yDataLength; i++) {
            x = xData[i];
            y = yData[i];
            // For points within the visible range, including the first
            // point outside the visible range (#7061), consider y extremes.
            validValue = ((isNumber(y) || isArray(y)) &&
                ((y.length || y > 0) || !positiveValuesOnly));
            withinRange = (this.getExtremesFromAll ||
                this.options.getExtremesFromAll ||
                this.cropped ||
                !xAxis || // for colorAxis support
                ((xData[i + shoulder] || x) >= xMin &&
                    (xData[i - shoulder] || x) <= xMax));
            if (validValue && withinRange) {
                j = y.length;
                if (j) { // array, like ohlc or range data
                    while (j--) {
                        if (isNumber(y[j])) { // #7380, #11513
                            activeYData[activeCounter++] = y[j];
                        }
                    }
                }
                else {
                    activeYData[activeCounter++] = y;
                }
            }
        }
        this.dataMin = arrayMin(activeYData);
        this.dataMax = arrayMax(activeYData);
        fireEvent(this, 'afterGetExtremes');
    },
    /**
     * Find and return the first non null point in the data
     *
     * @private
     * @function Highcharts.Series.getFirstValidPoint
     * @param {Array<Highcharts.PointOptionsType>} data
     *        Array of options for points
     *
     * @return {Highcharts.PointOptionsType}
     */
    getFirstValidPoint: function (data) {
        var firstPoint = null, dataLength = data.length, i = 0;
        while (firstPoint === null && i < dataLength) {
            firstPoint = data[i];
            i++;
        }
        return firstPoint;
    },
    /**
     * Translate data points from raw data values to chart specific
     * positioning data needed later in the `drawPoints` and `drawGraph`
     * functions. This function can be overridden in plugins and custom
     * series type implementations.
     *
     * @function Highcharts.Series#translate
     * @return {void}
     * @fires Highcharts.Series#events:translate
     */
    translate: function () {
        if (!this.processedXData) { // hidden series
            this.processData();
        }
        this.generatePoints();
        var series = this, options = series.options, stacking = options.stacking, xAxis = series.xAxis, categories = xAxis.categories, enabledDataSorting = series.enabledDataSorting, yAxis = series.yAxis, points = series.points, dataLength = points.length, hasModifyValue = !!series.modifyValue, i, pointPlacement = series.pointPlacementToXValue(), // #7860
        dynamicallyPlaced = isNumber(pointPlacement), threshold = options.threshold, stackThreshold = options.startFromThreshold ? threshold : 0, plotX, plotY, lastPlotX, stackIndicator, zoneAxis = this.zoneAxis || 'y', closestPointRangePx = Number.MAX_VALUE;
        /**
         * Plotted coordinates need to be within a limited range. Drawing
         * too far outside the viewport causes various rendering issues
         * (#3201, #3923, #7555).
         * @private
         */
        function limitedRange(val) {
            return clamp(val, -1e5, 1e5);
        }
        // Translate each point
        for (i = 0; i < dataLength; i++) {
            var point = points[i], xValue = point.x, yValue = point.y, yBottom = point.low, stack = stacking && yAxis.stacks[(series.negStacks &&
                yValue <
                    (stackThreshold ? 0 : threshold) ?
                '-' :
                '') + series.stackKey], pointStack, stackValues;
            // Discard disallowed y values for log axes (#3434)
            if (yAxis.positiveValuesOnly &&
                yValue !== null &&
                yValue <= 0) {
                point.isNull = true;
            }
            // Get the plotX translation
            point.plotX = plotX = correctFloat(// #5236
            limitedRange(xAxis.translate(// #3923
            xValue, 0, 0, 0, 1, pointPlacement, this.type === 'flags')) // #3923
            );
            // Calculate the bottom y value for stacked series
            if (stacking &&
                series.visible &&
                stack &&
                stack[xValue]) {
                stackIndicator = series.getStackIndicator(stackIndicator, xValue, series.index);
                if (!point.isNull) {
                    pointStack = stack[xValue];
                    stackValues =
                        pointStack.points[stackIndicator.key];
                }
            }
            if (isArray(stackValues)) {
                yBottom = stackValues[0];
                yValue = stackValues[1];
                if (yBottom === stackThreshold &&
                    stackIndicator.key ===
                        stack[xValue].base) {
                    yBottom = pick((isNumber(threshold) && threshold), yAxis.min);
                }
                // #1200, #1232
                if (yAxis.positiveValuesOnly && yBottom <= 0) {
                    yBottom = null;
                }
                point.total = point.stackTotal = pointStack.total;
                point.percentage =
                    pointStack.total &&
                        (point.y / pointStack.total * 100);
                point.stackY = yValue;
                // Place the stack label
                // in case of variwide series (where widths of points are
                // different in most cases), stack labels are positioned
                // wrongly, so the call of the setOffset is omited here and
                // labels are correctly positioned later, at the end of the
                // variwide's translate function (#10962)
                if (!series.irregularWidths) {
                    pointStack.setOffset(series.pointXOffset || 0, series.barW || 0);
                }
            }
            // Set translated yBottom or remove it
            point.yBottom = defined(yBottom) ?
                limitedRange(yAxis.translate(yBottom, 0, 1, 0, 1)) :
                null;
            // general hook, used for Highstock compare mode
            if (hasModifyValue) {
                yValue = series.modifyValue(yValue, point);
            }
            // Set the the plotY value, reset it for redraws
            // #3201
            point.plotY = plotY = ((typeof yValue === 'number' && yValue !== Infinity) ?
                limitedRange(yAxis.translate(yValue, 0, 1, 0, 1)) :
                void 0);
            point.isInside =
                typeof plotY !== 'undefined' &&
                    plotY >= 0 &&
                    plotY <= yAxis.len && // #3519
                    plotX >= 0 &&
                    plotX <= xAxis.len;
            // Set client related positions for mouse tracking
            point.clientX = dynamicallyPlaced ?
                correctFloat(xAxis.translate(xValue, 0, 0, 0, 1, pointPlacement)) :
                plotX; // #1514, #5383, #5518
            // Negative points. For bubble charts, this means negative z
            // values (#9728)
            point.negative = point[zoneAxis] < (options[zoneAxis + 'Threshold'] ||
                threshold ||
                0);
            // some API data
            point.category = (categories &&
                typeof categories[point.x] !== 'undefined' ?
                categories[point.x] :
                point.x);
            // Determine auto enabling of markers (#3635, #5099)
            if (!point.isNull) {
                if (typeof lastPlotX !== 'undefined') {
                    closestPointRangePx = Math.min(closestPointRangePx, Math.abs(plotX - lastPlotX));
                }
                lastPlotX = plotX;
            }
            // Find point zone
            point.zone = (this.zones.length && point.getZone());
            // Animate new points with data sorting
            if (!point.graphic && series.group && enabledDataSorting) {
                point.isNew = true;
            }
        }
        series.closestPointRangePx = closestPointRangePx;
        fireEvent(this, 'afterTranslate');
    },
    /**
     * Return the series points with null points filtered out.
     *
     * @function Highcharts.Series#getValidPoints
     *
     * @param {Array<Highcharts.Point>} [points]
     *        The points to inspect, defaults to {@link Series.points}.
     *
     * @param {boolean} [insideOnly=false]
     *        Whether to inspect only the points that are inside the visible
     *        view.
     *
     * @param {boolean} [allowNull=false]
     *        Whether to allow null points to pass as valid points.
     *
     * @return {Array<Highcharts.Point>}
     *         The valid points.
     */
    getValidPoints: function (points, insideOnly, allowNull) {
        var chart = this.chart;
        // #3916, #5029, #5085
        return (points || this.points || []).filter(function isValidPoint(point) {
            if (insideOnly && !chart.isInsidePlot(point.plotX, point.plotY, chart.inverted)) {
                return false;
            }
            return allowNull || !point.isNull;
        });
    },
    /**
     * Get the clipping for the series. Could be called for a series to
     * initiate animating the clip or to set the final clip (only width
     * and x).
     *
     * @private
     * @function Highcharts.Series#getClip
     * @param  {boolean|Highcharts.AnimationOptionsObject} [animation]
     *         Initialize the animation.
     * @param  {boolean} [finalBox]
     *         Final size for the clip - end state for the animation.
     * @return {Highcharts.Dictionary<number>}
     */
    getClipBox: function (animation, finalBox) {
        var series = this, options = series.options, chart = series.chart, inverted = chart.inverted, xAxis = series.xAxis, yAxis = xAxis && series.yAxis, clipBox;
        if (animation && options.clip === false && yAxis) {
            // support for not clipped series animation (#10450)
            clipBox = inverted ? {
                y: -chart.chartWidth + yAxis.len + yAxis.pos,
                height: chart.chartWidth,
                width: chart.chartHeight,
                x: -chart.chartHeight + xAxis.len + xAxis.pos
            } : {
                y: -yAxis.pos,
                height: chart.chartHeight,
                width: chart.chartWidth,
                x: -xAxis.pos
            };
            // x and width will be changed later when setting for animation
            // initial state in Series.setClip
        }
        else {
            clipBox = series.clipBox || chart.clipBox;
            if (finalBox) {
                clipBox.width = chart.plotSizeX;
                clipBox.x = 0;
            }
        }
        return !finalBox ? clipBox : {
            width: clipBox.width,
            x: clipBox.x
        };
    },
    /**
     * Set the clipping for the series. For animated series it is called
     * twice, first to initiate animating the clip then the second time
     * without the animation to set the final clip.
     *
     * @private
     * @function Highcharts.Series#setClip
     * @param {boolean|Highcharts.AnimationOptionsObject} [animation]
     * @return {void}
     */
    setClip: function (animation) {
        var chart = this.chart, options = this.options, renderer = chart.renderer, inverted = chart.inverted, seriesClipBox = this.clipBox, clipBox = this.getClipBox(animation), sharedClipKey = this.sharedClipKey ||
            [
                '_sharedClip',
                animation && animation.duration,
                animation && animation.easing,
                clipBox.height,
                options.xAxis,
                options.yAxis
            ].join(','), // #4526
        clipRect = chart[sharedClipKey], markerClipRect = chart[sharedClipKey + 'm'];
        // If a clipping rectangle with the same properties is currently
        // present in the chart, use that.
        if (!clipRect) {
            // When animation is set, prepare the initial positions
            if (animation) {
                clipBox.width = 0;
                if (inverted) {
                    clipBox.x = chart.plotSizeX +
                        (options.clip !== false ? 0 : chart.plotTop);
                }
                chart[sharedClipKey + 'm'] = markerClipRect =
                    renderer.clipRect(
                    // include the width of the first marker
                    inverted ? chart.plotSizeX + 99 : -99, inverted ? -chart.plotLeft : -chart.plotTop, 99, inverted ? chart.chartWidth : chart.chartHeight);
            }
            chart[sharedClipKey] = clipRect =
                renderer.clipRect(clipBox);
            // Create hashmap for series indexes
            clipRect.count = { length: 0 };
        }
        if (animation) {
            if (!clipRect.count[this.index]) {
                clipRect.count[this.index] = true;
                clipRect.count.length += 1;
            }
        }
        if (options.clip !== false || animation) {
            this.group.clip(animation || seriesClipBox ? clipRect : chart.clipRect);
            this.markerGroup.clip(markerClipRect);
            this.sharedClipKey = sharedClipKey;
        }
        // Remove the shared clipping rectangle when all series are shown
        if (!animation) {
            if (clipRect.count[this.index]) {
                delete clipRect.count[this.index];
                clipRect.count.length -= 1;
            }
            if (clipRect.count.length === 0 &&
                sharedClipKey &&
                chart[sharedClipKey]) {
                if (!seriesClipBox) {
                    chart[sharedClipKey] =
                        chart[sharedClipKey].destroy();
                }
                if (chart[sharedClipKey + 'm']) {
                    chart[sharedClipKey + 'm'] =
                        chart[sharedClipKey + 'm'].destroy();
                }
            }
        }
    },
    /**
     * Animate in the series. Called internally twice. First with the `init`
     * parameter set to true, which sets up the initial state of the
     * animation. Then when ready, it is called with the `init` parameter
     * undefined, in order to perform the actual animation. After the
     * second run, the function is removed.
     *
     * @function Highcharts.Series#animate
     *
     * @param {boolean} [init]
     *        Initialize the animation.
     *
     * @return {void}
     */
    animate: function (init) {
        var series = this, chart = series.chart, animation = animObject(series.options.animation), clipRect, sharedClipKey, finalBox;
        // Initialize the animation. Set up the clipping rectangle.
        if (init) {
            series.setClip(animation);
            // Run the animation
        }
        else {
            sharedClipKey = this.sharedClipKey;
            clipRect = chart[sharedClipKey];
            finalBox = series.getClipBox(animation, true);
            if (clipRect) {
                clipRect.animate(finalBox, animation);
            }
            if (chart[sharedClipKey + 'm']) {
                chart[sharedClipKey + 'm'].animate({
                    width: finalBox.width + 99,
                    x: finalBox.x - (chart.inverted ? 0 : 99)
                }, animation);
            }
            // Delete this function to allow it only once
            series.animate = null;
        }
    },
    /**
     * This runs after animation to land on the final plot clipping.
     *
     * @private
     * @function Highcharts.Series#afterAnimate
     * @return {void}
     * @fires Highcharts.Series#event:afterAnimate
     */
    afterAnimate: function () {
        this.setClip();
        fireEvent(this, 'afterAnimate');
        this.finishedAnimating = true;
    },
    /**
     * Draw the markers for line-like series types, and columns or other
     * graphical representation for {@link Point} objects for other series
     * types. The resulting element is typically stored as
     * {@link Point.graphic}, and is created on the first call and updated
     * and moved on subsequent calls.
     *
     * @function Highcharts.Series#drawPoints
     */
    drawPoints: function () {
        var series = this, points = series.points, chart = series.chart, i, point, graphic, verb, options = series.options, seriesMarkerOptions = options.marker, pointMarkerOptions, hasPointMarker, enabled, isInside, markerGroup = (series[series.specialGroup] ||
            series.markerGroup), xAxis = series.xAxis, markerAttribs, globallyEnabled = pick(seriesMarkerOptions.enabled, !xAxis || xAxis.isRadial ? true : null, 
        // Use larger or equal as radius is null in bubbles (#6321)
        series.closestPointRangePx >= (seriesMarkerOptions.enabledThreshold *
            seriesMarkerOptions.radius));
        if (seriesMarkerOptions.enabled !== false ||
            series._hasPointMarkers) {
            for (i = 0; i < points.length; i++) {
                point = points[i];
                graphic = point.graphic;
                verb = graphic ? 'animate' : 'attr';
                pointMarkerOptions = point.marker || {};
                hasPointMarker = !!point.marker;
                enabled = (globallyEnabled &&
                    typeof pointMarkerOptions.enabled === 'undefined') || pointMarkerOptions.enabled;
                isInside = point.isInside !== false;
                // only draw the point if y is defined
                if (enabled && !point.isNull) {
                    // Shortcuts
                    var symbol = pick(pointMarkerOptions.symbol, series.symbol);
                    markerAttribs = series.markerAttribs(point, (point.selected && 'select'));
                    // Set starting position for point sliding animation.
                    if (series.enabledDataSorting) {
                        point.startXPos = xAxis.reversed ?
                            -markerAttribs.width :
                            xAxis.width;
                    }
                    if (!graphic &&
                        isInside &&
                        (markerAttribs.width > 0 || point.hasImage)) {
                        /**
                         * The graphic representation of the point.
                         * Typically this is a simple shape, like a `rect`
                         * for column charts or `path` for line markers, but
                         * for some complex series types like boxplot or 3D
                         * charts, the graphic may be a `g` element
                         * containing other shapes. The graphic is generated
                         * the first time {@link Series#drawPoints} runs,
                         * and updated and moved on subsequent runs.
                         *
                         * @name Point#graphic
                         * @type {SVGElement}
                         */
                        point.graphic = graphic = chart.renderer
                            .symbol(symbol, markerAttribs.x, markerAttribs.y, markerAttribs.width, markerAttribs.height, hasPointMarker ?
                            pointMarkerOptions :
                            seriesMarkerOptions)
                            .add(markerGroup);
                        // Sliding animation for new points
                        if (series.enabledDataSorting &&
                            chart.hasRendered) {
                            graphic.attr({
                                x: point.startXPos
                            });
                            verb = 'animate';
                        }
                    }
                    if (graphic && verb === 'animate') { // update
                        // Since the marker group isn't clipped, each
                        // individual marker must be toggled
                        graphic[isInside ? 'show' : 'hide'](isInside)
                            .animate(markerAttribs);
                    }
                    // Presentational attributes
                    if (graphic && !chart.styledMode) {
                        graphic[verb](series.pointAttribs(point, (point.selected && 'select')));
                    }
                    if (graphic) {
                        graphic.addClass(point.getClassName(), true);
                    }
                }
                else if (graphic) {
                    point.graphic = graphic.destroy(); // #1269
                }
            }
        }
    },
    /**
     * Get non-presentational attributes for a point. Used internally for
     * both styled mode and classic. Can be overridden for different series
     * types.
     *
     * @see Series#pointAttribs
     *
     * @function Highcharts.Series#markerAttribs
     *
     * @param {Highcharts.Point} point
     *        The Point to inspect.
     *
     * @param {string} [state]
     *        The state, can be either `hover`, `select` or undefined.
     *
     * @return {Highcharts.SVGAttributes}
     *         A hash containing those attributes that are not settable from
     *         CSS.
     */
    markerAttribs: function (point, state) {
        var seriesMarkerOptions = this.options.marker, seriesStateOptions, pointMarkerOptions = point.marker || {}, symbol = (pointMarkerOptions.symbol ||
            seriesMarkerOptions.symbol), pointStateOptions, radius = pick(pointMarkerOptions.radius, seriesMarkerOptions.radius), attribs;
        // Handle hover and select states
        if (state) {
            seriesStateOptions = seriesMarkerOptions.states[state];
            pointStateOptions = pointMarkerOptions.states &&
                pointMarkerOptions.states[state];
            radius = pick(pointStateOptions && pointStateOptions.radius, seriesStateOptions && seriesStateOptions.radius, radius + (seriesStateOptions && seriesStateOptions.radiusPlus ||
                0));
        }
        point.hasImage = symbol && symbol.indexOf('url') === 0;
        if (point.hasImage) {
            radius = 0; // and subsequently width and height is not set
        }
        attribs = {
            // Math.floor for #1843:
            x: Math.floor(point.plotX) - radius,
            y: point.plotY - radius
        };
        if (radius) {
            attribs.width = attribs.height = 2 * radius;
        }
        return attribs;
    },
    /**
     * Internal function to get presentational attributes for each point.
     * Unlike {@link Series#markerAttribs}, this function should return
     * those attributes that can also be set in CSS. In styled mode,
     * `pointAttribs` won't be called.
     *
     * @private
     * @function Highcharts.Series#pointAttribs
     *
     * @param {Highcharts.Point} [point]
     *        The point instance to inspect.
     *
     * @param {string} [state]
     *        The point state, can be either `hover`, `select` or 'normal'.
     *        If undefined, normal state is assumed.
     *
     * @return {Highcharts.SVGAttributes}
     *         The presentational attributes to be set on the point.
     */
    pointAttribs: function (point, state) {
        var seriesMarkerOptions = this.options.marker, seriesStateOptions, pointOptions = point && point.options, pointMarkerOptions = ((pointOptions && pointOptions.marker) || {}), pointStateOptions, color = this.color, pointColorOption = pointOptions && pointOptions.color, pointColor = point && point.color, strokeWidth = pick(pointMarkerOptions.lineWidth, seriesMarkerOptions.lineWidth), zoneColor = point && point.zone && point.zone.color, fill, stroke, opacity = 1;
        color = (pointColorOption ||
            zoneColor ||
            pointColor ||
            color);
        fill = (pointMarkerOptions.fillColor ||
            seriesMarkerOptions.fillColor ||
            color);
        stroke = (pointMarkerOptions.lineColor ||
            seriesMarkerOptions.lineColor ||
            color);
        // Handle hover and select states
        state = state || 'normal';
        if (state) {
            seriesStateOptions = seriesMarkerOptions.states[state];
            pointStateOptions = (pointMarkerOptions.states &&
                pointMarkerOptions.states[state]) || {};
            strokeWidth = pick(pointStateOptions.lineWidth, seriesStateOptions.lineWidth, strokeWidth + pick(pointStateOptions.lineWidthPlus, seriesStateOptions.lineWidthPlus, 0));
            fill = (pointStateOptions.fillColor ||
                seriesStateOptions.fillColor ||
                fill);
            stroke = (pointStateOptions.lineColor ||
                seriesStateOptions.lineColor ||
                stroke);
            opacity = pick(pointStateOptions.opacity, seriesStateOptions.opacity, opacity);
        }
        return {
            'stroke': stroke,
            'stroke-width': strokeWidth,
            'fill': fill,
            'opacity': opacity
        };
    },
    /**
     * Clear DOM objects and free up memory.
     *
     * @private
     * @function Highcharts.Series#destroy
     * @param {boolean} [keepEvents]
     * @return {void}
     * @fires Highcharts.Series#event:destroy
     */
    destroy: function (keepEvents) {
        var series = this, chart = series.chart, issue134 = /AppleWebKit\/533/.test(win.navigator.userAgent), destroy, i, data = series.data || [], point, axis;
        // add event hook
        fireEvent(series, 'destroy');
        // remove all events
        if (!keepEvents) {
            removeEvent(series);
        }
        // erase from axes
        (series.axisTypes || []).forEach(function (AXIS) {
            axis = series[AXIS];
            if (axis && axis.series) {
                erase(axis.series, series);
                axis.isDirty = axis.forceRedraw = true;
            }
        });
        // remove legend items
        if (series.legendItem) {
            series.chart.legend.destroyItem(series);
        }
        // destroy all points with their elements
        i = data.length;
        while (i--) {
            point = data[i];
            if (point && point.destroy) {
                point.destroy();
            }
        }
        series.points = null;
        // Clear the animation timeout if we are destroying the series
        // during initial animation
        H.clearTimeout(series.animationTimeout);
        // Destroy all SVGElements associated to the series
        objectEach(series, function (val, prop) {
            // Survive provides a hook for not destroying
            if (val instanceof SVGElement && !val.survive) {
                // issue 134 workaround
                destroy = issue134 && prop === 'group' ?
                    'hide' :
                    'destroy';
                val[destroy]();
            }
        });
        // remove from hoverSeries
        if (chart.hoverSeries === series) {
            chart.hoverSeries = null;
        }
        erase(chart.series, series);
        chart.orderSeries();
        // clear all members
        objectEach(series, function (val, prop) {
            if (!keepEvents || prop !== 'hcEvents') {
                delete series[prop];
            }
        });
    },
    /**
     * Get the graph path.
     *
     * @private
     * @function Highcharts.Series#getGraphPath
     * @param {Array<Highcharts.Point>} points
     * @param {boolean} [nullsAsZeroes]
     * @param {boolean} [connectCliffs]
     * @return {Highcharts.SVGPathArray}
     */
    getGraphPath: function (points, nullsAsZeroes, connectCliffs) {
        var series = this, options = series.options, step = options.step, reversed, graphPath = [], xMap = [], gap;
        points = points || series.points;
        // Bottom of a stack is reversed
        reversed = points.reversed;
        if (reversed) {
            points.reverse();
        }
        // Reverse the steps (#5004)
        step = {
            right: 1,
            center: 2
        }[step] || (step && 3);
        if (step && reversed) {
            step = 4 - step;
        }
        // Remove invalid points, especially in spline (#5015)
        if (options.connectNulls && !nullsAsZeroes && !connectCliffs) {
            points = this.getValidPoints(points);
        }
        // Build the line
        points.forEach(function (point, i) {
            var plotX = point.plotX, plotY = point.plotY, lastPoint = points[i - 1], 
            // the path to this point from the previous
            pathToPoint;
            if ((point.leftCliff || (lastPoint && lastPoint.rightCliff)) &&
                !connectCliffs) {
                gap = true; // ... and continue
            }
            // Line series, nullsAsZeroes is not handled
            if (point.isNull && !defined(nullsAsZeroes) && i > 0) {
                gap = !options.connectNulls;
                // Area series, nullsAsZeroes is set
            }
            else if (point.isNull && !nullsAsZeroes) {
                gap = true;
            }
            else {
                if (i === 0 || gap) {
                    pathToPoint = [
                        'M',
                        point.plotX,
                        point.plotY
                    ];
                    // Generate the spline as defined in the SplineSeries object
                }
                else if (series.getPointSpline) {
                    pathToPoint = series.getPointSpline(points, point, i);
                }
                else if (step) {
                    if (step === 1) { // right
                        pathToPoint = [
                            'L',
                            lastPoint.plotX,
                            plotY
                        ];
                    }
                    else if (step === 2) { // center
                        pathToPoint = [
                            'L',
                            (lastPoint.plotX + plotX) / 2,
                            lastPoint.plotY,
                            'L',
                            (lastPoint.plotX + plotX) / 2,
                            plotY
                        ];
                    }
                    else {
                        pathToPoint = [
                            'L',
                            plotX,
                            lastPoint.plotY
                        ];
                    }
                    pathToPoint.push('L', plotX, plotY);
                }
                else {
                    // normal line to next point
                    pathToPoint = [
                        'L',
                        plotX,
                        plotY
                    ];
                }
                // Prepare for animation. When step is enabled, there are
                // two path nodes for each x value.
                xMap.push(point.x);
                if (step) {
                    xMap.push(point.x);
                    if (step === 2) { // step = center (#8073)
                        xMap.push(point.x);
                    }
                }
                graphPath.push.apply(graphPath, pathToPoint);
                gap = false;
            }
        });
        graphPath.xMap = xMap;
        series.graphPath = graphPath;
        return graphPath;
    },
    /**
     * Draw the graph. Called internally when rendering line-like series
     * types. The first time it generates the `series.graph` item and
     * optionally other series-wide items like `series.area` for area
     * charts. On subsequent calls these items are updated with new
     * positions and attributes.
     *
     * @function Highcharts.Series#drawGraph
     *
     * @return {void}
     */
    drawGraph: function () {
        var series = this, options = this.options, graphPath = (this.gappedPath || this.getGraphPath).call(this), styledMode = this.chart.styledMode, props = [[
                'graph',
                'highcharts-graph'
            ]];
        // Presentational properties
        if (!styledMode) {
            props[0].push((options.lineColor ||
                this.color ||
                '${palette.neutralColor20}' // when colorByPoint = true
            ), options.dashStyle);
        }
        props = series.getZonesGraphs(props);
        // Draw the graph
        props.forEach(function (prop, i) {
            var graphKey = prop[0], graph = series[graphKey], verb = graph ? 'animate' : 'attr', attribs;
            if (graph) {
                graph.endX = series.preventGraphAnimation ?
                    null :
                    graphPath.xMap;
                graph.animate({ d: graphPath });
            }
            else if (graphPath.length) { // #1487
                /**
                 * SVG element of area-based charts. Can be used for styling
                 * purposes. If zones are configured, this element will be
                 * hidden and replaced by multiple zone areas, accessible
                 * via `series['zone-area-x']` (where x is a number,
                 * starting with 0).
                 *
                 * @name Highcharts.Series#area
                 * @type {Highcharts.SVGElement|undefined}
                 */
                /**
                 * SVG element of line-based charts. Can be used for styling
                 * purposes. If zones are configured, this element will be
                 * hidden and replaced by multiple zone lines, accessible
                 * via `series['zone-graph-x']` (where x is a number,
                 * starting with 0).
                 *
                 * @name Highcharts.Series#graph
                 * @type {Highcharts.SVGElement|undefined}
                 */
                series[graphKey] = graph = series.chart.renderer
                    .path(graphPath)
                    .addClass(prop[1])
                    .attr({ zIndex: 1 }) // #1069
                    .add(series.group);
            }
            if (graph && !styledMode) {
                attribs = {
                    'stroke': prop[2],
                    'stroke-width': options.lineWidth,
                    // Polygon series use filled graph
                    'fill': (series.fillGraph && series.color) || 'none'
                };
                if (prop[3]) {
                    attribs.dashstyle = prop[3];
                }
                else if (options.linecap !== 'square') {
                    attribs['stroke-linecap'] =
                        attribs['stroke-linejoin'] = 'round';
                }
                graph[verb](attribs)
                    // Add shadow to normal series (0) or to first
                    // zone (1) #3932
                    .shadow((i < 2) && options.shadow);
            }
            // Helpers for animation
            if (graph) {
                graph.startX = graphPath.xMap;
                graph.isArea = graphPath.isArea; // For arearange animation
            }
        });
    },
    /**
     * Get zones properties for building graphs. Extendable by series with
     * multiple lines within one series.
     *
     * @private
     * @function Highcharts.Series#getZonesGraphs
     *
     * @param {Array<Array<string>>} props
     *
     * @return {Array<Array<string>>}
     */
    getZonesGraphs: function (props) {
        // Add the zone properties if any
        this.zones.forEach(function (zone, i) {
            var propset = [
                'zone-graph-' + i,
                'highcharts-graph highcharts-zone-graph-' + i + ' ' +
                    (zone.className || '')
            ];
            if (!this.chart.styledMode) {
                propset.push((zone.color || this.color), (zone.dashStyle || this.options.dashStyle));
            }
            props.push(propset);
        }, this);
        return props;
    },
    /**
     * Clip the graphs into zones for colors and styling.
     *
     * @private
     * @function Highcharts.Series#applyZones
     * @return {void}
     */
    applyZones: function () {
        var series = this, chart = this.chart, renderer = chart.renderer, zones = this.zones, translatedFrom, translatedTo, clips = (this.clips || []), clipAttr, graph = this.graph, area = this.area, chartSizeMax = Math.max(chart.chartWidth, chart.chartHeight), axis = this[(this.zoneAxis || 'y') + 'Axis'], extremes, reversed, inverted = chart.inverted, horiz, pxRange, pxPosMin, pxPosMax, ignoreZones = false;
        if (zones.length &&
            (graph || area) &&
            axis &&
            typeof axis.min !== 'undefined') {
            reversed = axis.reversed;
            horiz = axis.horiz;
            // The use of the Color Threshold assumes there are no gaps
            // so it is safe to hide the original graph and area
            // unless it is not waterfall series, then use showLine property
            // to set lines between columns to be visible (#7862)
            if (graph && !this.showLine) {
                graph.hide();
            }
            if (area) {
                area.hide();
            }
            // Create the clips
            extremes = axis.getExtremes();
            zones.forEach(function (threshold, i) {
                translatedFrom = reversed ?
                    (horiz ? chart.plotWidth : 0) :
                    (horiz ? 0 : (axis.toPixels(extremes.min) || 0));
                translatedFrom = clamp(pick(translatedTo, translatedFrom), 0, chartSizeMax);
                translatedTo = clamp(Math.round(axis.toPixels(pick(threshold.value, extremes.max), true) || 0), 0, chartSizeMax);
                if (ignoreZones) {
                    translatedFrom = translatedTo =
                        axis.toPixels(extremes.max);
                }
                pxRange = Math.abs(translatedFrom - translatedTo);
                pxPosMin = Math.min(translatedFrom, translatedTo);
                pxPosMax = Math.max(translatedFrom, translatedTo);
                if (axis.isXAxis) {
                    clipAttr = {
                        x: inverted ? pxPosMax : pxPosMin,
                        y: 0,
                        width: pxRange,
                        height: chartSizeMax
                    };
                    if (!horiz) {
                        clipAttr.x = chart.plotHeight - clipAttr.x;
                    }
                }
                else {
                    clipAttr = {
                        x: 0,
                        y: inverted ? pxPosMax : pxPosMin,
                        width: chartSizeMax,
                        height: pxRange
                    };
                    if (horiz) {
                        clipAttr.y = chart.plotWidth - clipAttr.y;
                    }
                }
                // VML SUPPPORT
                if (inverted && renderer.isVML) {
                    if (axis.isXAxis) {
                        clipAttr = {
                            x: 0,
                            y: reversed ? pxPosMin : pxPosMax,
                            height: clipAttr.width,
                            width: chart.chartWidth
                        };
                    }
                    else {
                        clipAttr = {
                            x: (clipAttr.y -
                                chart.plotLeft -
                                chart.spacingBox.x),
                            y: 0,
                            width: clipAttr.height,
                            height: chart.chartHeight
                        };
                    }
                }
                // END OF VML SUPPORT
                if (clips[i]) {
                    clips[i].animate(clipAttr);
                }
                else {
                    clips[i] = renderer.clipRect(clipAttr);
                }
                // when no data, graph zone is not applied and after setData
                // clip was ignored. As a result, it should be applied each
                // time.
                if (graph) {
                    series['zone-graph-' + i].clip(clips[i]);
                }
                if (area) {
                    series['zone-area-' + i].clip(clips[i]);
                }
                // if this zone extends out of the axis, ignore the others
                ignoreZones = threshold.value > extremes.max;
                // Clear translatedTo for indicators
                if (series.resetZones && translatedTo === 0) {
                    translatedTo = void 0;
                }
            });
            this.clips = clips;
        }
        else if (series.visible) {
            // If zones were removed, restore graph and area
            if (graph) {
                graph.show(true);
            }
            if (area) {
                area.show(true);
            }
        }
    },
    /**
     * Initialize and perform group inversion on series.group and
     * series.markerGroup.
     *
     * @private
     * @function Highcharts.Series#invertGroups
     * @param {boolean} [inverted]
     * @return {void}
     */
    invertGroups: function (inverted) {
        var series = this, chart = series.chart, remover;
        /**
         * @private
         */
        function setInvert() {
            ['group', 'markerGroup'].forEach(function (groupName) {
                if (series[groupName]) {
                    // VML/HTML needs explicit attributes for flipping
                    if (chart.renderer.isVML) {
                        series[groupName].attr({
                            width: series.yAxis.len,
                            height: series.xAxis.len
                        });
                    }
                    series[groupName].width = series.yAxis.len;
                    series[groupName].height = series.xAxis.len;
                    series[groupName].invert(inverted);
                }
            });
        }
        // Pie, go away (#1736)
        if (!series.xAxis) {
            return;
        }
        // A fixed size is needed for inversion to work
        remover = addEvent(chart, 'resize', setInvert);
        addEvent(series, 'destroy', remover);
        // Do it now
        setInvert(inverted); // do it now
        // On subsequent render and redraw, just do setInvert without
        // setting up events again
        series.invertGroups = setInvert;
    },
    /**
     * General abstraction for creating plot groups like series.group,
     * series.dataLabelsGroup and series.markerGroup. On subsequent calls,
     * the group will only be adjusted to the updated plot size.
     *
     * @private
     * @function Highcharts.Series#plotGroup
     * @param {string} prop
     * @param {string} name
     * @param {string} visibility
     * @param {number} [zIndex]
     * @param {Highcharts.SVGElement} [parent]
     * @return {Highcharts.SVGElement}
     */
    plotGroup: function (prop, name, visibility, zIndex, parent) {
        var group = this[prop], isNew = !group;
        // Generate it on first call
        if (isNew) {
            this[prop] = group = this.chart.renderer
                .g()
                .attr({
                zIndex: zIndex || 0.1 // IE8 and pointer logic use this
            })
                .add(parent);
        }
        // Add the class names, and replace existing ones as response to
        // Series.update (#6660)
        group.addClass(('highcharts-' + name +
            ' highcharts-series-' + this.index +
            ' highcharts-' + this.type + '-series ' +
            (defined(this.colorIndex) ?
                'highcharts-color-' + this.colorIndex + ' ' :
                '') +
            (this.options.className || '') +
            (group.hasClass('highcharts-tracker') ?
                ' highcharts-tracker' :
                '')), true);
        // Place it on first and subsequent (redraw) calls
        group.attr({ visibility: visibility })[isNew ? 'attr' : 'animate'](this.getPlotBox());
        return group;
    },
    /**
     * Get the translation and scale for the plot area of this series.
     *
     * @function Highcharts.Series#getPlotBox
     *
     * @return {Highcharts.SeriesPlotBoxObject}
     */
    getPlotBox: function () {
        var chart = this.chart, xAxis = this.xAxis, yAxis = this.yAxis;
        // Swap axes for inverted (#2339)
        if (chart.inverted) {
            xAxis = yAxis;
            yAxis = this.xAxis;
        }
        return {
            translateX: xAxis ? xAxis.left : chart.plotLeft,
            translateY: yAxis ? yAxis.top : chart.plotTop,
            scaleX: 1,
            scaleY: 1
        };
    },
    /**
     * Render the graph and markers. Called internally when first rendering
     * and later when redrawing the chart. This function can be extended in
     * plugins, but normally shouldn't be called directly.
     *
     * @function Highcharts.Series#render
     *
     * @return {void}
     *
     * @fires Highcharts.Series#event:afterRender
     */
    render: function () {
        var series = this, chart = series.chart, group, options = series.options, 
        // Animation doesn't work in IE8 quirks when the group div is
        // hidden, and looks bad in other oldIE
        animDuration = (!!series.animate &&
            chart.renderer.isSVG &&
            animObject(options.animation).duration), visibility = series.visible ? 'inherit' : 'hidden', // #2597
        zIndex = options.zIndex, hasRendered = series.hasRendered, chartSeriesGroup = chart.seriesGroup, inverted = chart.inverted;
        fireEvent(this, 'render');
        // the group
        group = series.plotGroup('group', 'series', visibility, zIndex, chartSeriesGroup);
        series.markerGroup = series.plotGroup('markerGroup', 'markers', visibility, zIndex, chartSeriesGroup);
        // initiate the animation
        if (animDuration) {
            series.animate(true);
        }
        // SVGRenderer needs to know this before drawing elements (#1089,
        // #1795)
        group.inverted = series.isCartesian || series.invertable ?
            inverted : false;
        // Draw the graph if any
        if (series.drawGraph) {
            series.drawGraph();
            series.applyZones();
        }
        // Draw the points
        if (series.visible) {
            series.drawPoints();
        }
        /* series.points.forEach(function (point) {
            if (point.redraw) {
                point.redraw();
            }
        }); */
        // Draw the data labels
        if (series.drawDataLabels) {
            series.drawDataLabels();
        }
        // In pie charts, slices are added to the DOM, but actual rendering
        // is postponed until labels reserved their space
        if (series.redrawPoints) {
            series.redrawPoints();
        }
        // draw the mouse tracking area
        if (series.drawTracker &&
            series.options.enableMouseTracking !== false) {
            series.drawTracker();
        }
        // Handle inverted series and tracker groups
        series.invertGroups(inverted);
        // Initial clipping, must be defined after inverting groups for VML.
        // Applies to columns etc. (#3839).
        if (options.clip !== false &&
            !series.sharedClipKey &&
            !hasRendered) {
            group.clip(chart.clipRect);
        }
        // Run the animation
        if (animDuration) {
            series.animate();
        }
        // Call the afterAnimate function on animation complete (but don't
        // overwrite the animation.complete option which should be available
        // to the user).
        if (!hasRendered) {
            series.animationTimeout = syncTimeout(function () {
                series.afterAnimate();
            }, animDuration || 0);
        }
        // Means data is in accordance with what you see
        series.isDirty = false;
        // (See #322) series.isDirty = series.isDirtyData = false; // means
        // data is in accordance with what you see
        series.hasRendered = true;
        fireEvent(series, 'afterRender');
    },
    /**
     * Redraw the series. This function is called internally from
     * `chart.redraw` and normally shouldn't be called directly.
     *
     * @private
     * @function Highcharts.Series#redraw
     * @return {void}
     */
    redraw: function () {
        var series = this, chart = series.chart, 
        // cache it here as it is set to false in render, but used after
        wasDirty = series.isDirty || series.isDirtyData, group = series.group, xAxis = series.xAxis, yAxis = series.yAxis;
        // reposition on resize
        if (group) {
            if (chart.inverted) {
                group.attr({
                    width: chart.plotWidth,
                    height: chart.plotHeight
                });
            }
            group.animate({
                translateX: pick(xAxis && xAxis.left, chart.plotLeft),
                translateY: pick(yAxis && yAxis.top, chart.plotTop)
            });
        }
        series.translate();
        series.render();
        if (wasDirty) { // #3868, #3945
            delete this.kdTree;
        }
    },
    kdAxisArray: ['clientX', 'plotY'],
    /**
     * @private
     * @function Highcharts.Series#searchPoint
     * @param {Highcharts.PointerEventObject} e
     * @param {boolean} [compareX]
     * @return {Highcharts.Point}
     */
    searchPoint: function (e, compareX) {
        var series = this, xAxis = series.xAxis, yAxis = series.yAxis, inverted = series.chart.inverted;
        return this.searchKDTree({
            clientX: inverted ?
                xAxis.len - e.chartY + xAxis.pos :
                e.chartX - xAxis.pos,
            plotY: inverted ?
                yAxis.len - e.chartX + yAxis.pos :
                e.chartY - yAxis.pos
        }, compareX, e);
    },
    /**
     * Build the k-d-tree that is used by mouse and touch interaction to get
     * the closest point. Line-like series typically have a one-dimensional
     * tree where points are searched along the X axis, while scatter-like
     * series typically search in two dimensions, X and Y.
     *
     * @private
     * @function Highcharts.Series#buildKDTree
     * @param {Highcharts.PointerEventObject} [e]
     * @return {void}
     */
    buildKDTree: function (e) {
        // Prevent multiple k-d-trees from being built simultaneously
        // (#6235)
        this.buildingKdTree = true;
        var series = this, dimensions = series.options.findNearestPointBy
            .indexOf('y') > -1 ? 2 : 1;
        /**
         * Internal function
         * @private
         */
        function _kdtree(points, depth, dimensions) {
            var axis, median, length = points && points.length;
            if (length) {
                // alternate between the axis
                axis = series.kdAxisArray[depth % dimensions];
                // sort point array
                points.sort(function (a, b) {
                    return a[axis] - b[axis];
                });
                median = Math.floor(length / 2);
                // build and return nod
                return {
                    point: points[median],
                    left: _kdtree(points.slice(0, median), depth + 1, dimensions),
                    right: _kdtree(points.slice(median + 1), depth + 1, dimensions)
                };
            }
        }
        /**
         * Start the recursive build process with a clone of the points
         * array and null points filtered out. (#3873)
         * @private
         */
        function startRecursive() {
            series.kdTree = _kdtree(series.getValidPoints(null, 
            // For line-type series restrict to plot area, but
            // column-type series not (#3916, #4511)
            !series.directTouch), dimensions, dimensions);
            series.buildingKdTree = false;
        }
        delete series.kdTree;
        // For testing tooltips, don't build async. Also if touchstart, we
        // may be dealing with click events on mobile, so don't delay
        // (#6817).
        syncTimeout(startRecursive, series.options.kdNow || (e && e.type === 'touchstart') ? 0 : 1);
    },
    /**
     * @private
     * @function Highcharts.Series#searchKDTree
     * @param {Highcharts.KDPointSearchObject} point
     * @param {boolean} [compareX]
     * @param {Highcharts.PointerEventObject} [e]
     * @return {Highcharts.Point|undefined}
     */
    searchKDTree: function (point, compareX, e) {
        var series = this, kdX = this.kdAxisArray[0], kdY = this.kdAxisArray[1], kdComparer = compareX ? 'distX' : 'dist', kdDimensions = series.options.findNearestPointBy
            .indexOf('y') > -1 ? 2 : 1;
        /**
         * Set the one and two dimensional distance on the point object.
         * @private
         */
        function setDistance(p1, p2) {
            var x = (defined(p1[kdX]) &&
                defined(p2[kdX])) ?
                Math.pow(p1[kdX] - p2[kdX], 2) :
                null, y = (defined(p1[kdY]) &&
                defined(p2[kdY])) ?
                Math.pow(p1[kdY] - p2[kdY], 2) :
                null, r = (x || 0) + (y || 0);
            p2.dist = defined(r) ? Math.sqrt(r) : Number.MAX_VALUE;
            p2.distX = defined(x) ? Math.sqrt(x) : Number.MAX_VALUE;
        }
        /**
         * @private
         */
        function _search(search, tree, depth, dimensions) {
            var point = tree.point, axis = series.kdAxisArray[depth % dimensions], tdist, sideA, sideB, ret = point, nPoint1, nPoint2;
            setDistance(search, point);
            // Pick side based on distance to splitting point
            tdist = search[axis] - point[axis];
            sideA = tdist < 0 ? 'left' : 'right';
            sideB = tdist < 0 ? 'right' : 'left';
            // End of tree
            if (tree[sideA]) {
                nPoint1 = _search(search, tree[sideA], depth + 1, dimensions);
                ret = (nPoint1[kdComparer] <
                    ret[kdComparer] ?
                    nPoint1 :
                    point);
            }
            if (tree[sideB]) {
                // compare distance to current best to splitting point to
                // decide wether to check side B or not
                if (Math.sqrt(tdist * tdist) < ret[kdComparer]) {
                    nPoint2 = _search(search, tree[sideB], depth + 1, dimensions);
                    ret = (nPoint2[kdComparer] <
                        ret[kdComparer] ?
                        nPoint2 :
                        ret);
                }
            }
            return ret;
        }
        if (!this.kdTree && !this.buildingKdTree) {
            this.buildKDTree(e);
        }
        if (this.kdTree) {
            return _search(point, this.kdTree, kdDimensions, kdDimensions);
        }
    },
    /**
     * @private
     * @function Highcharts.Series#pointPlacementToXValue
     * @return {number}
     */
    pointPlacementToXValue: function () {
        var series = this, axis = series.xAxis, pointPlacement = series.options.pointPlacement;
        // Point placement is relative to each series pointRange (#5889)
        if (pointPlacement === 'between') {
            pointPlacement = axis.reversed ? -0.5 : 0.5; // #11955
        }
        if (isNumber(pointPlacement)) {
            pointPlacement *=
                pick(series.options.pointRange || axis.pointRange);
        }
        return pointPlacement;
    }
}); // end Series prototype
/**
 * A line series displays information as a series of data points connected by
 * straight line segments.
 *
 * @sample {highcharts} highcharts/demo/line-basic/
 *         Line chart
 * @sample {highstock} stock/demo/basic-line/
 *         Line chart
 *
 * @extends   plotOptions.series
 * @product   highcharts highstock
 * @apioption plotOptions.line
 */
/**
 * The SVG value used for the `stroke-linecap` and `stroke-linejoin`
 * of a line graph. Round means that lines are rounded in the ends and
 * bends.
 *
 * @type       {Highcharts.SeriesLinecapValue}
 * @default    round
 * @since      3.0.7
 * @apioption  plotOptions.line.linecap
 */
/**
 * A `line` series. If the [type](#series.line.type) option is not
 * specified, it is inherited from [chart.type](#chart.type).
 *
 * @extends   series,plotOptions.line
 * @excluding dataParser,dataURL
 * @product   highcharts highstock
 * @apioption series.line
 */
/**
 * An array of data points for the series. For the `line` series type,
 * points can be given in the following ways:
 *
 * 1. An array of numerical values. In this case, the numerical values will be
 *    interpreted as `y` options. The `x` values will be automatically
 *    calculated, either starting at 0 and incremented by 1, or from
 *    `pointStart` and `pointInterval` given in the series options. If the axis
 *    has categories, these will be used. Example:
 *    ```js
 *    data: [0, 5, 3, 5]
 *    ```
 *
 * 2. An array of arrays with 2 values. In this case, the values correspond to
 *    `x,y`. If the first value is a string, it is applied as the name of the
 *    point, and the `x` value is inferred.
 *    ```js
 *    data: [
 *        [0, 1],
 *        [1, 2],
 *        [2, 8]
 *    ]
 *    ```
 *
 * 3. An array of objects with named values. The following snippet shows only a
 *    few settings, see the complete options set below. If the total number of
 *    data points exceeds the series'
 *    [turboThreshold](#series.line.turboThreshold),
 *    this option is not available.
 *    ```js
 *    data: [{
 *        x: 1,
 *        y: 9,
 *        name: "Point2",
 *        color: "#00FF00"
 *    }, {
 *        x: 1,
 *        y: 6,
 *        name: "Point1",
 *        color: "#FF00FF"
 *    }]
 *    ```
 *
 * **Note:** In TypeScript you have to extend `PointOptionsObject` with an
 * additional declaration to allow custom data options:
 * ```ts
 * declare module `highcharts` {
 *   interface PointOptionsObject {
 *     customProperty: string;
 *   }
 * }
 * ```
 *
 * @sample {highcharts} highcharts/chart/reflow-true/
 *         Numerical values
 * @sample {highcharts} highcharts/series/data-array-of-arrays/
 *         Arrays of numeric x and y
 * @sample {highcharts} highcharts/series/data-array-of-arrays-datetime/
 *         Arrays of datetime x and y
 * @sample {highcharts} highcharts/series/data-array-of-name-value/
 *         Arrays of point.name and y
 * @sample {highcharts} highcharts/series/data-array-of-objects/
 *         Config objects
 *
 * @declare   Highcharts.PointOptionsObject
 * @type      {Array<number|Array<(number|string),(number|null)>|null|*>}
 * @apioption series.line.data
 */
/**
 * An additional, individual class name for the data point's graphic
 * representation.
 *
 * @type      {string}
 * @since     5.0.0
 * @product   highcharts gantt
 * @apioption series.line.data.className
 */
/**
 * Individual color for the point. By default the color is pulled from
 * the global `colors` array.
 *
 * In styled mode, the `color` option doesn't take effect. Instead, use
 * `colorIndex`.
 *
 * @sample {highcharts} highcharts/point/color/
 *         Mark the highest point
 *
 * @type      {Highcharts.ColorString|Highcharts.GradientColorObject|Highcharts.PatternObject}
 * @product   highcharts highstock gantt
 * @apioption series.line.data.color
 */
/**
 * A specific color index to use for the point, so its graphic representations
 * are given the class name `highcharts-color-{n}`. In styled mode this will
 * change the color of the graphic. In non-styled mode, the color by is set by
 * the `fill` attribute, so the change in class name won't have a visual effect
 * by default.
 *
 * @type      {number}
 * @since     5.0.0
 * @product   highcharts gantt
 * @apioption series.line.data.colorIndex
 */
/**
 * Individual data label for each point. The options are the same as
 * the ones for [plotOptions.series.dataLabels](
 * #plotOptions.series.dataLabels).
 *
 * @sample highcharts/point/datalabels/
 *         Show a label for the last value
 *
 * @declare   Highcharts.DataLabelsOptionsObject
 * @extends   plotOptions.line.dataLabels
 * @product   highcharts highstock gantt
 * @apioption series.line.data.dataLabels
 */
/**
 * A description of the point to add to the screen reader information
 * about the point.
 *
 * @type      {string}
 * @since     5.0.0
 * @requires  modules/accessibility
 * @apioption series.line.data.description
 */
/**
 * An id for the point. This can be used after render time to get a
 * pointer to the point object through `chart.get()`.
 *
 * @sample {highcharts} highcharts/point/id/
 *         Remove an id'd point
 *
 * @type      {string}
 * @since     1.2.0
 * @product   highcharts highstock gantt
 * @apioption series.line.data.id
 */
/**
 * The rank for this point's data label in case of collision. If two
 * data labels are about to overlap, only the one with the highest `labelrank`
 * will be drawn.
 *
 * @type      {number}
 * @apioption series.line.data.labelrank
 */
/**
 * The name of the point as shown in the legend, tooltip, dataLabels, etc.
 *
 * @see [xAxis.uniqueNames](#xAxis.uniqueNames)
 *
 * @sample {highcharts} highcharts/series/data-array-of-objects/
 *         Point names
 *
 * @type      {string}
 * @apioption series.line.data.name
 */
/**
 * Whether the data point is selected initially.
 *
 * @type      {boolean}
 * @default   false
 * @product   highcharts highstock gantt
 * @apioption series.line.data.selected
 */
/**
 * The x value of the point. For datetime axes, the X value is the timestamp
 * in milliseconds since 1970.
 *
 * @type      {number}
 * @product   highcharts highstock
 * @apioption series.line.data.x
 */
/**
 * The y value of the point.
 *
 * @type      {number|null}
 * @product   highcharts highstock
 * @apioption series.line.data.y
 */
/**
 * The individual point events.
 *
 * @extends   plotOptions.series.point.events
 * @product   highcharts highstock gantt
 * @apioption series.line.data.events
 */
/**
 * Options for the point markers of line-like series.
 *
 * @declare   Highcharts.PointMarkerOptionsObject
 * @extends   plotOptions.series.marker
 * @product   highcharts highstock
 * @apioption series.line.data.marker
 */
''; // include precedent doclets in transpilat<|MERGE_RESOLUTION|>--- conflicted
+++ resolved
@@ -20,6 +20,24 @@
  * @ignore-declaration
  * @typedef {Highcharts.SeriesOptions|Highcharts.Dictionary<*>} Highcharts.SeriesOptionsType
  */
+/**
+ * Options for `dataSorting`.
+ *
+ * @interface Highcharts.DataSortingOptionsObject
+ * @since 8.0.0
+ */ /**
+* Enable or disable data sorting for the series.
+* @name Highcharts.DataSortingOptionsObject#enabled
+* @type {boolean|undefined}
+*/ /**
+* Whether to allow matching points by name in an update.
+* @name Highcharts.DataSortingOptionsObject#matchByName
+* @type {boolean|undefined}
+*/ /**
+* Determines what data value should be used to sort by.
+* @name Highcharts.DataSortingOptionsObject#sortKey
+* @type {string|undefined}
+*/
 /**
  * Function callback when a series has been animated.
  *
@@ -3064,7 +3082,6 @@
         var id = optionsObject.id, x = optionsObject.x, oldData = this.points, matchingPoint, matchedById, pointIndex, matchKey, dataSorting = this.options.dataSorting;
         if (id) {
             matchingPoint = this.chart.get(id);
-<<<<<<< HEAD
         }
         else if (this.linkedParent || this.enabledDataSorting) {
             matchKey = (dataSorting && dataSorting.matchByName) ?
@@ -3075,16 +3092,12 @@
             });
             // Add unmatched point as a new point
             if (!matchingPoint) {
-                return undefined;
+                return void 0;
             }
         }
         if (matchingPoint) {
-            pointIndex = matchingPoint.index;
-            if (pointIndex !== undefined) {
-=======
             pointIndex = matchingPoint && matchingPoint.index;
             if (typeof pointIndex !== 'undefined') {
->>>>>>> 418a1f9c
                 matchedById = true;
             }
         }
