'use strict';
import H from './Globals.js';
import './Utilities.js';
import './Color.js';
import './Legend.js';
import './Series.js';
import './Options.js';
	var animObject = H.animObject,
		color = H.color,
		each = H.each,
		extend = H.extend,
		isNumber = H.isNumber,
		LegendSymbolMixin = H.LegendSymbolMixin,
		merge = H.merge,
		noop = H.noop,
		pick = H.pick,
		Series = H.Series,
		seriesType = H.seriesType,
		stop = H.stop,
		svg = H.svg;
/**
 * The column series type
 */
seriesType('column', 'line', {
	borderRadius: 0,
	//colorByPoint: undefined,
	groupPadding: 0.2,
	//grouping: true,
	marker: null, // point options are specified in the base options
	pointPadding: 0.1,
	//pointWidth: null,
	minPointLength: 0,
	cropThreshold: 50, // when there are more points, they will not animate out of the chart on xAxis.setExtremes
	pointRange: null, // null means auto, meaning 1 in a categorized axis and least distance between points if not categories
	states: {
		hover: {
			halo: false,
			/*= if (build.classic) { =*/
			brightness: 0.1,
			shadow: false
			/*= } =*/
		},
		/*= if (build.classic) { =*/
		select: {
			color: '${palette.pointSelectFill}',
			borderColor: '${palette.pointSelectStroke}',
			shadow: false
		}
		/*= } =*/
	},
	dataLabels: {
		align: null, // auto
		verticalAlign: null, // auto
		y: null
	},
	softThreshold: false,
	startFromThreshold: true, // false doesn't work well: http://jsfiddle.net/highcharts/hz8fopan/14/
	stickyTracking: false,
	tooltip: {
		distance: 6
	},
<<<<<<< HEAD
	threshold: 0
});

/*= if (build.classic) { =*/
// Presentational options
merge(true, defaultPlotOptions.column, {
	borderColor: '${palette.backgroundColor}',
	// borderWidth: 1,
	states: {
		hover: {
			brightness: 0.1,
			shadow: false
		},
		select: {
			color: '${palette.faintColor}',
			borderColor: '${palette.strongColor}',
			shadow: false
		}
	}
});
/*= } =*/
=======
	threshold: 0,
	/*= if (build.classic) { =*/
	borderColor: '${palette.pointStroke}'
	// borderWidth: 1
	/*= } =*/
>>>>>>> fae40466

// Prototype members
}, {
	cropShoulder: 0,
	directTouch: true, // When tooltip is not shared, this series (and derivatives) requires direct touch/hover. KD-tree does not apply.
	trackerGroups: ['group', 'dataLabelsGroup'],
	negStacks: true, // use separate negative stacks, unlike area stacks where a negative
		// point is substracted from previous (#1910)

	/**
	 * Initialize the series
	 */
	init: function () {
		Series.prototype.init.apply(this, arguments);

		var series = this,
			chart = series.chart;

		// if the series is added dynamically, force redraw of other
		// series affected by a new column
		if (chart.hasRendered) {
			each(chart.series, function (otherSeries) {
				if (otherSeries.type === series.type) {
					otherSeries.isDirty = true;
				}
			});
		}
	},

	/**
	 * Return the width and x offset of the columns adjusted for grouping, groupPadding, pointPadding,
	 * pointWidth etc.
	 */
	getColumnMetrics: function () {

		var series = this,
			options = series.options,
			xAxis = series.xAxis,
			yAxis = series.yAxis,
			reversedXAxis = xAxis.reversed,
			stackKey,
			stackGroups = {},
			columnCount = 0;

		// Get the total number of column type series.
		// This is called on every series. Consider moving this logic to a
		// chart.orderStacks() function and call it on init, addSeries and removeSeries
		if (options.grouping === false) {
			columnCount = 1;
		} else {
			each(series.chart.series, function (otherSeries) {
				var otherOptions = otherSeries.options,
					otherYAxis = otherSeries.yAxis,
					columnIndex;
				if (otherSeries.type === series.type && otherSeries.visible &&
						yAxis.len === otherYAxis.len && yAxis.pos === otherYAxis.pos) {  // #642, #2086
					if (otherOptions.stacking) {
						stackKey = otherSeries.stackKey;
						if (stackGroups[stackKey] === undefined) {
							stackGroups[stackKey] = columnCount++;
						}
						columnIndex = stackGroups[stackKey];
					} else if (otherOptions.grouping !== false) { // #1162
						columnIndex = columnCount++;
					}
					otherSeries.columnIndex = columnIndex;
				}
			});
		}

		var categoryWidth = Math.min(
				Math.abs(xAxis.transA) * (xAxis.ordinalSlope || options.pointRange || xAxis.closestPointRange || xAxis.tickInterval || 1), // #2610
				xAxis.len // #1535
			),
			groupPadding = categoryWidth * options.groupPadding,
			groupWidth = categoryWidth - 2 * groupPadding,
			pointOffsetWidth = groupWidth / columnCount,
			pointWidth = Math.min(
				options.maxPointWidth || xAxis.len,
				pick(options.pointWidth, pointOffsetWidth * (1 - 2 * options.pointPadding))
			),
			pointPadding = (pointOffsetWidth - pointWidth) / 2,
			colIndex = (series.columnIndex || 0) + (reversedXAxis ? 1 : 0), // #1251, #3737
			pointXOffset = pointPadding + (groupPadding + colIndex *
				pointOffsetWidth - (categoryWidth / 2)) *
				(reversedXAxis ? -1 : 1);

		// Save it for reading in linked series (Error bars particularly)
		series.columnMetrics = {
			width: pointWidth,
			offset: pointXOffset
		};
		return series.columnMetrics;

	},

	/**
	 * Make the columns crisp. The edges are rounded to the nearest full pixel.
	 */
	crispCol: function (x, y, w, h) {
		var chart = this.chart,
			borderWidth = this.borderWidth,
			xCrisp = -(borderWidth % 2 ? 0.5 : 0),
			yCrisp = borderWidth % 2 ? 0.5 : 1,
			right,
			bottom,
			fromTop;

		if (chart.inverted && chart.renderer.isVML) {
			yCrisp += 1;
		}

		// Horizontal. We need to first compute the exact right edge, then round it
		// and compute the width from there.
		right = Math.round(x + w) + xCrisp;
		x = Math.round(x) + xCrisp;
		w = right - x;

		// Vertical
		bottom = Math.round(y + h) + yCrisp;
		fromTop = Math.abs(y) <= 0.5 && bottom > 0.5; // #4504, #4656
		y = Math.round(y) + yCrisp;
		h = bottom - y;

		// Top edges are exceptions
		if (fromTop && h) { // #5146
			y -= 1;
			h += 1;
		}

		return {
			x: x,
			y: y,
			width: w,
			height: h
		};
	},

	/**
	 * Translate each point to the plot area coordinate system and find shape positions
	 */
	translate: function () {
		var series = this,
			chart = series.chart,
			options = series.options,
			dense = series.dense = series.closestPointRange * series.xAxis.transA < 2,
			borderWidth = series.borderWidth = pick(
				options.borderWidth, 
				dense ? 0 : 1  // #3635
			),
			yAxis = series.yAxis,
			threshold = options.threshold,
			translatedThreshold = series.translatedThreshold = yAxis.getThreshold(threshold),
			minPointLength = pick(options.minPointLength, 5),
			metrics = series.getColumnMetrics(),
			pointWidth = metrics.width,
			seriesBarW = series.barW = Math.max(pointWidth, 1 + 2 * borderWidth), // postprocessed for border width
			pointXOffset = series.pointXOffset = metrics.offset;

		if (chart.inverted) {
			translatedThreshold -= 0.5; // #3355
		}

		// When the pointPadding is 0, we want the columns to be packed tightly, so we allow individual
		// columns to have individual sizes. When pointPadding is greater, we strive for equal-width
		// columns (#2694).
		if (options.pointPadding) {
			seriesBarW = Math.ceil(seriesBarW);
		}

		Series.prototype.translate.apply(series);

		// Record the new values
		each(series.points, function (point) {
			var yBottom = pick(point.yBottom, translatedThreshold),
				safeDistance = 999 + Math.abs(yBottom),
				plotY = Math.min(Math.max(-safeDistance, point.plotY), yAxis.len + safeDistance), // Don't draw too far outside plot area (#1303, #2241, #4264)
				barX = point.plotX + pointXOffset,
				barW = seriesBarW,
				barY = Math.min(plotY, yBottom),
				up,
				barH = Math.max(plotY, yBottom) - barY;

			// Handle options.minPointLength
			if (Math.abs(barH) < minPointLength) {
				if (minPointLength) {
					barH = minPointLength;
					up = (!yAxis.reversed && !point.negative) || (yAxis.reversed && point.negative);
					barY = Math.abs(barY - translatedThreshold) > minPointLength ? // stacked
							yBottom - minPointLength : // keep position
							translatedThreshold - (up ? minPointLength : 0); // #1485, #4051
				}
			}

			// Cache for access in polar
			point.barX = barX;
			point.pointWidth = pointWidth;

			// Fix the tooltip on center of grouped columns (#1216, #424, #3648)
			point.tooltipPos = chart.inverted ?
				[yAxis.len + yAxis.pos - chart.plotLeft - plotY, series.xAxis.len - barX - barW / 2, barH] :
				[barX + barW / 2, plotY + yAxis.pos - chart.plotTop, barH];

			// Register shape type and arguments to be used in drawPoints
			point.shapeType = 'rect';
			point.shapeArgs = series.crispCol(barX, barY, barW, barH);
		});

	},

	getSymbol: noop,

	/**
	 * Use a solid rectangle like the area series types
	 */
	drawLegendSymbol: LegendSymbolMixin.drawRectangle,


	/**
	 * Columns have no graph
	 */
	drawGraph: function () {
		this.group[this.dense ? 'addClass' : 'removeClass']('highcharts-dense-data');
	},

	/*= if (build.classic) { =*/
	/**
	 * Get presentational attributes
	 */
	pointAttribs: function (point, state) {
		var options = this.options,
			stateOptions,
			ret,
			p2o = this.pointAttrToOptions || {},
			strokeOption = p2o.stroke || 'borderColor',
			strokeWidthOption = p2o['stroke-width'] || 'borderWidth',
			fill = (point && point.color) || this.color,
			stroke = options[strokeOption] || this.color,
			dashstyle = options.dashStyle,
			zone,
			brightness;
		
		if (point && this.zones.length) {
			zone = point.getZone();
			if (zone && zone.color) {
				fill = zone.color;
			}
		}

		// Select or hover states
		if (state) {
			stateOptions = options.states[state];
			brightness = stateOptions.brightness;
			fill = stateOptions.color || 
				(brightness !== undefined && color(fill).brighten(stateOptions.brightness).get()) ||
				fill;
			stroke = stateOptions[strokeOption] || stroke;
			dashstyle = stateOptions.dashStyle || dashstyle;
		}

		ret = {
			'fill': fill,
			'stroke': stroke,
			'stroke-width': point[strokeWidthOption] || options[strokeWidthOption] || this[strokeWidthOption] || 0
		};
		if (options.borderRadius) {
			ret.r = options.borderRadius;
		}

		if (dashstyle) {
			ret.dashstyle = dashstyle;
		}

		return ret;
	},
	/*= } =*/

	/**
	 * Draw the columns. For bars, the series.group is rotated, so the same coordinates
	 * apply for columns and bars. This method is inherited by scatter series.
	 *
	 */
	drawPoints: function () {
		var series = this,
			chart = this.chart,
			options = series.options,
			renderer = chart.renderer,
			animationLimit = options.animationLimit || 250,
			shapeArgs;

		// draw the columns
		each(series.points, function (point) {
			var plotY = point.plotY,
				graphic = point.graphic;

			if (isNumber(plotY) && point.y !== null) {
				shapeArgs = point.shapeArgs;

				if (graphic) { // update
					stop(graphic);
					graphic[chart.pointCount < animationLimit ? 'animate' : 'attr'](
						merge(shapeArgs)
					);

				} else {
					point.graphic = graphic = renderer[point.shapeType](shapeArgs)
						.attr({
							'class': point.getClassName()
						})
						.add(point.group || series.group);

					/*= if (build.classic) { =*/
					// Presentational
					graphic
						.attr(series.pointAttribs(point, point.selected && 'select'))
						.shadow(options.shadow, null, options.stacking && !options.borderRadius);
					/*= } =*/
				}

			} else if (graphic) {
				point.graphic = graphic.destroy(); // #1269
			}
		});
	},

	/**
	 * Animate the column heights one by one from zero
	 * @param {Boolean} init Whether to initialize the animation or run it
	 */
	animate: function (init) {
		var series = this,
			yAxis = this.yAxis,
			options = series.options,
			inverted = this.chart.inverted,
			attr = {},
			translatedThreshold;

		if (svg) { // VML is too slow anyway
			if (init) {
				attr.scaleY = 0.001;
				translatedThreshold = Math.min(yAxis.pos + yAxis.len, Math.max(yAxis.pos, yAxis.toPixels(options.threshold)));
				if (inverted) {
					attr.translateX = translatedThreshold - yAxis.len;
				} else {
					attr.translateY = translatedThreshold;
				}
				series.group.attr(attr);

			} else { // run the animation

				attr[inverted ? 'translateX' : 'translateY'] = yAxis.pos;
				series.group.animate(attr, extend(animObject(series.options.animation), {
					// Do the scale synchronously to ensure smooth updating (#5030)
					step: function (val, fx) {
						series.group.attr({
							scaleY: Math.max(0.001, fx.pos) // #5250
						});
					}
				}));

				// delete this function to allow it only once
				series.animate = null;
			}
		}
	},

	/**
	 * Remove this series from the chart
	 */
	remove: function () {
		var series = this,
			chart = series.chart;

		// column and bar series affects other series of the same type
		// as they are either stacked or grouped
		if (chart.hasRendered) {
			each(chart.series, function (otherSeries) {
				if (otherSeries.type === series.type) {
					otherSeries.isDirty = true;
				}
			});
		}

		Series.prototype.remove.apply(series, arguments);
	}
});<|MERGE_RESOLUTION|>--- conflicted
+++ resolved
@@ -59,35 +59,11 @@
 	tooltip: {
 		distance: 6
 	},
-<<<<<<< HEAD
-	threshold: 0
-});
-
-/*= if (build.classic) { =*/
-// Presentational options
-merge(true, defaultPlotOptions.column, {
-	borderColor: '${palette.backgroundColor}',
-	// borderWidth: 1,
-	states: {
-		hover: {
-			brightness: 0.1,
-			shadow: false
-		},
-		select: {
-			color: '${palette.faintColor}',
-			borderColor: '${palette.strongColor}',
-			shadow: false
-		}
-	}
-});
-/*= } =*/
-=======
 	threshold: 0,
 	/*= if (build.classic) { =*/
-	borderColor: '${palette.pointStroke}'
+	borderColor: '${palette.backgroundColor}'
 	// borderWidth: 1
 	/*= } =*/
->>>>>>> fae40466
 
 // Prototype members
 }, {
