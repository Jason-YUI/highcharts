--- conflicted
+++ resolved
@@ -420,13 +420,8 @@
 
 		// do the move
 		this.move(
-<<<<<<< HEAD
 			Math.round(pos.x), 
-			Math.round(pos.y), 
-=======
-			mathRound(pos.x), 
-			mathRound(pos.y || 0), // can be undefined (#3977) 
->>>>>>> 7a45a398
+			Math.round(pos.y || 0), // can be undefined (#3977) 
 			point.plotX + chart.plotLeft, 
 			point.plotY + chart.plotTop
 		);
@@ -450,12 +445,8 @@
 				day: 3
 			},
 			date,
-<<<<<<< HEAD
 			timeUnits = H.timeUnits,
-			lastN;
-=======
 			lastN = 'millisecond'; // for sub-millisecond data, #4223
->>>>>>> 7a45a398
 
 		if (closestPointRange) {
 			date = dateFormat('%m-%d %H:%M:%S.%L', point.x);
