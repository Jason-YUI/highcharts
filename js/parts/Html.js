--- conflicted
+++ resolved
@@ -184,17 +184,10 @@
 			element = wrapper.element,
 			renderer = wrapper.renderer,
 			addSetters = function (element, style) {
-<<<<<<< HEAD
-				each(['opacity', 'visibility'], function (prop) {
-					wrap(element, prop + 'Setter', function (proceed, value, key, elem) {
-						// These properties are set as attributes on the SVG group, and as
-						// identical CSS properties on the div. (#3542)
-=======
 				// These properties are set as attributes on the SVG group, and as
 				// identical CSS properties on the div. (#3542)
 				each(['opacity', 'visibility'], function (prop) {
 					wrap(element, prop + 'Setter', function (proceed, value, key, elem) {
->>>>>>> db64e29d
 						proceed.call(this, value, key, elem);
 						style[key] = value;
 					});
