/* ****************************************************************************
 * Start Range Selector code												  *
 *****************************************************************************/
Highcharts.extend(Highcharts.defaultOptions, {
	rangeSelector: {
		// allButtonsEnabled: false,
		// enabled: true,
		// buttons: {Object}
		// buttonSpacing: 0,
		buttonTheme: {
			width: 28,
			height: 18,
			fill: '#f7f7f7',
			padding: 2,
			r: 0,
			'stroke-width': 0,
			style: {
				color: '#444',
				cursor: 'pointer',
				fontWeight: 'normal'
			},
			zIndex: 7, // #484, #852
			states: {
				hover: {
					fill: '#e7e7e7'
				},
				select: {
					fill: '#e7f0f9',
					style: {
						color: 'black',
						fontWeight: 'bold'
					}
				}
			}
		},
		inputPosition: {
			align: 'right'
		},
		// inputDateFormat: '%b %e, %Y',
		// inputEditDateFormat: '%Y-%m-%d',
		// inputEnabled: true,
		// inputStyle: {},
		labelStyle: {
			color: '#666'
		}
		// selected: undefined
	}
});
Highcharts.defaultOptions.lang = Highcharts.merge(Highcharts.defaultOptions.lang, {
	rangeSelectorZoom: 'Zoom',
	rangeSelectorFrom: 'From',
	rangeSelectorTo: 'To'
});

/**
 * The object constructor for the range selector
 * @param {Object} chart
 */
function RangeSelector(chart) {

	// Run RangeSelector
	this.init(chart);
}

RangeSelector.prototype = {
	/**
	 * The method to run when one of the buttons in the range selectors is clicked
	 * @param {Number} i The index of the button
	 * @param {Object} rangeOptions
	 * @param {Boolean} redraw
	 */
	clickButton: function (i, redraw) {
		var rangeSelector = this,
			selected = rangeSelector.selected,
			chart = rangeSelector.chart,
			pick = Highcharts.pick,
			buttons = rangeSelector.buttons,
			rangeOptions = rangeSelector.buttonOptions[i],
			baseAxis = chart.xAxis[0],
			unionExtremes = (chart.scroller && chart.scroller.getUnionExtremes()) || baseAxis || {},
			dataMin = unionExtremes.dataMin,
			dataMax = unionExtremes.dataMax,
			newMin,
			newMax = baseAxis && Math.round(Math.min(baseAxis.max, pick(dataMax, baseAxis.max))), // #1568
			now,
			d = Highcharts.Date,
			date = new d(newMax),
			type = rangeOptions.type,
			count = rangeOptions.count,
			baseXAxisOptions,
			range = rangeOptions._range,
			rangeMin,
			year,
			timeName,
			dataGrouping = rangeOptions.dataGrouping;

		if (dataMin === null || dataMax === null || // chart has no data, base series is removed
				i === rangeSelector.selected) { // same button is clicked twice
			return;
		}

		// Apply dataGrouping associated to button
		if (dataGrouping) {
			this.forcedDataGrouping = true;			
			Axis.prototype.setDataGrouping.call(baseAxis || { chart: this.chart }, dataGrouping, false);
		}

		// Apply range
		if (type === 'month' || type === 'year') {
			timeName = { month: 'Month', year: 'FullYear'}[type];
			date['set' + timeName](date['get' + timeName]() - count);

			newMin = date.getTime();
			dataMin = pick(dataMin, Number.MIN_VALUE);
			if (isNaN(newMin) || newMin < dataMin) {
				newMin = dataMin;
				newMax = Math.min(newMin + range, dataMax);
			} else {
				range = newMax - newMin;
			}

		// Fixed times like minutes, hours, days
		} else if (range) {
			newMin = Math.max(newMax - range, dataMin);
			newMax = Math.min(newMin + range, dataMax);
		
		} else if (type === 'ytd') {

			// On user clicks on the buttons, or a delayed action running from the beforeRender 
			// event (below), the baseAxis is defined.
			if (baseAxis) {

				// When "ytd" is the pre-selected button for the initial view, its calculation
				// is delayed and rerun in the beforeRender event (below). When the series
				// are initialized, but before the chart is rendered, we have access to the xData
				// array (#942).
				if (dataMax === undefined) {
					dataMin = Number.MAX_VALUE;
					dataMax = Number.MIN_VALUE;
					Highcharts.each(chart.series, function (series) {
						var xData = series.xData; // reassign it to the last item
						dataMin = Math.min(xData[0], dataMin);
						dataMax = Math.max(xData[xData.length - 1], dataMax);
					});
					redraw = false;
				}
				now = new d(dataMax);
				year = now[d.hcGetFullYear]();
				newMin = rangeMin = Math.max(dataMin || 0, d.UTC(year, 0, 1));
				now = now.getTime();
				newMax = Math.min(dataMax || now, now);

			// "ytd" is pre-selected. We don't yet have access to processed point and extremes data
			// (things like pointStart and pointInterval are missing), so we delay the process (#942)
			} else {
				Highcharts.addEvent(chart, 'beforeRender', function () {
					rangeSelector.clickButton(i);
				});
				return;
			}
		} else if (type === 'all' && baseAxis) {
			newMin = dataMin;
			newMax = dataMax;
		}

		// Deselect previous button
		if (buttons[selected]) {
			buttons[selected].setState(0);
		}
		// Select this button
		if (buttons[i]) {
			buttons[i].setState(2);
		}

		chart.fixedRange = range;

		// update the chart
		if (!baseAxis) { // axis not yet instanciated
			baseXAxisOptions = chart.options.xAxis;
			baseXAxisOptions[0] = Highcharts.merge(
				baseXAxisOptions[0],
				{
					range: range,
					min: rangeMin
				}
			);
			rangeSelector.setSelected(i);
		} else { // existing axis object; after render time
			baseAxis.setExtremes(
				newMin,
				newMax,
				pick(redraw, 1),
				0, 
				{ 
					trigger: 'rangeSelectorButton',
					rangeSelectorButton: rangeOptions
				}
			);
			rangeSelector.setSelected(i);
		}
	},

	/**
	 * Set the selected option. This method only sets the internal flag, it doesn't
	 * update the buttons or the actual zoomed range.
	 */
	setSelected: function (selected) {
		this.selected = this.options.selected = selected;
	},
	
	/**
	 * The default buttons for pre-selecting time frames
	 */
	defaultButtons: [{
		type: 'month',
		count: 1,
		text: '1m'
	}, {
		type: 'month',
		count: 3,
		text: '3m'
	}, {
		type: 'month',
		count: 6,
		text: '6m'
	}, {
		type: 'ytd',
		text: 'YTD'
	}, {
		type: 'year',
		count: 1,
		text: '1y'
	}, {
		type: 'all',
		text: 'All'
	}],

	/**
	 * Initialize the range selector
	 */
	init: function (chart) {
		
		var rangeSelector = this,
			addEvent = Highcharts.addEvent,
			options = chart.options.rangeSelector,
			fireEvent = HighchartsAdapter.fireEvent,
			buttonOptions = options.buttons || [].concat(rangeSelector.defaultButtons),
			selectedOption = options.selected,
			blurInputs = rangeSelector.blurInputs = function () {
				var minInput = rangeSelector.minInput,
					maxInput = rangeSelector.maxInput;
				if (minInput && minInput.blur) { //#3274 in some case blur is not defined
					fireEvent(minInput, 'blur'); //#3274
				}
				if (maxInput && maxInput.blur) { //#3274 in some case blur is not defined
					fireEvent(maxInput, 'blur'); //#3274
				}
			};

		rangeSelector.chart = chart;
		rangeSelector.options = options;
		rangeSelector.buttons = [];
		
		chart.extraTopMargin = 35;
		rangeSelector.buttonOptions = buttonOptions;

		addEvent(chart.container, 'mousedown', blurInputs);
		addEvent(chart, 'resize', blurInputs);

		// Extend the buttonOptions with actual range
		Highcharts.each(buttonOptions, rangeSelector.computeButtonRange);

		// zoomed range based on a pre-selected button index
		if (selectedOption !== undefined && buttonOptions[selectedOption]) {
			this.clickButton(selectedOption, false);
		}


		addEvent(chart, 'load', function () {
			// If a data grouping is applied to the current button, release it when extremes change
			addEvent(chart.xAxis[0], 'setExtremes', function (e) {
				if (this.max - this.min !== chart.fixedRange && e.trigger !== 'rangeSelectorButton' &&
						e.trigger !== 'updatedData' && rangeSelector.forcedDataGrouping) {
					this.setDataGrouping(false, false);
				}
			});
			// Normalize the pressed button whenever a new range is selected
			addEvent(chart.xAxis[0], 'afterSetExtremes', function () {
				rangeSelector.updateButtonStates(true);
			});
		});
	},

	/**
	 * Dynamically update the range selector buttons after a new range has been set
	 */
	updateButtonStates: function (updating) {
		var rangeSelector = this,
			chart = this.chart,
			dateFormat = Highcharts.dateFormat,
			baseAxis = chart.xAxis[0],
			unionExtremes = (chart.scroller && chart.scroller.getUnionExtremes()) || baseAxis,
			dataMin = unionExtremes.dataMin,
			dataMax = unionExtremes.dataMax,
			selected = rangeSelector.selected,
			allButtonsEnabled = rangeSelector.options.allButtonsEnabled,
			buttons = rangeSelector.buttons;

		if (updating && chart.fixedRange !== Math.round(baseAxis.max - baseAxis.min)) {
			if (buttons[selected]) {
				buttons[selected].setState(0);
			}
			rangeSelector.setSelected(null);
		}

		Highcharts.each(rangeSelector.buttonOptions, function (rangeOptions, i) {
			var range = rangeOptions._range,
				// Disable buttons where the range exceeds what is allowed in the current view
				isTooGreatRange = range > dataMax - dataMin,
				// Disable buttons where the range is smaller than the minimum range
				isTooSmallRange = range < baseAxis.minRange,
				// Disable the All button if we're already showing all 
				isAllButAlreadyShowingAll = rangeOptions.type === 'all' && baseAxis.max - baseAxis.min >= dataMax - dataMin && 
					buttons[i].state !== 2,
				// Disable the YTD button if the complete range is within the same year
				isYTDButNotAvailable = rangeOptions.type === 'ytd' && dateFormat('%Y', dataMin) === dateFormat('%Y', dataMax);

			// The new zoom area happens to match the range for a button - mark it selected.
			// This happens when scrolling across an ordinal gap. It can be seen in the intraday
			// demos when selecting 1h and scroll across the night gap.
			if (range === Math.round(baseAxis.max - baseAxis.min) && i !== selected) {
				rangeSelector.setSelected(i);
				buttons[i].setState(2);
			
			} else if (!allButtonsEnabled && (isTooGreatRange || isTooSmallRange || isAllButAlreadyShowingAll || isYTDButNotAvailable)) {
				buttons[i].setState(3);

			} else if (buttons[i].state === 3) {
				buttons[i].setState(0);
			}
		});
	},

	/** 
	 * Compute and cache the range for an individual button
	 */
	computeButtonRange: function (rangeOptions) {
		var type = rangeOptions.type,
			count = rangeOptions.count || 1,

			// these time intervals have a fixed number of milliseconds, as opposed
			// to month, ytd and year
			fixedTimes = {
				millisecond: 1,
				second: 1000,
				minute: 60 * 1000,
				hour: 3600 * 1000,
				day: 24 * 3600 * 1000,
				week: 7 * 24 * 3600 * 1000
			};
		
		// Store the range on the button object
		if (fixedTimes[type]) {
			rangeOptions._range = fixedTimes[type] * count;				
		} else if (type === 'month' || type === 'year') {
			rangeOptions._range = { month: 30, year: 365 }[type] * 24 * 36e5 * count;
		}
	},
	
	/**
	 * Set the internal and displayed value of a HTML input for the dates
	 * @param {String} name
	 * @param {Number} time
	 */
	setInputValue: function (name, time) {
		var options = this.chart.options.rangeSelector,
			dateFormat = Highcharts.dateFormat;

		if (Highcharts.defined(time)) {
			this[name + 'Input'].HCTime = time;
		}
		
		this[name + 'Input'].value = dateFormat(options.inputEditDateFormat || '%Y-%m-%d', this[name + 'Input'].HCTime);
		this[name + 'DateBox'].attr({ text: dateFormat(options.inputDateFormat || '%b %e, %Y', this[name + 'Input'].HCTime) });
	},

	showInput: function (name) {
		var inputGroup = this.inputGroup,
			dateBox = this[name + 'DateBox'];

		css(this[name + 'Input'], {
			left: (inputGroup.translateX + dateBox.x) + PX,
			top: inputGroup.translateY + PX,
			width: (dateBox.width - 2) + PX,
			height: (dateBox.height - 2) + PX,
			border: '2px solid silver'
		});
	},

	hideInput: function (name) {
		if (document.activeElement === this[name + 'Input']) { // Prevent running again and again
			css(this[name + 'Input'], {
				border: 0,
				width: '1px',
				height: '1px'
			});
			this.setInputValue(name);
		}
	},

	/**
	 * Draw either the 'from' or the 'to' HTML input box of the range selector
	 * @param {Object} name
	 */
	drawInput: function (name) {
		var rangeSelector = this,
			chart = rangeSelector.chart,
			chartStyle = chart.renderer.style,
			renderer = chart.renderer,
			options = chart.options.rangeSelector,
			lang = Highcharts.defaultOptions.lang,
			css = Highcharts.css,
			div = rangeSelector.div,
			isMin = name === 'min',
			input,
			label,
			dateBox,
			inputGroup = this.inputGroup;

		// Create the text label
		this[name + 'Label'] = label = renderer.label(lang[isMin ? 'rangeSelectorFrom' : 'rangeSelectorTo'], this.inputGroup.offset)
			.attr({
				padding: 2
			})
			.css(Highcharts.merge(chartStyle, options.labelStyle))
			.add(inputGroup);
		inputGroup.offset += label.width + 5;
		
		// Create an SVG label that shows updated date ranges and and records click events that 
		// bring in the HTML input.
		this[name + 'DateBox'] = dateBox = renderer.label('', inputGroup.offset)
			.attr({
				padding: 2,
				width: options.inputBoxWidth || 90,
				height: options.inputBoxHeight || 17,
				stroke: options.inputBoxBorderColor || 'silver',
				'stroke-width': 1
			})
			.css(Highcharts.merge({
				textAlign: 'center',
				color: '#444'
			}, chartStyle, options.inputStyle))
			.on('click', function () {
				rangeSelector.showInput(name); // If it is already focused, the onfocus event doesn't fire (#3713)
				rangeSelector[name + 'Input'].focus();
			})
			.add(inputGroup);
		inputGroup.offset += dateBox.width + (isMin ? 10 : 0);
		

		// Create the HTML input element. This is rendered as 1x1 pixel then set to the right size 
		// when focused.
		this[name + 'Input'] = input = Highcharts.createElement('input', {
			name: name,
			className: 'highcharts-range-selector',
			type: 'text'
		}, Highcharts.extend({
			position: 'absolute',
			border: 0,
			width: '1px', // Chrome needs a pixel to see it
			height: '1px',
			padding: 0,
			textAlign: 'center',
			fontSize: chartStyle.fontSize,
			fontFamily: chartStyle.fontFamily,
			top: chart.plotTop + 'px' // prevent jump on focus in Firefox
		}, options.inputStyle), div);

		// Blow up the input box
		input.onfocus = function () {
<<<<<<< HEAD
			css(this, {
				left: (inputGroup.translateX + dateBox.x) + 'px',
				top: inputGroup.translateY + 'px',
				width: (dateBox.width - 2) + 'px',
				height: (dateBox.height - 2) + 'px',
				border: '2px solid silver'
			});
=======
			rangeSelector.showInput(name);
>>>>>>> 7a45a398
		};
		// Hide away the input box
		input.onblur = function () {
			rangeSelector.hideInput(name);
		};

		// handle changes in the input boxes
		input.onchange = function () {
			var inputValue = input.value,
				value = (options.inputDateParser || Date.parse)(inputValue),
				pInt = Highcharts.pInt,
				xAxis = chart.xAxis[0],
				dataMin = xAxis.dataMin,
				dataMax = xAxis.dataMax;

			// If the value isn't parsed directly to a value by the browser's Date.parse method,
			// like YYYY-MM-DD in IE, try parsing it a different way
			if (isNaN(value)) {
				value = inputValue.split('-');
				value = Date.UTC(pInt(value[0]), pInt(value[1]) - 1, pInt(value[2]));
			}

			if (!isNaN(value)) {

				// Correct for timezone offset (#433)
				if (!Highcharts.defaultOptions.global.useUTC) {
					value = value + new Date().getTimezoneOffset() * 60 * 1000;
				}

				// Validate the extremes. If it goes beyound the data min or max, use the
				// actual data extreme (#2438).
				if (isMin) {
					if (value > rangeSelector.maxInput.HCTime) {
						value = undefined;
					} else if (value < dataMin) {
						value = dataMin;
					}
				} else {
					if (value < rangeSelector.minInput.HCTime) {
						value = undefined;
					} else if (value > dataMax) {
						value = dataMax;
					}
				}

				// Set the extremes
				if (value !== undefined) {
					chart.xAxis[0].setExtremes(
						isMin ? value : xAxis.min,
						isMin ? xAxis.max : value,
						undefined,
						undefined,
						{ trigger: 'rangeSelectorInput' }
					);
				}
			}
		};
	},

	/**
	 * Render the range selector including the buttons and the inputs. The first time render
	 * is called, the elements are created and positioned. On subsequent calls, they are
	 * moved and updated.
	 * @param {Number} min X axis minimum
	 * @param {Number} max X axis maximum
	 */
	render: function (min, max) {

		var rangeSelector = this,
			chart = rangeSelector.chart,
			pick = Highcharts.pick,
			renderer = chart.renderer,
			container = chart.container,
			chartOptions = chart.options,
			navButtonOptions = chartOptions.exporting && chartOptions.navigation && chartOptions.navigation.buttonOptions, 
			options = chartOptions.rangeSelector,
			buttons = rangeSelector.buttons,
			lang = Highcharts.defaultOptions.lang,
			div = rangeSelector.div,
			inputGroup = rangeSelector.inputGroup,
			buttonTheme = options.buttonTheme,
			buttonPosition = options.buttonPosition || {},
			inputEnabled = options.inputEnabled,
			states = buttonTheme && buttonTheme.states,
			plotLeft = chart.plotLeft,
			yAlign,
			buttonLeft,
			buttonTop,
			buttonGroup = rangeSelector.group,
			buttonBBox;


		// create the elements
		if (!rangeSelector.rendered) {

			rangeSelector.group = buttonGroup = renderer.g('range-selector-buttons').add();

			rangeSelector.zoomText = renderer.text(lang.rangeSelectorZoom, pick(buttonPosition.x, plotLeft), pick(buttonPosition.y, chart.plotTop - 35) + 15)
				.css(options.labelStyle)
				.add(buttonGroup);

			// button starting position
			buttonLeft = pick(buttonPosition.x, plotLeft) + rangeSelector.zoomText.getBBox().width + 5;
			buttonTop = pick(buttonPosition.y, chart.plotTop - 35);

			Highcharts.each(rangeSelector.buttonOptions, function (rangeOptions, i) {
				buttons[i] = renderer.button(
						rangeOptions.text,
						buttonLeft,
						buttonTop,
						function () {
							rangeSelector.clickButton(i);
							rangeSelector.isActive = true;
						},
						buttonTheme,
						states && states.hover,
						states && states.select,
						states && states.disabled
					)
					.css({
						textAlign: 'center'
					})
					.add(buttonGroup);

				// increase button position for the next button
				buttonLeft += buttons[i].width + pick(options.buttonSpacing, 5);

				if (rangeSelector.selected === i) {
					buttons[i].setState(2);
				}
			});

			rangeSelector.updateButtonStates();

			// first create a wrapper outside the container in order to make
			// the inputs work and make export correct
			if (inputEnabled !== false) {
				rangeSelector.div = div = Highcharts.createElement('div', null, {
					position: 'relative',
					height: 0,
					zIndex: 1 // above container
				});

				container.parentNode.insertBefore(div, container);

				// Create the group to keep the inputs
				rangeSelector.inputGroup = inputGroup = renderer.g('input-group')
					.add();
				inputGroup.offset = 0;

				rangeSelector.drawInput('min');
				rangeSelector.drawInput('max');	
			}
		}
		
		if (inputEnabled !== false) {
		
			// Update the alignment to the updated spacing box
			yAlign = chart.plotTop - 45;		
			inputGroup.align(Highcharts.extend({
				y: yAlign,
				width: inputGroup.offset,
				// Detect collision with the exporting buttons
				x: navButtonOptions && (yAlign < (navButtonOptions.y || 0) + navButtonOptions.height - chart.spacing[0]) ? 
					-40 : 0
			}, options.inputPosition), true, chart.spacingBox);

			// Hide if overlapping - inputEnabled is null or undefined
			if (!Highcharts.defined(inputEnabled)) {
				buttonBBox = buttonGroup.getBBox();
				inputGroup[inputGroup.translateX < buttonBBox.x + buttonBBox.width + 10 ? 'hide' : 'show']();
			}
	
			// Set or reset the input values
			rangeSelector.setInputValue('min', min);
			rangeSelector.setInputValue('max', max);
		}

		rangeSelector.rendered = true;
	},

	/**
	 * Destroys allocated elements.
	 */
	destroy: function () {
		var minInput = this.minInput,
			maxInput = this.maxInput,
			chart = this.chart,
			blurInputs = this.blurInputs,
			removeEvent = Highcharts.removeEvent,
			key;

		removeEvent(chart.container, 'mousedown', blurInputs);
		removeEvent(chart, 'resize', blurInputs);

		// Destroy elements in collections
		Highcharts.destroyObjectProperties(this.buttons);
		
		// Clear input element events
		if (minInput) {
			minInput.onfocus = minInput.onblur = minInput.onchange = null;
		}
		if (maxInput) {
			maxInput.onfocus = maxInput.onblur = maxInput.onchange = null;
		}

		// Destroy HTML and SVG elements
		for (key in this) {
			if (this[key] && key !== 'chart') {
				if (this[key].destroy) { // SVGElement
					this[key].destroy();
				} else if (this[key].nodeType) { // HTML element
					Highcharts.discardElement(this[key]);
				}
			}
			this[key] = null;
		}
	}
};

/**
 * Add logic to normalize the zoomed range in order to preserve the pressed state of range selector buttons
 */
Highcharts.Axis.prototype.toFixedRange = function (pxMin, pxMax, fixedMin, fixedMax) {
	var fixedRange = this.chart && this.chart.fixedRange,
		pick = Highcharts.pick,
		newMin = pick(fixedMin, this.translate(pxMin, true)),
		newMax = pick(fixedMax, this.translate(pxMax, true)),
		changeRatio = fixedRange && (newMax - newMin) / fixedRange;

	// If the difference between the fixed range and the actual requested range is
	// too great, the user is dragging across an ordinal gap, and we need to release
	// the range selector button.
	if (changeRatio > 0.7 && changeRatio < 1.3) {
		if (fixedMax) {
			newMin = newMax - fixedRange;
		} else {
			newMax = newMin + fixedRange;
		}
	}

	return {
		min: newMin,
		max: newMax
	};
};

// Initialize scroller for stock charts
Highcharts.wrap(Highcharts.Chart.prototype, 'init', function (proceed, options, callback) {
	
	Highcharts.addEvent(this, 'init', function () {
		if (this.options.rangeSelector.enabled) {
			this.rangeSelector = new RangeSelector(this);
		}
	});

	proceed.call(this, options, callback);
	
});


Highcharts.RangeSelector = RangeSelector;

/* ****************************************************************************
 * End Range Selector code													*
 *****************************************************************************/<|MERGE_RESOLUTION|>--- conflicted
+++ resolved
@@ -102,7 +102,7 @@
 		// Apply dataGrouping associated to button
 		if (dataGrouping) {
 			this.forcedDataGrouping = true;			
-			Axis.prototype.setDataGrouping.call(baseAxis || { chart: this.chart }, dataGrouping, false);
+			Highcharts.Axis.prototype.setDataGrouping.call(baseAxis || { chart: this.chart }, dataGrouping, false);
 		}
 
 		// Apply range
@@ -388,18 +388,18 @@
 		var inputGroup = this.inputGroup,
 			dateBox = this[name + 'DateBox'];
 
-		css(this[name + 'Input'], {
-			left: (inputGroup.translateX + dateBox.x) + PX,
-			top: inputGroup.translateY + PX,
-			width: (dateBox.width - 2) + PX,
-			height: (dateBox.height - 2) + PX,
+		Highcharts.css(this[name + 'Input'], {
+			left: (inputGroup.translateX + dateBox.x) + 'px',
+			top: inputGroup.translateY + 'px',
+			width: (dateBox.width - 2) + 'px',
+			height: (dateBox.height - 2) + 'px',
 			border: '2px solid silver'
 		});
 	},
 
 	hideInput: function (name) {
 		if (document.activeElement === this[name + 'Input']) { // Prevent running again and again
-			css(this[name + 'Input'], {
+			Highcharts.css(this[name + 'Input'], {
 				border: 0,
 				width: '1px',
 				height: '1px'
@@ -419,7 +419,6 @@
 			renderer = chart.renderer,
 			options = chart.options.rangeSelector,
 			lang = Highcharts.defaultOptions.lang,
-			css = Highcharts.css,
 			div = rangeSelector.div,
 			isMin = name === 'min',
 			input,
@@ -478,17 +477,7 @@
 
 		// Blow up the input box
 		input.onfocus = function () {
-<<<<<<< HEAD
-			css(this, {
-				left: (inputGroup.translateX + dateBox.x) + 'px',
-				top: inputGroup.translateY + 'px',
-				width: (dateBox.width - 2) + 'px',
-				height: (dateBox.height - 2) + 'px',
-				border: '2px solid silver'
-			});
-=======
 			rangeSelector.showInput(name);
->>>>>>> 7a45a398
 		};
 		// Hide away the input box
 		input.onblur = function () {
