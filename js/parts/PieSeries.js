--- conflicted
+++ resolved
@@ -33,13 +33,8 @@
 	 * @param {Boolean} vis Whether to show the slice or not. If undefined, the
 	 *    visibility is toggled
 	 */
-<<<<<<< HEAD
-	setVisible: function(vis) {
+	setVisible: function (vis) {
 		var point = this,
-=======
-	setVisible: function (vis) {	
-		var point = this, 
->>>>>>> cd856db5
 			chart = point.series.chart,
 			tracker = point.tracker,
 			dataLabel = point.dataLabel,
@@ -129,15 +124,9 @@
 	 */
 	animate: function (init) {
 		var series = this,
-<<<<<<< HEAD
 			points = series.points;
 
-		each(points, function(point) {
-=======
-			data = series.data;
-			
-		each(data, function (point) {
->>>>>>> cd856db5
+		each(points, function (point) {
 			var graphic = point.graphic,
 				args = point.shapeArgs,
 				up = -mathPI / 2;
@@ -168,7 +157,7 @@
 	 * Extend the basic setData method by running processData and generatePoints immediately,
 	 * in order to access the points from the legend.
 	 */
-	setData: function() {
+	setData: function () {
 		Series.prototype.setData.apply(this, arguments);
 		this.processData();
 		this.generatePoints();
@@ -201,17 +190,10 @@
 			labelDistance = options.dataLabels.distance;
 
 		// get positions - either an integer or a percentage string must be given
-<<<<<<< HEAD
-		positions = map(positions, function(length, i) {
+		positions = map(positions, function (length, i) {
 
 			isPercent = /%$/.test(length);
 			return isPercent ?
-=======
-		positions = map(positions, function (length, i) {
-			
-			isPercent = /%$/.test(length);			
-			return isPercent ? 
->>>>>>> cd856db5
 				// i == 0: centerX, relative to width
 				// i == 1: centerY, relative to height
 				// i == 2: size, relative to smallestSize
@@ -222,13 +204,8 @@
 		});
 
 		// utility for getting the x value from a given y, used for anticollision logic in data labels
-<<<<<<< HEAD
-		series.getX = function(y, left) {
-
-=======
 		series.getX = function (y, left) {
-			
->>>>>>> cd856db5
+
 			angle = math.asin((y - positions[1]) / (positions[2] / 2 + labelDistance));
 
 			return positions[0] +
@@ -240,19 +217,11 @@
 		series.center = positions;
 
 		// get the total sum
-<<<<<<< HEAD
-		each(points, function(point) {
+		each(points, function (point) {
 			total += point.y;
 		});
 
-		each(points, function(point) {
-=======
-		each(data, function (point) {
-			total += point.y;
-		});
-		
-		each(data, function (point) {
->>>>>>> cd856db5
+		each(points, function (point) {
 			// set start and end angle
 			fraction = total ? point.y / total : 0;
 			start = mathRound(cumulative * circ * precision) / precision;
@@ -351,11 +320,7 @@
 			shapeArgs;
 
 		// draw the slices
-<<<<<<< HEAD
-		each(series.points, function(point) {
-=======
-		each(series.data, function (point) {
->>>>>>> cd856db5
+		each(series.points, function (point) {
 			graphic = point.graphic;
 			shapeArgs = point.shapeArgs;
 			group = point.group;
@@ -474,9 +439,9 @@
 			var slots = [],
 				slotsLength,
 				usedSlots = [],
-				points = halves[i],
+				piePoints = halves[i],
 				pos,
-				length = points.length,
+				length = piePoints.length,
 				slotIndex;
 			
 			lowerHalf = i % 3;
@@ -496,7 +461,7 @@
 							stroke: 'silver'
 						})
 						.add(); 
-					chart.renderer.text('Slot '+ (slots.length - 1), slotX, slotY + 4)
+					chart.renderer.text('Slot ' + (slots.length - 1), slotX, slotY + 4)
 						.attr({
 							fill: 'silver'
 						}).add();
@@ -508,7 +473,7 @@
 			// if there are more values than available slots, remove lowest values
 			if (length > slotsLength) {
 				// create an array for sorting and ranking the points within each quarter
-				rankArr = [].concat(points);
+				rankArr = [].concat(piepoints);
 				rankArr.sort(sort);
 				j = length;
 				while (j--) {
@@ -516,18 +481,18 @@
 				}
 				j = length;
 				while (j--) {
-					if (points[j].rank >= slotsLength) {
-						points.splice(j, 1);		
+					if (piePoints[j].rank >= slotsLength) {
+						piePoints.splice(j, 1);		
 					}
 				}
-				length = points.length;
+				length = piePoints.length;
 			}
 				
 			// The label goes to the nearest open slot, but not closer to the edge than
 			// the label's index.				
 			for (j = 0; j < length; j++) {
 				
-				point = points[j];
+				point = piePoints[j];
 				labelPos = point.labelPos;	
 				
 				var closest = 9999,
@@ -567,7 +532,7 @@
 			// now the used slots are sorted, fill them up sequentially
 			for (j = 0; j < length; j++) {
 				
-				point = points[j];
+				point = piePoints[j];
 				labelPos = point.labelPos;
 				dataLabel = point.dataLabel;
 				var slot = usedSlots.pop(),
@@ -641,12 +606,7 @@
 	/**
 	 * Pies don't have point marker symbols
 	 */
-<<<<<<< HEAD
-	getSymbol: function() {}
-
-=======
 	getSymbol: function () {}
-	
->>>>>>> cd856db5
+
 });
 seriesTypes.pie = PieSeries;
