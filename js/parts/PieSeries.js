/**
 * Set the default options for pie
 */
defaultPlotOptions.pie = merge(defaultSeriesOptions, {
	borderColor: '#FFFFFF',
	borderWidth: 1,
	center: [null, null],
	clip: false,
	colorByPoint: true, // always true for pies
	dataLabels: {
		// align: null,
		// connectorWidth: 1,
		// connectorColor: point.color,
		// connectorPadding: 5,
		distance: 30,
		enabled: true,
		formatter: function () { // #2945
			return this.y === null ? undefined : this.point.name;
		},
		// softConnector: true,
		x: 0
		// y: 0
	},
	ignoreHiddenPoint: true,
	//innerSize: 0,
	legendType: 'point',
	marker: null, // point options are specified in the base options
	size: null,
	showInLegend: false,
	slicedOffset: 10,
	states: {
		hover: {
			brightness: 0.1,
			shadow: false
		}
	},
	stickyTracking: false,
	tooltip: {
		followPointer: true
	}
});

/**
 * Extended point object for pies
 */
var PiePoint = extendClass(Point, {
	/**
	 * Initiate the pie slice
	 */
	init: function () {

		Point.prototype.init.apply(this, arguments);

		var point = this,
			toggleSlice;

		point.name = pick(point.name, 'Slice');

		// add event listener for select
		toggleSlice = function (e) {
			point.slice(e.type === 'select');
		};
		addEvent(point, 'select', toggleSlice);
		addEvent(point, 'unselect', toggleSlice);

		return point;
	},

	/**
	 * Toggle the visibility of the pie slice
	 * @param {Boolean} vis Whether to show the slice or not. If undefined, the
	 *    visibility is toggled
	 */
	setVisible: function (vis, redraw) {
		var point = this,
			series = point.series,
			chart = series.chart,
			ignoreHiddenPoint = series.options.ignoreHiddenPoint;

		redraw = pick(redraw, ignoreHiddenPoint);

		if (vis !== point.visible) {

			// If called without an argument, toggle visibility
			point.visible = point.options.visible = vis = vis === UNDEFINED ? !point.visible : vis;
			series.options.data[inArray(point, series.data)] = point.options; // update userOptions.data

			// Show and hide associated elements. This is performed regardless of redraw or not,
			// because chart.redraw only handles full series.
			each(['graphic', 'dataLabel', 'connector', 'shadowGroup'], function (key) {
				if (point[key]) {
					point[key][vis ? 'show' : 'hide'](true);
				}
			});

			if (point.legendItem) {
				chart.legend.colorizeItem(point, vis);
			}

			// #4170, hide halo after hiding point
			if (!vis && point.state === 'hover') {
				point.setState('');
			}

			// Handle ignore hidden slices
			if (ignoreHiddenPoint) {
				series.isDirty = true;
			}

			if (redraw) {
				chart.redraw();
			}
		}
	},

	/**
	 * Set or toggle whether the slice is cut out from the pie
	 * @param {Boolean} sliced When undefined, the slice state is toggled
	 * @param {Boolean} redraw Whether to redraw the chart. True by default.
	 */
	slice: function (sliced, redraw, animation) {
		var point = this,
			series = point.series,
			chart = series.chart,
			translation;

		setAnimation(animation, chart);

		// redraw is true by default
		redraw = pick(redraw, true);

		// if called without an argument, toggle
		point.sliced = point.options.sliced = sliced = defined(sliced) ? sliced : !point.sliced;
		series.options.data[inArray(point, series.data)] = point.options; // update userOptions.data

		translation = sliced ? point.slicedTranslation : {
			translateX: 0,
			translateY: 0
		};

		if (point.graphic.hasAnim) {
			translation = extend(translation, point.shapeArgs); // #1693
		} 
		point.graphic.animate(translation);

		if (point.shadowGroup) {
			point.shadowGroup.animate(translation);
		}

	},

	haloPath: function (size) {
		var shapeArgs = this.shapeArgs,
			chart = this.series.chart;

		return this.sliced || !this.visible ? [] : this.series.chart.renderer.symbols.arc(chart.plotLeft + shapeArgs.x, chart.plotTop + shapeArgs.y, shapeArgs.r + size, shapeArgs.r + size, {
			innerR: this.shapeArgs.r,
			start: shapeArgs.start,
			end: shapeArgs.end
		});
	}
});

/**
 * The Pie series class
 */
var PieSeries = {
	type: 'pie',
	isCartesian: false,
	pointClass: PiePoint,
	requireSorting: false,
	directTouch: true,
	noSharedTooltip: true,
	trackerGroups: ['group', 'dataLabelsGroup'],
	axisTypes: [],
	pointAttrToOptions: { // mapping between SVG attributes and the corresponding options
		stroke: 'borderColor',
		'stroke-width': 'borderWidth',
		fill: 'color'
	},

	init: function () {
		Series.prototype.init.apply(this, arguments);
		this.initShapes = {};
	},

	/**
	 * Animate the pies in
	 */
	animate: function (init) {
		var series = this,
			points = series.points,
			startAngleRad = series.startAngleRad;

		if (!init) {
			each(points, function (point) {
				var graphic = point.graphic,
					args = point.shapeArgs;

				if (graphic) {
					// start values
					graphic.attr({
						r: point.startR || (series.center[3] / 2), // animate from inner radius (#779)
						start: startAngleRad,
						end: startAngleRad
					});

					// animate
					graphic.animate({
						r: args.r,
						start: args.start,
						end: args.end
					}, series.options.animation);
				}
			});

			// delete this function to allow it only once
			series.animate = null;
		}
	},

	/**
	 * Recompute total chart sum and update percentages of points.
	 */
	updateTotals: function () {
		var i,
			total = 0,
			points = this.points,
			len = points.length,
			point,
			ignoreHiddenPoint = this.options.ignoreHiddenPoint;

		// Get the total sum
		for (i = 0; i < len; i++) {
			point = points[i];
			total += (ignoreHiddenPoint && !point.visible) ? 0 : point.y;
		}
		this.total = total;

		// Set each point's properties
		for (i = 0; i < len; i++) {
			point = points[i];
			point.percentage = (total > 0 && (point.visible || !ignoreHiddenPoint)) ? point.y / total * 100 : 0;
			point.total = total;
		}
	},

	/**
	 * Extend the generatePoints method by adding total and percentage properties to each point
	 */
	generatePoints: function () {
		Series.prototype.generatePoints.call(this);
		this.updateTotals();
	},

	/**
	 * Do translation for pie slices
	 */
	translate: function (positions) {
		this.generatePoints();

		var series = this,
			cumulative = 0,
			precision = 1000, // issue #172
			options = series.options,
			slicedOffset = options.slicedOffset,
			connectorOffset = slicedOffset + options.borderWidth,
			start,
			end,
			angle,
			startAngle = options.startAngle || 0,
			startAngleRad = series.startAngleRad = mathPI / 180 * (startAngle - 90),
			endAngleRad = series.endAngleRad = mathPI / 180 * ((pick(options.endAngle, startAngle + 360)) - 90),
			circ = endAngleRad - startAngleRad, //2 * mathPI,
			points = series.points,
			radiusX, // the x component of the radius vector for a given point
			radiusY,
			labelDistance = options.dataLabels.distance,
			ignoreHiddenPoint = options.ignoreHiddenPoint,
			i,
			len = points.length,
			point;

		// Get positions - either an integer or a percentage string must be given.
		// If positions are passed as a parameter, we're in a recursive loop for adjusting
		// space for data labels.
		if (!positions) {
			series.oldCenter = series.center;
			series.center = positions = series.getCenter();
		}

		// utility for getting the x value from a given y, used for anticollision logic in data labels
		series.getX = function (y, left) {

			angle = math.asin(mathMin((y - positions[1]) / (positions[2] / 2 + labelDistance), 1));

			return positions[0] +
				(left ? -1 : 1) *
				(mathCos(angle) * (positions[2] / 2 + labelDistance));
		};

		// Calculate the geometry for each point
		for (i = 0; i < len; i++) {

			point = points[i];

			// set start and end angle
			start = startAngleRad + (cumulative * circ);
			if (!ignoreHiddenPoint || point.visible) {
				cumulative += point.percentage / 100;
			}
			end = startAngleRad + (cumulative * circ);

			// set the shape
			point.shapeType = 'arc';
			point.shapeArgs = {
				x: positions[0],
				y: positions[1],
				r: positions[2] / 2,
				innerR: positions[3] / 2,
				start: mathRound(start * precision) / precision,
				end: mathRound(end * precision) / precision
			};

			if (series.initShapes[point.x]) { 
				// #1517 - counterclockwise animation, start from the next point's end  or series end
				point.initialArgs = {
					start: series.endAngleRad,
					end: series.endAngleRad,
					innerR: series.oldCenter[3] / 2,
					r: series.oldCenter[3] / 2,
					x: series.oldCenter[0],
					y: series.oldCenter[1]
				};
			}  

			// The angle must stay within -90 and 270 (#2645)
			angle = (end + start) / 2;
			if (angle > 1.5 * mathPI) {
				angle -= 2 * mathPI;
			} else if (angle < -mathPI / 2) {
				angle += 2 * mathPI;
			}

			// Center for the sliced out slice
			point.slicedTranslation = {
				translateX: mathRound(mathCos(angle) * slicedOffset),
				translateY: mathRound(mathSin(angle) * slicedOffset)
			};

			// set the anchor point for tooltips
			radiusX = mathCos(angle) * positions[2] / 2;
			radiusY = mathSin(angle) * positions[2] / 2;
			point.tooltipPos = [
				positions[0] + radiusX * 0.7,
				positions[1] + radiusY * 0.7
			];

			point.half = angle < -mathPI / 2 || angle > mathPI / 2 ? 1 : 0;
			point.angle = angle;

			// set the anchor point for data labels
			connectorOffset = mathMin(connectorOffset, labelDistance / 2); // #1678
			point.labelPos = [
				positions[0] + radiusX + mathCos(angle) * labelDistance, // first break of connector
				positions[1] + radiusY + mathSin(angle) * labelDistance, // a/a
				positions[0] + radiusX + mathCos(angle) * connectorOffset, // second break, right outside pie
				positions[1] + radiusY + mathSin(angle) * connectorOffset, // a/a
				positions[0] + radiusX, // landing point for connector
				positions[1] + radiusY, // a/a
				labelDistance < 0 ? // alignment
					'center' :
					point.half ? 'right' : 'left', // alignment
				angle // center angle
			];

		}
	},

	drawGraph: null,

	/**
	 * Draw the data points
	 */
	drawPoints: function () {
		var series = this,
			chart = series.chart,
			renderer = chart.renderer,
			groupTranslation,
			//center,
			graphic,
			//group,
			shadow = series.options.shadow,
			shadowGroup,
			shapeArgs,
			attr;

		if (shadow && !series.shadowGroup) {
			series.shadowGroup = renderer.g('shadow')
				.add(series.group);
		}

		// draw the slices
		each(series.points, function (point) {
			if (point.y !== null) {
				graphic = point.graphic;
				shapeArgs = point.shapeArgs;
				shadowGroup = point.shadowGroup;

				// put the shadow behind all points
				if (shadow && !shadowGroup) {
					shadowGroup = point.shadowGroup = renderer.g('shadow')
						.add(series.shadowGroup);
				}

				// if the point is sliced, use special translation, else use plot area traslation
				groupTranslation = point.sliced ? point.slicedTranslation : {
					translateX: 0,
					translateY: 0
				};

				//group.translate(groupTranslation[0], groupTranslation[1]);
				if (shadowGroup) {
					shadowGroup.attr(groupTranslation);
				}

				// draw the slice
				if (graphic) {
					graphic
						.setRadialReference(series.center)
						.animate(extend(shapeArgs, groupTranslation));
				} else {
					attr = { 'stroke-linejoin': 'round' };
					if (!point.visible) {
						attr.visibility = 'hidden';
					}

					point.graphic = graphic = renderer[point.shapeType](shapeArgs)
						.setRadialReference(series.center)
						.attr(
							point.pointAttr[point.selected ? SELECT_STATE : NORMAL_STATE]
						)
						.attr(attr)
						.attr(groupTranslation)
						.add(series.group)
<<<<<<< HEAD
						.shadow(shadow, shadowGroup);	

					// #1517 - after adding new points, animate them
					if (series.initShapes[point.x]) {
						point.graphic.attr(point.initialArgs).animate(extend(shapeArgs, groupTranslation));
						delete series.initShapes[point.x];
						delete point.initialArgs;
					}	
=======
						.shadow(shadow, shadowGroup);
>>>>>>> 806e78df
				}
			}
		});

	},


	searchPoint: noop,

	/**
	 * Utility for sorting data labels
	 */
	sortByAngle: function (points, sign) {
		points.sort(function (a, b) {
			return a.angle !== undefined && (b.angle - a.angle) * sign;
		});
	},

	/**
	 * Use a simple symbol from LegendSymbolMixin
	 */
	drawLegendSymbol: LegendSymbolMixin.drawRectangle,

	/**
	 * Use the getCenter method from drawLegendSymbol
	 */
	getCenter: CenteredSeriesMixin.getCenter,

	/**
	 * Pies don't have point marker symbols
	 */
	getSymbol: noop

};
PieSeries = extendClass(Series, PieSeries);
seriesTypes.pie = PieSeries;
<|MERGE_RESOLUTION|>--- conflicted
+++ resolved
@@ -443,18 +443,7 @@
 						.attr(attr)
 						.attr(groupTranslation)
 						.add(series.group)
-<<<<<<< HEAD
-						.shadow(shadow, shadowGroup);	
-
-					// #1517 - after adding new points, animate them
-					if (series.initShapes[point.x]) {
-						point.graphic.attr(point.initialArgs).animate(extend(shapeArgs, groupTranslation));
-						delete series.initShapes[point.x];
-						delete point.initialArgs;
-					}	
-=======
 						.shadow(shadow, shadowGroup);
->>>>>>> 806e78df
 				}
 			}
 		});
