--- conflicted
+++ resolved
@@ -519,13 +519,8 @@
 		element.style[key] = value;
 	}
 };
-<<<<<<< HEAD
 H.VMLElement = VMLElement = extendClass(SVGElement, VMLElement);
-=======
 VMLElement['stroke-opacitySetter'] = VMLElement['fill-opacitySetter'];
-
-Highcharts.VMLElement = VMLElement = extendClass(SVGElement, VMLElement);
->>>>>>> e6238c3f
 
 // Some shared setters
 VMLElement.prototype.ySetter =
@@ -1019,13 +1014,8 @@
 			if (options.open && !innerRadius) {
 				ret.push(
 					'e',
-<<<<<<< HEAD
 					'M',
 					x,// - innerRadius,
-=======
-					M,
-					x, // - innerRadius,
->>>>>>> e6238c3f
 					y// - innerRadius
 				);
 			}
