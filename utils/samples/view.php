<?php

session_start();

define('FRAMEWORK', 'jQuery');

require_once('functions.php');

@$path = $_GET['path'];
if (!preg_match('/^[a-z\-]+\/[a-z0-9\-\.]+\/[a-z0-9\-,]+$/', $path)) {
<<<<<<< HEAD
	header('Location: index.php');
=======
	header('Location: start.php');
>>>>>>> edb05534
	exit;
}

$i = (int)$_GET['i'];
$next = $i + 1;
$previous = $i - 1;

$fullpath = dirname(__FILE__) . '/../../samples/' . $path;


// Get HTML and use dev server
ob_start();
@include("$fullpath/demo.html");
$httpHost = $_SERVER['HTTP_HOST'];
$httpHost = explode('.', $httpHost);
$topDomain = $httpHost[sizeof($httpHost) - 1];
$html = ob_get_clean();
$html = str_replace('/code.highcharts.com/', "/code.highcharts.$topDomain/", $html);


if (strstr($html, "/code.highcharts.$topDomain/mapdata")) {
	$html = str_replace("/code.highcharts.$topDomain/mapdata", "/code.highcharts.com/mapdata", $html);
} else {
	$html = str_replace('.js"', '.js?' . time() . '"', $html); // Force no-cache for debugging
}



// Handle themes
if (isset($_POST['theme'])) {
	$_SESSION['theme'] = $_POST['theme'];	
}
if (@$_SESSION['theme']) {
	$html .= "<script src='http://code.highcharts.$topDomain/themes/". $_SESSION['theme'] .".js'></script>";
}
$themes = array(
	'' => 'Default theme',
	'sand-signika' => 'Sand Signika',
	'dark-unica' => 'Dark Unica',
	'grid-light' => 'Grid Light'
);



function getResources() {
	global $fullpath;

	// No idea why file_get_contents doesn't work here...
	ob_start();
	@include("$fullpath/demo.details");
	$s = ob_get_clean();

	$html = '';
	if ($s) {
		$lines = explode("\n", $s);

		$run = false;
		foreach ($lines as $line) {
			if ($run && substr(trim($line), 0, 1) != '-') {
				$run = false;
			}

			if ($run) {
				$url = trim($line, " -\r");

				if (preg_match('/\.js$/', $url)) {
					$html .= "<script src='$url'></script>\n";
				} elseif (preg_match('/\.css$/', $url)) {
					$html .= "<link rel='stylesheet' href='$url'></script>\n";
				}
			}


			if (trim($line) === 'resources:') {
				$run = true;
			}
		}
	}
	return $html;
}


?><!DOCTYPE HTML>
<html>
	<head>
		<meta http-equiv="Content-Type" content="text/html; charset=utf-8">
		<title>Sample viewer - Highcharts</title>
		<?php echo getFramework(FRAMEWORK); ?>
		<?php echo getResources(); ?>
		<link rel="stylesheet" type="text/css" href="style.css"/>


		<script type="text/javascript">

		(function () {
			if (typeof $ === 'undefined') {
				window.onload = function () {
					document.getElementById('container').innerHTML = 
						'<div style="margin-top: 150px; text-align: center"><h3 style="font-size: 2em; color: red">' +
						'jQuery is missing</h3><p>Check your settings in <code>settings.php</code>.</div>';
				}
				return;
			}

			
			$(function() {


				if (typeof Highcharts === 'undefined' && !document.getElementById('container')) {
					window.onload = function () {
						document.body.innerHTML = 
							'<div style="margin-top: 150px; text-align: center"><h3 style="font-size: 2em; color: red">' +
							'Highcharts and container are missing</h3><p>Most likely this sample does not exist.</div>';
					}
					return;
				}


				$('#version').html(Highcharts.product + ' ' + Highcharts.version);

				if (window.parent.frames[0]) {
					var contentDoc = window.parent.frames[0].document;

					// Highlight the current sample in the left
					var li = contentDoc.getElementById('li<?php echo $i ?>');
					if (li) {
						// previous
						if (contentDoc.currentLi) {
							$(contentDoc.currentLi).removeClass('hilighted');
							$(contentDoc.currentLi).addClass('visited');
						}

						$('html,body', contentDoc).animate({
							scrollTop: $(li).offset().top - 300
						},'slow');

						contentDoc.currentLi = li;
						$(li).addClass('hilighted');
					}

					// add the next button
					if (contentDoc.getElementById('i<?php echo $next ?>')) {
						
						$('#next').click(function() {
							next();
						});
						$('#next')[0].disabled = false;
					}
				}

				// Activate view source button
				$('#view-source').bind('change', function () {
					var checked = $(this).attr('checked');
					
					$('#source-box').css({
						width: checked ? '50%' : 0
					});
					$('#main-content').css({
						width: checked ? '50%' : '100%'
					});
					$.each(Highcharts.charts, function () {
						this.reflow();
					});

					if (checked) {
						$('<iframe>').appendTo('#source-box')
							.attr({
								src: 'view-source.php?path=<?php echo $path ?>'
							})
							.css({
								width: '100%',
								border: 'none',
								borderRight: '1px solid gray',
								height: $(document).height() - 80
							});
					} else {
						$('#source-box').html('');
					}
				});
				contentDoc = null;

			});
		}());
		</script>
		<script>

		function next() {
			window.location.href =
				window.parent.frames[0].document.getElementById('i<?php echo $next ?>').href;
		}
		function previous() {
			window.location.href =
				window.parent.frames[0].document.getElementById('i<?php echo $previous ?>').href;
		}


		// Wrappers for recording mouse events in order to write automatic tests 
		$(function () {

			$(window).bind('keydown', parent.keyDown);
			
			var checkbox = $('#record')[0],
				pre = $('pre#recording')[0];
			Highcharts.wrap(Highcharts.Pointer.prototype, 'onContainerMouseDown', function (proceed, e) {
				if (checkbox.checked) {
					pre.innerHTML += "chart.pointer.onContainerMouseDown({\n"+
						"    type: 'mousedown',\n" +
						"    pageX: " + e.pageX + ",\n" + 
						"    pageY: " + e.pageY + "\n" + 
						"});\n\n";
				}
				return proceed.call(this, e);
			});
			Highcharts.wrap(Highcharts.Pointer.prototype, 'onContainerMouseMove', function (proceed, e) {
				if (checkbox.checked) {
					pre.innerHTML += "chart.pointer.onContainerMouseMove({\n"+
						"    type: 'mousemove',\n" +
						"    pageX: " + e.pageX + ",\n" + 
						"    pageY: " + e.pageY + ",\n" +  
						"    target: chart.container\n" + 
						"});\n\n";
				}
				return proceed.call(this, e);
			});
			Highcharts.wrap(Highcharts.Pointer.prototype, 'onDocumentMouseUp', function (proceed, e) {
				if (checkbox.checked) {
					pre.innerHTML += "chart.pointer.onContainerMouseMove({\n"+
						"    type: 'mouseup'\n" + 
						"});\n\n";
				}
				return proceed.call(this, e);
			});
		});


		<?php if (@$_GET['profile']) : ?>
		$(function () {
			Highcharts.wrap(Highcharts.Chart.prototype, 'init', function (proceed) {
				var chart,
					start;

				// Start profile
				if (window.console && console.profileEnd) {
					console.profile('<?php echo $path ?>');
				}
				
				chart = proceed.apply(this, Array.prototype.slice.call(arguments, 1));

				if (window.console && console.profileEnd) {
			 		console.profileEnd();
			 	}

			 	return chart;

			});
		});
		<?php endif ?>
		<?php if (@$_GET['time']) : ?>
		$(function () {
			Highcharts.wrap(Highcharts.Chart.prototype, 'init', function (proceed) {
				var chart,
					start;

				// Start profile
				if (window.console && console.time) {
					console.time('<?php echo $path ?>');
				} else {
					start = +new Date();
				}


				chart = proceed.apply(this, Array.prototype.slice.call(arguments, 1));

				if (window.console && console.time) {
					console.timeEnd('<?php echo $path ?>');
				} else if (window.console) {
					console.log('<?php echo $path ?>: ' + (new Date() - start) + 'ms');
				}
				
			 	return chart;

			});
		});
		<?php endif ?>


		<?php @include("$fullpath/demo.js"); ?>
		</script>

		<style type="text/css">
			<?php @include("$fullpath/demo.css"); ?>
		</style>

	</head>
	<body style="margin: 0">

		<div class="top-bar">

			<div id="version" style="float:right; color: white"></div>

			<h2 style="margin: 0"><?php echo ($next - 1) ?>. <?php echo $path ?></h2>

			<div style="text-align: center">
				<form method="post" action="" style="display:inline">
					<select name="theme" onchange="this.form.submit()">
					<?php foreach ($themes as $theme => $themeName) : ?>
						<option value="<?php echo $theme ?>" <?php if ($theme == @$_SESSION['theme']) echo 'selected' ?>>
							<?php echo $themeName ?>
						</option>
					<?php endforeach ?>
					</select>
				</form>
				<button id="next" disabled="disabled">Next</button>
				<button id="reload" style="margin-left: 1em" onclick="location.reload()">Reload</button>
				<input id="view-source" type="checkbox" />
				<label for="view-source">View source</label>
				<a style="color: white; font-weight: bold; text-decoration: none; margin-left: 1em"
					href="compare-view.php?path=<?php echo $path ?>&amp;i=<?php echo $i ?>">Compare</a>
				<a style="color: white; font-weight: bold; text-decoration: none; margin-left: 1em"
					href="view.php?path=<?php echo $path ?>&amp;i=<?php echo $i ?>&amp;profile=1">Profile</a>
				<a style="color: white; font-weight: bold; text-decoration: none; margin-left: 1em"
					href="view.php?path=<?php echo $path ?>&amp;i=<?php echo $i ?>&amp;time=1">Time</a>
				<a style="color: white; font-weight: bold; text-decoration: none; margin-left: 1em"
					href="http://jsfiddle.net/gh/get/jquery/1.7.2/highslide-software/highcharts.com/tree/master/samples/<?php echo $path ?>/"
					target="_blank">» jsFiddle</a>

				<input id="record" type="checkbox" />
				<label for="record" title="Record calls to Pointer mouse events that can be added to test.js for automatic testing of tooltip and other mouse operations">Record mouse</label>
			</div>
		</div>
		<div id="source-box"></div>
		<div id="main-content">
			<div style="margin: 1em">

			<?php echo $html ?>
			</div>
			<hr/>
			<ul>
				<li>Mobile testing: <a href="http://<?php echo $_SERVER['SERVER_NAME'] ?>/draft">http://<?php echo $_SERVER['SERVER_NAME'] ?>/draft</a></li>
			</ul>
			<pre id="recording" style="padding: 1em"></pre>
		</div>
	</body>
</html>
<?php
//------------ Output the sample into /draft/index.htm for debugging on mobile --------
ob_start();
?><!DOCTYPE HTML>
<html>
	<head>
		<meta http-equiv="Content-Type" content="text/html; charset=utf-8">
		<title>Highcharts Sample</title>
		<?php echo getFramework(FRAMEWORK); ?>
		<?php echo getResources(); ?>
		<script type="text/javascript">
		<?php @include("$fullpath/demo.js"); ?>
		</script>

		<style type="text/css">
			<?php @include("$fullpath/demo.css"); ?>
		</style>

	</head>
	<body style="margin: 0">

		<div style="margin: 1em">

		<?php echo $html ?>
		</div>

	</body>
</html>
<?php 
file_put_contents('../draft/index.html', ob_get_clean());

?><|MERGE_RESOLUTION|>--- conflicted
+++ resolved
@@ -8,11 +8,7 @@
 
 @$path = $_GET['path'];
 if (!preg_match('/^[a-z\-]+\/[a-z0-9\-\.]+\/[a-z0-9\-,]+$/', $path)) {
-<<<<<<< HEAD
-	header('Location: index.php');
-=======
 	header('Location: start.php');
->>>>>>> edb05534
 	exit;
 }
 
