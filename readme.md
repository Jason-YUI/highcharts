--- conflicted
+++ resolved
@@ -160,14 +160,6 @@
 ```
 
 ## Generate API docs
-<<<<<<< HEAD
 Run in this `highcharts` repository the doc generator with
-`npx gulp jsdoc --watch`, which also starts a new server with the generated
-API documentation.
-=======
-Clone the repositories `api-docs` and `highcharts-docstrap` in the same parent
-folder as this `highcharts` repository. Do not forget to install depending
-modules in this repositories by `npm i`. Finally you can run in this
-`highcharts` repository the doc generator with `gulp jsdoc --watch`, which also
-starts a new server with the generated API documentation.
->>>>>>> 6e98a22a
+`npx gulp jsdoc-watch`, which also starts a new server with the generated API
+documentation.