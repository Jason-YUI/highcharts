--- conflicted
+++ resolved
@@ -51,11 +51,7 @@
     "gulp-jsdoc3": "^2.0.0",
     "gzip-size": "^3.0.0",
     "highcharts-api-docs": "github:highcharts/api-docs",
-<<<<<<< HEAD
-    "highcharts-assembler": "github:highcharts/highcharts-assembler#v1.0.25",
-=======
     "highcharts-assembler": "github:highcharts/highcharts-assembler#v1.0.26",
->>>>>>> 8544cf00
     "highcharts-docstrap": "github:highcharts/highcharts-docstrap",
     "husky": "^0.14.3",
     "js-yaml": "^3.10.0",
