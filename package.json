--- conflicted
+++ resolved
@@ -43,7 +43,6 @@
     }
   },
   "devDependencies": {
-<<<<<<< HEAD
     "@babel/core": "^7.7.7",
     "@babel/preset-env": "^7.7.7",
     "@octokit/rest": "^16.36.0",
@@ -51,27 +50,12 @@
     "@types/qunit": "^2.9.0",
     "@typescript-eslint/eslint-plugin": "^2.14.0",
     "@typescript-eslint/parser": "^2.14.0",
-    "aws-sdk": "^2.562.0",
+    "aws-sdk": "^2.585.0",
     "browserify": "^16.5.0",
     "colors": "^1.4.0",
     "cross-env": "^6.0.3",
     "dtslint": "^2.0.3",
     "eslint": "^6.8.0",
-=======
-    "@babel/core": "^7.7.5",
-    "@babel/preset-env": "^7.7.5",
-    "@octokit/rest": "^16.35.0",
-    "@types/jquery": "^3.3.31",
-    "@types/qunit": "^2.9.0",
-    "@typescript-eslint/eslint-plugin": "^2.10.0",
-    "@typescript-eslint/parser": "^2.10.0",
-    "aws-sdk": "^2.585.0",
-    "browserify": "^16.5.0",
-    "colors": "^1.4.0",
-    "cross-env": "^6.0.3",
-    "dtslint": "^2.0.2",
-    "eslint": "^6.7.2",
->>>>>>> a7f779f7
     "eslint-config-eslint": "^5.0.1",
     "eslint-plugin-highcharts": "file:tools/eslint-plugin-highcharts",
     "eslint-plugin-node": "^11.0.0",
@@ -119,13 +103,8 @@
     "tsutils": "^3.17.1",
     "typescript": "~3.7.4",
     "undertaker-forward-reference": "^1.0.2",
-<<<<<<< HEAD
     "webpack": "^4.41.5",
     "yargs": "^15.1.0"
-=======
-    "webpack": "^4.41.2",
-    "yargs": "^15.0.2"
->>>>>>> a7f779f7
   },
   "engines": {
     "node": ">=10.6.0"
