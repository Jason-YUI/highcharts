--- conflicted
+++ resolved
@@ -72,11 +72,7 @@
     "gulp-jsdoc3": "^2.0.0",
     "gulp-zip": "^5.0.0",
     "gzip-size": "^5.0.0",
-<<<<<<< HEAD
-    "highcharts-assembler": "github:highcharts/highcharts-assembler#v1.3.4",
-=======
     "highcharts-assembler": "github:highcharts/highcharts-assembler#v1.3.5",
->>>>>>> 8b28234d
     "highcharts-declarations-generator": "github:highcharts/highcharts-declarations-generator#v1.1.12",
     "highcharts-documentation-generators": "github:highcharts/highcharts-documentation-generators#v0.4.6",
     "husky": "^1.3.1",
