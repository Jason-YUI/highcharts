--- conflicted
+++ resolved
@@ -120,18 +120,14 @@
     'Mac.Chrome': {
         base: 'BrowserStack',
         browser: 'chrome',
-        browser_version: '67.0',
+        browser_version: '68.0',
         os: 'OS X',
         os_version: 'High Sierra'
     },
     'Mac.Firefox': {
         base: 'BrowserStack',
         browser: 'firefox',
-<<<<<<< HEAD
-        browser_version: '60.0',
-=======
         browser_version: '61.0',
->>>>>>> a6141614
         os: 'OS X',
         os_version: 'High Sierra'
     },
@@ -145,25 +141,21 @@
     'Win.Chrome': {
         base: 'BrowserStack',
         browser: 'chrome',
-        browser_version: '67.0',
+        browser_version: '68.0',
         os: 'Windows',
         os_version: '10'
     },
     'Win.Edge': {
         base: 'BrowserStack',
         browser: 'edge',
-        browser_version: '17.0',
+        browser_version: '42.0',
         os: 'Windows',
         os_version: '10'
     },
     'Win.Firefox': {
         base: 'BrowserStack',
         browser: 'firefox',
-<<<<<<< HEAD
-        browser_version: '60.0',
-=======
         browser_version: '61.0',
->>>>>>> a6141614
         os: 'Windows',
         os_version: '10'
     },
